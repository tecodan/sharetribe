source 'http://rubygems.org'

ruby '2.3.4'

gem 'rails', '5.1.6.1'

gem 'coffee-rails', '~> 4.2.2'
gem 'uglifier', '~> 3.2.0'

gem 'sass-rails', '~> 5.0.6'
gem 'compass-rails', '~> 3.0.2'

gem 'jquery-rails', '~> 4.3.1'

# Bundle the extra gems:

# gem 'heroku' install the Heroku toolbelt (https://toolbelt.heroku.com/) instead (as gem had some problems)
gem "passenger", '~> 5.1.4'

gem "mysql2", '0.4.10'
gem "bcrypt", '3.1.12'
gem 'haml', '~> 5.0.1'
gem 'sass', '~> 3.4.24'
gem 'rack-attack', '~> 5.0.1'
gem 'rest-client', '~> 2.0.2'

gem 'paperclip', '~> 5.2.1'
gem 'delayed_paperclip', '~> 3.0.1'

gem 'aws-sdk', '~> 2.9.25'
gem "will_paginate", '~> 3.1.5'
gem 'dalli', '~> 2.7.6'
gem "memcachier", '~> 0.0.2'
gem 'readthis', '~> 2.0.2'
gem 'hiredis', '~> 0.6.1'
gem 'thinking-sphinx', '~> 3.3.0'
gem 'flying-sphinx', '~> 1.2.0'
# Use patched v2.0.2
# Fixes issues: Create a new delayed delta job if there is an existing delta job which has failed
gem 'ts-delayed-delta',
  :git    => 'https://github.com/pat/ts-delayed-delta.git',
  :branch => 'master',
  :ref    => '0aef2195f3acc1da048f18bc0191c90538565705'
gem 'possibly', '~> 1.0.1'

gem 'delayed_job', '~> 4.1.3'
gem 'delayed_job_active_record', '~> 4.1.2'

gem 'web_translate_it', '~> 2.4.1'
gem 'rails-i18n', '~> 5.0.4'
gem 'devise', '~> 4.3.0'
gem 'devise-encryptable', '~> 0.2.0'
gem "omniauth-facebook", '~> 4.0.0'
<<<<<<< HEAD
gem "omniauth-google-oauth2"
gem "omniauth-linkedin-oauth2"
=======
gem "omniauth-google-oauth2", '>= 0.6.0'
gem "omniauth-linkedin-oauth2", '>= 1.0.0'
>>>>>>> a69746c6

# Dynamic form adds helpers that are needed, e.g. error_messages
gem 'dynamic_form', '~> 1.1.4'
gem "truncate_html", '~> 0.9.3'
gem 'money-rails', '~> 1.8.0'

# Modified version with Rails 5 fixes
gem 'mercury-rails',
  git: 'https://github.com/ithouse/mercury.git',
  branch: 'master',
  ref: '1a9d4ac5a0a5fd0d459ff1986f9f05e617415b16'

gem 'countries', '~> 2.0.8'
gem "mail_view", '~> 2.0.4'
gem 'statesman', '~> 2.0.1'
gem "premailer", '~> 1.10.4'
gem 'stringex', '~> 2.7.1'
gem 'paypal-sdk-permissions', '~> 1.96.4'
gem 'paypal-sdk-merchant', '~> 1.116.0'
gem 'airbrake', '~> 6.1.2'
gem 'stripe', '~> 3.0.0'

gem 'lograge', '~> 0.5.1'
gem 'public_suffix', '~> 2.0.5' # Needed currently to set GA hostname right, probably not
# needed anymore when GA script updated.

# Session store was removed from Rails 4
gem 'activerecord-session_store', '~> 1.1.0'

gem 'faraday', '~> 0.11.0'
gem 'faraday_middleware', '~> 0.11.0'
gem 'faraday-encoding', '~> 0.0.4'

gem "react_on_rails", "~>6.9.0"

gem "css_parser", '~> 1.5.0'
gem 'sitemap_generator', '~> 5.3.1'

gem "i18n-js", '~> 3.0.0'

# A store scoped to the request object for caching
gem "request_store", '~> 1.3.2'

# ActionMailer dependency that needs forced update for security patch
gem 'mail', '~> 2.6.6.rc1'

group :staging, :production do
  gem 'newrelic_rpm', '~> 4.2.0.334'
  gem 'rails_12factor', '~> 0.0.3'
end

group :development, :test do
  gem 'rubocop', '~> 0.49.1', require: false
  gem 'factory_girl_rails', '~> 4.8.0'
end

group :development, :staging do
  gem 'meta_request', '~> 0.4.3'
end

group :development do
  gem 'rb-fsevent', '~> 0.9.8', require: false
  gem 'guard-rspec', '~> 4.7.3', require: false
  gem 'listen', '~> 3.1.5'
  gem 'annotate', '~> 2.7.1'
  gem 'zeus', '~> 0.15.13', require: false
  gem 'better_errors', '~> 2.1.1'
  gem 'web-console', '~> 3.5.1'
  gem 'awesome_print', '~> 1.7.0'
  gem 'binding_of_caller'
end

group :test do
  gem 'capybara', '~> 2.6.2'
  gem "rspec-rails", '~> 3.6.0'

  gem 'cucumber-rails', '~> 1.5.0', require: false # require: false is needed for cucumber-rails

  gem 'selenium-webdriver', '~> 2.53.4'

  # Launchy is needed by Capybara, e.g. save_and_open command needs Launchy to open a browser
  gem 'launchy', '~> 2.1'
  gem 'email_spec', '~> 2.1.1'
  gem 'timecop', '~> 0.8.1'
  gem 'rack-test', '~> 0.6.3'
  gem 'database_cleaner', '~> 1.6.1'
  gem 'connection_pool', '~> 2.2.1'
  gem 'rails-controller-testing', '~> 1.0.2'

  # required for CircleCI automatic test balancing
  gem 'rspec_junit_formatter'

  gem 'fake_stripe', git: 'https://github.com/ithouse/fake_stripe.git', ref: '6848daab104333b2c0c493ab069731d4a0b87f6f'
end

group :development, :test do
  gem 'pry-byebug'
end


gem 'therubyracer', '~> 0.12.3', platforms: :ruby
gem 'js-routes', '~> 1.3.3'

# Color utilities needed for landing page
gem 'color', '~> 1.8'

gem 'uuidtools', '~> 2.1.5'
gem 'transit-ruby', '~> 0.8.1'

# Markdown parser
gem 'redcarpet', '~> 3.4.0'

gem 'intercom'

gem 'twitter_cldr'
gem 'memoist'
gem 'biz'
gem 'ffi', '>= 1.9.25'
gem 'rubyzip', '~> 1.2.2'<|MERGE_RESOLUTION|>--- conflicted
+++ resolved
@@ -51,13 +51,8 @@
 gem 'devise', '~> 4.3.0'
 gem 'devise-encryptable', '~> 0.2.0'
 gem "omniauth-facebook", '~> 4.0.0'
-<<<<<<< HEAD
-gem "omniauth-google-oauth2"
-gem "omniauth-linkedin-oauth2"
-=======
 gem "omniauth-google-oauth2", '>= 0.6.0'
 gem "omniauth-linkedin-oauth2", '>= 1.0.0'
->>>>>>> a69746c6
 
 # Dynamic form adds helpers that are needed, e.g. error_messages
 gem 'dynamic_form', '~> 1.1.4'
