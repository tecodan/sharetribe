--- conflicted
+++ resolved
@@ -31,10 +31,7 @@
 gem "will_paginate", '~> 3.1.7'
 gem 'dalli', '~> 2.7.10'
 gem "memcachier", '~> 0.0.2'
-<<<<<<< HEAD
-=======
 gem 'redis', '>= 4.1.1'
->>>>>>> c4abc917
 gem 'hiredis', '~> 0.6.3'
 gem 'thinking-sphinx', '~> 3.3.0'
 gem 'flying-sphinx', '~> 1.2.0'
