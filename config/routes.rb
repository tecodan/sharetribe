--- conflicted
+++ resolved
@@ -399,10 +399,7 @@
       resources :preauthorize_transactions, only: [], defaults: { format: :json } do
         member do
           post :stripe_confirm_intent
-<<<<<<< HEAD
-=======
           post :stripe_failed_intent
->>>>>>> 3339549b
         end
       end
     end
