--- conflicted
+++ resolved
@@ -230,7 +230,6 @@
       end
 
       namespace :users do
-<<<<<<< HEAD
         resources :manage_users, path: 'manage-users', only: %i[index] do
           member do
             get :resend_confirmation
@@ -240,10 +239,7 @@
             patch :posting_allowed
           end
         end
-=======
         resources :invitations, only: %i[index]
->>>>>>> bda4dfd4
-
         resources :signup_login, path: 'signup-and-login', only: %i[index] do
           collection do
             patch :update_signup_login
