--- conflicted
+++ resolved
@@ -230,10 +230,7 @@
       end
 
       namespace :users do
-<<<<<<< HEAD
-=======
         resources :invitations, only: %i[index]
->>>>>>> 148ead09
         resources :manage_users, path: 'manage-users', only: %i[index destroy] do
           member do
             get :resend_confirmation
@@ -243,10 +240,6 @@
             patch :posting_allowed
           end
         end
-<<<<<<< HEAD
-        resources :invitations, only: %i[index]
-=======
->>>>>>> 148ead09
         resources :signup_login, path: 'signup-and-login', only: %i[index] do
           collection do
             patch :update_signup_login
@@ -306,19 +299,11 @@
 
       namespace :emails do
         resources :email_users, path: 'email-users', only: %i[index create]
-<<<<<<< HEAD
-
-=======
->>>>>>> 148ead09
         resources :welcome_emails, path: 'welcome-email', only: %i[index] do
           collection do
             patch :update_email
           end
         end
-<<<<<<< HEAD
-
-=======
->>>>>>> 148ead09
         resources :newsletters, path: 'automatic-newsletter', only: %i[index] do
           collection do
             patch :update_newsletter
