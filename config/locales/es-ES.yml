--- conflicted
+++ resolved
@@ -278,19 +278,11 @@
           accepted: Aceptado
           unconfirmed: "No confirmado"
           pending: Pendiente
-<<<<<<< HEAD
-        this_user_hasnt_confirmed_their_email_address: ~
-        unconfirmed_user: "Usuario no confirmado: %{name}"
-        resend: Reenviar
-        cancel: Cancelar
-        user_didnt_complete_the_signup_process: ~
-=======
         this_user_hasnt_confirmed_their_email_address: "Este usuario no ha confirmado su dirección de correo electrónico. Es posible que el usuario no haya recibido el correo de confirmación. Haz click en el botón de re-enviar si lo quieres enviar otra vez."
         unconfirmed_user: "Usuario no confirmado: %{name}"
         resend: Reenviar
         cancel: Cancelar
         user_didnt_complete_the_signup_process: "Este usuario se registro por medio de Facebook pero no completo el proceso de registro. Después de conectar una cuenta de Facebook, los usuarios tienen que aceptar los términos de uso y llenar los campos obligatorios."
->>>>>>> e813e20d
         pending_user: "Pendiente: %{name}"
       new_layout:
         new_layout: "Nuevo diseño"
@@ -2575,13 +2567,8 @@
           zero: "Ningún %{model} encontrado"
           one: "Mostrando <b>%{accepted_count}</b> %{accepted_model} aceptado y %{other_count} otro %{other_model} "
           other: "Mostrando <b>%{accepted_count}</b> %{accepted_model} aceptados y%{other_count} otros %{other_model} "
-<<<<<<< HEAD
-        multi_page: ~
-        multi_page_html: ~
-=======
         multi_page: "Mostrando %{model} %{from} - %{to} de %{accepted_count} %{accepted_model} aceptados y %{other_count} otros %{other_model}"
         multi_page_html: "Mostrando %{model} <b>%{from} - %{to}</b> de <b>%{accepted_count}</b> %{accepted_model} aceptados y %{other_count} otros %{other_model}"
->>>>>>> e813e20d
   stripe_accounts:
     admin_account_not_connected: "Usar el sistema de pagos de %{service_name} para recibir pagos en línea no es posible, ya que el sistema de pagos no ha sido configurado. Por favor %{contact_admin_link} para más información."
     contact_admin_link_text: "contacta al equipo de %{service_name}"
