es:
  number:
    currency:
      format:
        separator: ","
        delimiter: "."
        format: "%n %u"
  admin:
    categories:
      edit:
        edit_listing_category: "Editar categoría '%{category}'"
      index:
        listing_categories: "Categorías de anuncios"
        create_a_new_category: "+ Crear nueva categoría"
        remove_category_confirmation: "¿Seguro que quieres borrar la categoría '%{category_name}'? Esta operación no puede ser revertida."
        saving_order: "Guardando el orden de las categorías"
        save_order_successful: "Orden de las categorías guardado con éxito"
        save_order_error: "Se ha producido un error al guardar el orden de las categorías. Por favor, actualiza la página y vuelve a intentarlo."
      new:
        new_listing_category: "Nueva categoría de anuncios"
      form:
        category_name:
          category_title: "Título de la categoría"
        category_parent:
          category_parent: "Categoría superior"
          no_parent: "Página principal (sin superior)"
        category_transaction_types:
          transaction_types: "Tipos de transacciones"
          transaction_types_description: "El tipo de transacción determina qué tipo de transacciones se permiten en los anuncios publicados en ésta categoría. Por ejemplo, sólo venta, o si renta y dar el producto gratis también es permitido."
          select_all: "Seleccionar todo"
          clear_all: "Borrar todo"
        buttons:
          save: Guardar
          cancel: Cancelar
      remove:
        remove_category: "Eliminar categoría"
        remove_category_name: "Eliminar categoría '%{category_name}'"
        warning_remove_effects: "¡Atención! Borrar la categoría '%{category_name}' tendrá el siguiente resultado:"
        warning_listing_will_be_moved:
          one: "Hay %{count} anuncio en ésta categoría. Se moverá a la categoría seleccionada."
          other: "Hay %{count} anuncios en ésta categoría. Se moverán a la categoría seleccionada."
        warning_custom_field_will_be_moved:
          one: "Hay %{count} campo personalizado en ésta categoría. Se moverá a la categoría seleccionada."
          other: "Hay %{count} campos personalizados en ésta categoría. Se moverán a la categoría seleccionada."
        warning_subcategory_will_be_removed:
          one: "Hay %{count} subcategoría dentro de la categoría y será eliminada."
          other: "Hay %{count} subcategorías dentro de la categoría y serán eliminada."
        warning_with_subcategories_listing_will_be_moved:
          one: "Hay %{count} anuncio en la categoría y la subcategoría. Se moverá a la categoría seleccionada."
          other: "Hay %{count} anuncios en la categoría y la subcategoría. Se moverán a la categoría seleccionada."
        warning_with_subcategories_custom_field_will_be_moved:
          one: "Hay %{count} campo personalizado en la categoría y subcategoría. Se moverá a la categoría seleccionada."
          other: "Hay %{count} campos personalizados en la categoría y subcategoría. Se moverán a la categoría seleccionada."
        select_new_category: "Selecciona una nueva categoría a la que quieres mover los registros que aparecen arriba."
        buttons:
          remove: Eliminar
          cancel: Cancelar
    communities:
      edit_details:
        community_details: "Detalles básicos"
        community_look_and_feel: Diseño
        edit_community: "Detalles básicos"
        enabled_languages: "Idiomas habilitados"
        enabled_languages_description: "Conjunto de idiomas disponibles para los usuarios. El primero en el orden se usa por defecto."
        default_language: "Idioma predeterminado"
        language_selection_disabled: "La selección de idioma está deshabilitada para tu comunidad porque estás usando los siguientes idiomas no oficiales: %{languages}. Por favor contacta al equipo de soporte de Sharetribe si quieres modificar tus ajustes de idiomas."
        community_name: "Nombre de la comunidad:"
        edit_community_name_description: "El nombre de tu comunidad. Este se muestra en correos electrónicos y en varios otros lugares."
        community_slogan: "Eslogan de la comunidad:"
        community_slogan_display: "Mostrar el eslogan en la página de inicio"
        edit_community_slogan_description: "Se muestra en la página de inicio de la comunidad a los usuarios que no han iniciado sesión. %{see_how_it_looks_like}."
        edit_community_slogan_description_hideable: "Se muestra en navegadores, buscadores y social media. También puedes decidir mostrarlo en la página de inicio de tu marketplace para visitantes y usuarios que no han iniciado sesión. %{see_how_it_looks_like}."
        community_description: "Descripción de la comunidad:"
        community_description_display: "Mostrar la descripción en la página de inicio"
        edit_community_description_description: "Se muestra en la página de inicio para los usuarios que no han iniciado sesión. %{see_how_it_looks_like}."
        edit_community_description_description_hideable: "Se muestra en navegadores, buscadores y social media. También puedes decidir mostrarla en la página de inicio de tu marketplace para visitantes y usuarios que no han iniciado sesión. %{see_how_it_looks_like}."
        community_search_placeholder: Ayuda
        edit_community_search_placeholder_description: "Esto se muestra en la página inicial de tu comunidad como texto de marcador en la barra de búsqueda. %{see_how_it_looks_like}."
        private_community_homepage_content: "Contenido de la página de inicio de la comunidad privada"
        edit_private_community_homepage_content_description: "Este contenido se muestra en la página de inicio de las comunidades privadas a los usuarios que no se han registrado. Aquí puedes describir tu comunidad y el proceso para registrarse. Aquí también puedes añadir imágenes, videos y contenido HTML. %{see_how_it_looks_like}."
        update_information: "Guardar configuración"
        invite_people: "Invitar nuevos usuarios"
        edit_signup_info: "Información de registro"
        edit_signup_info_description: "Este es un texto informativo que puede mostrarse a los usuarios en la página de registro. Aquí puedes darles instrucciones para iniciar sesión, información sobre cómo conseguir una invitación, etc. Por defecto, no hay instrucciones para mostrar."
        edit_info: "Editar información"
        see_how_it_looks_like: "Ver cómo se ve"
        verification_to_post_listings_info_content: "Texto de información para usuarios no verificados"
        verification_to_post_listings_info_content_description: "Actualmente requieres que tus usuarios sean validados por ti antes de que puedan publicar sus anuncios. Aquí puedes poner el texto que se muestra a los usuarios que no han sido verificados cuando tratan de publicar un anuncio."
        verification_to_post_listings_info_content_default: "Antes de poder publicar un anuncio en %{service_name} necesitamos verificar tu cuenta. Tu cuenta no ha sido verificada. Por favor, %{contact_admin_link} para verificar tu cuenta."
        contact_admin_link_text: "contacta al equipo de %{service_name}"
        save: "Guardar configuración"
        transaction_agreement: "Acuerdo de transacción"
        transaction_agreement_checkbox: "Requerir a los usuarios que acepten el acuerdo antes de realizar una transacción."
        transaction_agreement_checkbox_header: "Aceptar acuerdo"
        transaction_agreement_checkbox_label_description: "Este texto se mostrará junto a una casilla de verificación en el formulario. El usuario debe marcar la casilla de verificación antes de poder proceder con la transacción. Un ejemplo sería algo como \"Al marcar esta casilla aceptas el presente acuerdo y los términos de uso.\""
        transaction_agreement_text_header: "Texto del acuerdo"
        transaction_agreement_description: "Este el contenido del texto del acuerdo que los usuarios han de aceptar. El texto del presente acuerdo se mostrará cuando los usuarios hagan clic en el enlace %{read_more} ."
        terms_privacy_policy_and_static_content: "Términos, política de privacidad y páginas de contenido"
        terms_privacy_policy_and_static_content_infotext: "Puedes editar hasta cuatro páginas de contenido. Los usuarios pueden encontrar estas páginas al hacer click en el link \"Acerca de\" en la barra superior."
      edit_look_and_feel:
        edit_community_look_and_feel: "Edita la apariencia de %{community_name}"
        community_logo: Logotipo
        community_logo_icon: "Logo para sedes sociales y dispositivos móviles"
        community_logo_icon_mobile: "Logo cuadrado"
        community_cover_photo: "Foto de portada"
        small_community_cover_photo: "Imagen de cabecera pequeña"
        favicon: Favicon
        favicon_info_text: "El Favicon reemplazará el logo predeterminado de Sharetribe. Las dimensiones deberían ser de 32x32 pixels y la imagen que subas se recortará a ese tamaño."
        community_custom_color1: "Color principal"
        community_slogan_color: "Color del eslogan"
        community_slogan_color_instructions_text: "Aquí puedes cambiar el color del eslogan que aparece en la página de inicio. Necesitas ingresar un valor de color hexadecimal. El eslogan se muestra solamente a los usuarios que no han iniciado sesión. En %{colorpicker} puedes elegir el color y luego puedes copiar aquí el código que ahí se genere. %{see_how_it_looks_like}."
        community_description_color: "Color de la descripción de tu comunidad"
        community_description_color_instructions_text: "Aquí puedes cambiar el color de la descripción que aparece en la página de inicio. Necesitas ingresar un valor de color hexadecimal. La descripción se muestra solamente a los usuarios que no han iniciado sesión. En %{colorpicker} puedes elegir el color y luego puedes copiar aquí el código que ahí se genere. %{see_how_it_looks_like}."
        new_listing_button_custom_color: "Color del botón de \"Publicar Anuncio\""
        logo_instructions_text_with_dimensions: "El logo debe tener una resolución de %{width}x%{height} pixeles. Se mostrará a los usuarios con pantallas más grandes."
        logo_instructions_text_with_dimensions_no_placing: "El logo debe tener una resolución de %{width}x%{height} pixeles."
        logo_icon_instructions_text_with_dimensions: "Este logo cuadrado se mostrará cuando las personas compartan tu sitio en Facebook, cuando vean tu sitio desde un dispositivo móvil o cuando guarden un acceso directo a tu sitio en sus dispositivos móviles. Las dimensiones deben ser (al menos) %{width}x%{height}px."
        logo_icon_instructions_text_with_dimensions_no_placing: "Este logo cuadrado se mostrará cuando las personas compartan tu sitio en Facebook o cuando guarden un acceso directo a tu sitio en sus dispositivos móviles. Las dimensiones deben ser (al menos) %{width}x%{height} pixeles."
        logo_mobile_icon_instructions_text_with_dimensions: "Este logo cuadrado se mostrará a los usuarios cuando realices acciones como administrador y a los usuarios que guarden el link de tu comunidad en la página de inicio de un dispositivo móvil. Las dimensiones de la imagen deben ser (por lo menos) %{width} x %{height} pixeles."
        cover_photo_visibility: "La foto de portada se muestra en la home a usuarios que todavía no han iniciado sesión."
        cover_photo_instructions_text_with_dimensions: "La foto será redimensionada a un tamaño de %{width}x%{height} pixeles y las imágenes más altas se cortarán en el medio. %{see_how_it_looks_like}."
        we_have_you_covered: "Nosotros te ayudamos"
        cover_photo_ready_made: "¿Estás buscando imágenes que ya estén listas para usarse? Si quieres algo de inspiración o información de sitios donde encontrar buenas imágenes. ¡%{link}!"
        small_cover_photo_visibility: "La foto de portada pequeña se muestra en todas las páginas excepto en la de inicio para los usuarios que no han iniciado sesión."
        small_cover_photo_instructions_text_with_dimensions: "La imagen será redimensionada a %{width}x%{height} pixeles. Las imágenes más grandes serán recortadas en el centro."
        main_content_width: "Al escoger las fotos de portada ten presente que el contenido principal de la página es de máximo %{main_width} pixeles de ancho. Recuerda también revisar cómo se ve tu foto de portada en otros dispositivos con pantallas más pequeñas (puedes utilizar una ventana de navegación más estrecha para comprobarlo)."
        custom_color1_instructions_text: "Puedes cambiar el color principal de la interfaz de usuario de esta comunidad introduciendo un valor de color hexadecimal. %{link} te puede ayudarte a elegir el color y luego puedes copiar el código del color aquí."
        new_listing_button_instructions_text: "Puedes cambiar el color del botón de Publicar Anuncio escribiendo un código de color hexadecimal. En %{link_to_colorpicker} puedes escoger el color y luego puedes copiar el código del color aquí."
        default_browse_view: "Vista por defecto del buscador"
        default_browse_view_instructions_text: "La vista seleccionada se usa en la página principal para elegir cómo se muestran los resultados por defecto."
        grid: Cuadrícula
        list: Lista
        map: Mapa
        name_display_type: "Tipo de vista"
        name_display_type_instructions_text: "Elige cómo se mostrará el nombre de cada usuario en la web"
        full_name: "Nombre completo (Apellido primero)"
        first_name_with_initial: "Nombre con inicial"
        first_name_only: "Sólo el nombre"
        invalid_color_code: "El código de color debe contener 6 caracteres, números o letras de la A a la F, por ejemplo D96E21"
        custom_head_script: "Script personalizado"
        custom_head_script_instructions_text: "Éste script será añadido al <head> de cada página y se puede usar para añadir un CSS personalizado, JavaScript o HTML. Por favor, recuerda que futuras actualizaciones de Sharetribe pueden hacer que tu script deje de funcionar correctamente."
        current_image: "Imagen actual:"
      edit_text_instructions:
        edit_text_instructions: "Textos de instrucción"
      edit_welcome_email:
        welcome_email_content: "Contenido del email de bienvenida."
        welcome_email_content_description: "El mensaje de abajo se enviará a todos los nuevos usuarios cuando se registren. Puedes personalizar el mensaje para que se ajuste a tu comunidad.  Haciendo clic en '%{send_test_message_link}' podrás enviar un mensaje de prueba a tu correo electrónico, para que veas cómo se muesta en la bandeja de entrada."
        edit_message: "Editar mensaje"
        send_test_message: "Enviar mensaje de prueba"
      outgoing_email:
        title: "Dirección de envío de correos electrónicos"
        info: "Este nombre y dirección se usan para los e-mails enviados desde tu comunidad a los miembros."
        read_more: "Leer más sobre las dirección de envío de correo electrónico"
        sender_address: "Dirección del remitente: %{sender_address}"
        sender_address_default: "Dirección del remitente: no establecida (se utiliza la dirección por defecto %{sender_address})"
        need_to_change: "Si necesitas cambiar la dirección de correo electrónico, por favor %{contact_support_link}"
        contact_support_link_text: "contacta al equipo de soporte de Sharetribe"
        set_sender_address: "Establecer una dirección de envío"
        sender_name_label: Nombre
        sender_name_placeholder: "Nombre del remitente"
        sender_email_label: "Dirección de correo electrónico"
        sender_email_placeholder: remitente-email@ejemplo.com
        amazon_ses_notification: "Recibirás un correo de %{email_sender} para confirmar esta dirección de correo electrónico. El título del correo es %{email_subject}. Sigue las instrucciones en el correo para verificar tu dirección."
        this_is_how_it_will_look: "Así es como se verá:"
        send_verification_button: "Enviar correo de verificación"
        change_sender_email: "cambiar el nombre del remitente"
        successfully_saved: "Dirección de remitente guardada correctamente. El correo de verificación se enviará pronto."
        successfully_saved_name: "El nombre del remitente ha sido modificado."
        set_sender_name: "Cambiar el nombre del remitente"
        change_sender_name: "Cambiar el nombre del remitente"
        change_sender_prompt: "%{change_name_link} o %{change_email_link}"
        status: "Estado: %{status}"
        status_verified: "Verificado - En uso"
        status_error: "Ocurrió un error. Por favor actualiza la página."
        status_requested: "Sin verificar - El correo de verificación se envió a %{email} %{time_ago}. %{resend_link}"
        status_expired: "La verificación del correo %{email} ha expirado. %{resend_link}"
        status_resent: "Correo de verificación reenviado a %{email}. %{resend_link}"
        resend_link: Reenviar
        invalid_email_error: "Formato de correo electrónico para '%{email}' es inválido"
        invalid_email_domain: "La dirección de correo '%{email}' usa un proveedor de correo no soportado por nuestro sistema: '%{domain}'. %{invalid_email_domain_read_more_link}"
        invalid_email_domain_read_more_link: "Lee el artículo en nuestro centro de ayuda para obtener más información."
        unknown_error: "Algo salió mal"
        white_label_offer: "Configura tu propia dirección de correo electrónico al enviar mensajes y elimina toda mención de Sharetribe de los correos enviados desde tu comunidad al %{upgrade_pro_plan_link}"
        upgrade_plan_link: "suscribirte al plan Pro o un plan superior"
        verification_sent_from: "El correo de verificación se envió desde %{verification_sender_name}."
        follow_the_instructions: "Por favor sigue las instrucciones que te enviamos en el correo para verificar tu dirección."
      getting_started:
        getting_started: "Empieza aquí"
      available_languages:
        cs: Checo
        da-DK: Danés
        de: Alemán
        en: Inglés
        en-AU: "Inglés (Australia)"
        en-GB: "Inglés (Reino Unido)"
        es: Español
        es-ES: "Español (España)"
        fi: Finés
        fr: Francés
        fr-CA: "Francés (Canadá)"
        el: Griego
        it: Italiano
        ja: Japonés
        ko: Coreano
        nb: "Noruego Bokmål"
        nl: Holandés
        pl: Polaco
        pt-BR: "Portugués (Brasil)"
        pt-PT: Portugués
        ru: Ruso
        sv: Sueco
        th-TH: "Tailandés (Tailandia)"
        tr-TR: Turco
        vi: Vietnamita
        zh: Chino
        zh-TW: "Chino (Taiwán)"
      settings:
        settings: Configuración
        general: General
        access: "Preferencias de acceso y contacto"
        join_with_invite_only: "Los usuarios sólo pueden unirse a esta comunidad con una invitación de otro usuario."
        users_can_invite_new_users: "Todos los usuarios pueden invitar nuevos usuarios a esta comunidad."
        private: "Hacer el marketplace privado (sólo los usuarios registrados pueden ver su contenido)."
        require_verification_to_post_listings: "Sólo los usuarios que han sido verificados por el administrador pueden publicar nuevos anuncios"
        allow_free_conversations: "Permitir que los usuarios se contacten libremente"
        search_preferences: "Preferencias de búsqueda"
        search_and_location_preferences: "Preferencias de búsqueda y ubicación"
        default_search_type: "Tipo de búsqueda: %{select_search_type}"
        keyword_search: "Búsqueda por palabras clave"
        keyword_and_location_search: "Búsqueda por ubicación y palabras clave"
        location_search: "Búsqueda por ubicación"
        select_distance_unit: "Mostrar distancia en %{distance_units_selector}"
        km: km
        miles: millas
        show_only_nearby: "Mostrar solamente anuncios cercanos a la búsqueda por ubicación"
        allow_users_to_add_location: "Permitir a los usuarios añadir ubicación a sus perfiles y anuncios, y mostrar la vista del mapa en la página de resultados de búsqueda"
        listing_preferences: "Preferencias de los anuncios"
        transaction_preferences: "Preferencias de transacciones"
        show_listing_publishing_date: "Mostrar fecha de publicación del anuncio la descripción del anuncio"
        show_category_in_listing_list: "Mostrar el tipo de orden en el la vista de lista"
        listing_comments_in_use: "Todos los usuarios pueden publicar comentarios en los anuncios (visibles para el resto de los usuarios)"
        email_preferences: "Preferencias de correo"
        automatic_newsletters: "Enviar el newsletter diario/semanal a todos los usuarios (excepto si no han aceptado el envío de mensajes automáticos)"
        email_admins_about_new_members: "Enviar un email al administrador cada vez que un nuevo usuario se registra"
        google_analytics_key: "Tracking ID de Google Analytics"
        twitter_handle: "Publicar en Twitter (a través del botón \"twittear\" en la página del anuncio)"
        update_settings: "Guardar configuración"
        automatically_confirmed_no_escrow: "La transacción se marcará automáticamente como completada %{days_dropdown} días después de que se realice el pago."
        automatically_confirmed_no_escrow_stripe_info: "En transacciones procesadas por Stripe, los pagos a los vendedores son retrasados hasta que la transacción es marcada como completada. %{learn_more}."
        buyer_transaction_fees_are_only_supported_with_stripe: "Las cuotas para el comprador sólo se pueden configurar con Stripe. No puedes usar PayPal si configuras las cuotas para el comprador."
        automatic_newsletter_frequency: "Enviar newsletter automático: %{frequency_dropdown}"
        newsletter_daily: Diariamente
        newsletter_weekly: Semanalmente
        delete_marketplace_title: "Eliminar comunidad"
        type_marketplace_domain: "Introduce el dominio de tu comunidad (%{domain}) en el siguiente campo de texto:"
        type_marketplace_domain_placeholder: "Introduce aquí el dominio de tu comunidad"
        once_you_delete: "Ten cuidado! una vez que elimines tu comunidad, ya no podrás volver a acceder a ella. Ten cuidado."
        are_you_sure: "Estás seguro?"
        i_understand_button: "Entiendo y acepto que al hacer clic en este botón mi comunidad será eliminada"
        last_community_updates: "Por favor ten presente que después de eliminado, tú y los usuarios de tu comunidad aún podrán recibir los últimos emails de actualización de tu comunidad."
        you_will_be_redirected_to: "Después de que elimines tu comunidad serás redirigido a %{destination}. Ya no podrás volver a acceder a tu marketplace."
        delete_this_marketplace: "Eliminar esta comunidad"
        payment_preferences: "Sistema de pagos"
        pre_approved_listings: "Revisar todos los anuncios antes de su publicación"
        email_admins_about_new_transactions: "Enviar un email al administrador cada vez que haya una nueva transacción"
      manage_members:
        manage_members: Usuarios
        email: Email
        name: Nombre
        display_name: "Nombre Personalizado"
        join_date: "Fecha de registro"
        admin: Administrador
        posting_allowed: "Publicación permitida"
        ban_user: Deshabilitar
        saving_user_status: Guardando...
        save_user_status_successful: Guardado
        export_all_as_csv: "Exportar todos en formato CSV"
        save_user_status_error: "No se han guardado los cambios. Por favor, actualiza la página y vuelve a intentarlo."
        ban_user_confirmation: "Esto deshabilita la cuenta del usuario en la comunidad y le impide volver a acceder con esta cuenta. Estás seguro de que quieres continuar?"
        unban_user_confirmation: "Esto habilita la cuenta del usuario en la comunidad y le permitirá acceder al sitio nuevamente con esta cuenta. ¿Estás seguro que quieres continuar?"
        ban_me_error: "No te puedes deshabilitar a ti mismo."
        search: Buscar
        search_by_name_email: "Buscar por nombre, dirección o nombre personalizado"
        reset_search: "Mostrar todos"
        for_search_terms: "relacionados con: %{terms}"
        this_makes_the_user_an_admin: "Esto hará a este usuario un administrador. Deberías de dejarle saber sus responsabilidades y pedirle que revisen los términos de uso de Sharetribe al igual que los de tu marketplace. ¿Estás seguro de querer continuar?"
        status_filter:
          all: Todo
          selected: "Estatus seleccionados: %{count}"
          selected_js: "Estatus seleccionados: "
          admin: Admin
          banned: Deshabilitado
          posting_allowed: "Publicación permitida"
          accepted: Aceptado
          unconfirmed: "No confirmado"
          pending: Pendiente
        this_user_hasnt_confirmed_their_email_address: "Este usuario no ha confirmado su dirección de correo electrónico. Es posible que el usuario no haya recibido el correo de confirmación. Haz click en el botón de re-enviar si lo quieres enviar otra vez."
        unconfirmed_user: "Usuario no confirmado: %{name}"
        resend: Reenviar
        cancel: Cancelar
        user_didnt_complete_the_signup_process: "Este usuario se registró por medio de redes sociales pero no completo el proceso de registro. Después de conectar una cuenta de redes sociales, los usuarios tienen que aceptar los términos de uso y llenar los campos obligatorios."
        pending_user: "Pendiente: %{name}"
      new_layout:
        new_layout: "Nuevo diseño"
        description_roadmap_new: "Cuando hay nuevos componentes de diseño disponibles, puedes elegir entre usar un nuevo componente o continuar usando el viejo. Puedes cambiar la selección en cualquier momento, en esta pagina. Es recomendable siempre usar el componente más nuevo, ya que los componentes viejos podrán ser removidos en el futuro. En caso de que estés usando algún componente que vayamos a remover, te contactaremos por adelantado."
        enabled_for_you: "Habilitar sólo para ti"
        enabled_for_all: "Habilitar para todos"
        new_topbar: "Nueva barra superior (visible en todas las páginas)"
        searchpage: "Nueva página de búsqueda (requiere de la nueva barra superior)"
        new_email_templates: ~
      social_media:
        social_media: "Social media"
        logo: "Imagen para medios sociales"
        logo_info: "Esta imagen se mostrará en medios sociales (Facebook, Twitter, LinkedIn) cuando alguien comparta tu dominio. Para mejores resultados, la imagen deberá tener una proporción de 2:1 y un tamaño mínimo de %{width} x%{height} pixeles."
        social_media_title: "Título para redes sociales"
        social_media_title_info: "Este texto se mostrará en redes sociales (Facebook, Twitter y LinkedIn) cuando alguien comparta tu sitio. Puedes ver como se ve en %{facebook_preview_link}, en %{twitter_preview_link}  y en %{linkedin_preview_link}"
        link_for_facebook: "para Facebook"
        link_for_linkedin: "para LinkedIn"
        link_for_twitter: "para Twitter"
        social_media_description: "Descripción para redes sociales"
        twitter_handle: Twitter
        twitter_handle_info_text: "El nombre de usuario de la cuenta de Twitter de tu comunidad (si es que tienes uno). Será mencionado cuando alguien publique su anuncio en Twitter."
        twitter_handle_info_text_with_instructions: "El nombre de usuario de tu cuenta de Twitter en tu marketplace (si es que tienes uno). Será mencionado cuando alguien use el botón para twittear desde la página del anuncio. %{instructions_link}"
        twitter_instructions_link_text: "Leer más"
        twitter_handle_placeholder: Usuario
        invalid_twitter_handle: "Twitter handle debe tener un máximo de 15 caracteres alfanuméricos (letras de la A-Z y números del 0-9)."
        facebook_connect: "Facebook Login"
        facebook_developers_dashboard: "Panel para Desarrolladores de Facebook"
        facebook_connect_info_text: "Para que la habilitar Facebook Login, debes crear una aplicación para tu marketplace en el %{dashboard_link}. Añade aquí el ID y la clave secreta que se hayan generado."
        facebook_connect_info_text_with_instructions: "Para que la habilitar Facebook Login, debes crear una aplicación para tu marketplace en el %{dashboard_link}. Añade aquí el ID y la clave secreta que se hayan generado. %{instructions_link}"
        facebook_instructions_link_text: "Ver instrucciones para configurar Facebook Login."
        facebook_connect_id: "App ID de Facebook"
        invalid_facebook_connect_id: "El app ID debe incluir sólo números."
        facebook_connect_secret: "App Secret de Facebook"
        invalid_facebook_connect_secret: "El App Secret debe incluir sólo números y letras de la a a la f."
        enable_facebook_login: "Permitir a los usuarios conectarse con su cuenta de Facebook"
        save: "Guardar configuración"
        add_another_image: "Cambia la imagen"
        google_connect: "Google Sign-In"
        google_instructions_link_text: "Ver las instrucciones para configurar Google Sign-In."
        google_developers_console: "Consola para desarrolladores de Google"
        google_connect_info_text_with_instructions: "Para habilitar Google Sign-In, tienes que crear un proyecto para tu marketplace en la %{dashboard_link}. Añade aquí la ID y la llave secreta que se genera en el proyecto. %{instructions_link}"
        google_connect_info_text: "Para habilitar Google Sign-In, tienes que crear un proyecto para tu marketplace en la %{dashboard_link}. Añade aquí la ID y la llave secreta que se genera en el proyecto."
        enable_google_login: "Permitir a los usuarios que inicien sesión con su cuenta de Google"
        google_connect_id: "Client ID de Google"
        google_connect_secret: "Llave secreta (client secret) de Google"
        linkedin_connect: "LinkedIn Sign In"
        linkedin_instructions_link_text: "Ver las instrucciones para configurar LinkedIn Sign In."
        linkedin_developers_dashboard: "Panel para desarrolladores de LinkedIn"
        linkedin_connect_info_text_with_instructions: "Para habilitar LinkedIn Sign In, tienes que crear una app para tu marketplace en el %{dashboard_link}. Añade aquí la ID y la llave secreta que se genera en la app. %{instructions_link}"
        linkedin_connect_info_text: "Para habilitar LinkedIn Sign In, tienes que crear una app para tu marketplace en el %{dashboard_link}. Añade aquí la ID y la llave secreta que se genera en la app."
        enable_linkedin_login: "Permitir a los usuarios iniciar sesión con su cuenta de LinkedIn"
        linkedin_connect_id: "Client ID de LinkedIn"
        linkedin_connect_secret: "Llave secreta (client secret) de LinkedIn"
      seo_settings:
        seo: SEO
        title: "Página de inicio (básica o personalizada)"
        meta_title_label: "Meta tag del título para la página de inicio"
        meta_title_info: "El contenido de esta tag se expone a los buscadores y se muestra en las páginas de resultados como el título del sitio. %{link} %{vars}."
        meta_title_link_text: "Aprender más acerca de meta tags."
        meta_description_label: "Meta tag de la descripción para la página de inicio"
        meta_description_info: "El contenido de esta tag se expone a los buscadores y se muestra en sus páginas de resultados debajo del título. %{link} %{vars}."
        meta_description_link_text: "Aprender más acerca de meta tags."
        search_title: "Página de resultados de búsqueda"
        search_meta_title_label: "Meta tag de la página de resultados de búsqueda"
        search_meta_title_info: "El contenido de esta tag se expone a los buscadores y se muestra en sus páginas de resultados como el título del sitio. %{link} %{vars}."
        search_meta_title_link_text: "Aprender más acerca de meta tags."
        search_meta_description_label: "Meta tag de la descripción de la página de resultados de búsqueda"
        search_meta_description_info: "El contenido de esta tag se expone a los buscadores y se muestra en sus páginas de resultados debajo del título. %{link} %{vars}."
        search_meta_description_link_text: "Aprender más acerca de meta tags."
        listing_title: "Página de anuncio"
        listing_meta_title_label: "Meta tag del título de la página de anuncio"
        listing_meta_title_info: "El contenido de esta tag se expone a los buscadores y se muestra en sus páginas de resultados como el título del sitio. %{link} %{vars}."
        listing_meta_title_link_text: "Aprender más acerca de meta tags."
        listing_meta_description_label: "Meta tag de la descripción de la página de anuncio"
        listing_meta_description_info: "El contenido de esta tag se expone a los buscadores y se muestra en sus páginas de resultados debajo del título. %{link} %{vars}."
        listing_meta_description_link_text: "Aprender más acerca de meta tags."
        category_title: "Página de categoría"
        category_meta_title_label: "Meta tag del título de la página de categoría"
        category_meta_title_info: "El contenido de esta tag se expone a los buscadores y se muestra en sus páginas de resultados como el título del sitio. %{link} %{vars}."
        category_meta_title_link_text: "Aprender más acerca de meta tags."
        category_meta_description_label: "Meta tag de la descripción de la página de categorías"
        category_meta_description_info: "El contenido de esta tag se expone a los buscadores y se muestra en sus páginas de resultados debajo del título. %{link} %{vars}."
        category_meta_description_link_text: "Aprender más acerca de meta tags."
        profile_title: "Página de perfil"
        profile_meta_title_label: "Meta tag del título de la página de perfil"
        profile_meta_title_info: "El contenido de esta tag se expone a los buscadores y se muestra en sus páginas de resultados como el título del sitio. %{link} %{vars}."
        profile_meta_title_link_text: "Aprender más acerca de meta tags."
        profile_meta_description_label: "Meta tag de la descripción de la página de perfil"
        profile_meta_description_info: "El contenido de esta tag se expone a los buscadores y se muestra en sus páginas de resultados debajo del título. %{link} %{vars}."
        profile_meta_description_link_text: "Aprender más acerca de meta tags."
        sitemap_label: "Mapa del sitio"
        sitemap_info: "Mapas de sitio son una manera fácil de informar a los buscadores web acerca de las páginas en tu sitio que están disponibles para rastreo web. %{link}."
        sitemap_info_link_text: "Aprender más acerca del archivo XML del mapa del sitio"
        sitemap_info_public: "Un mapa del sitio es generado automáticamente para tu marketplace: este hace referencia a los 500 anuncios más recientes de tu sitio. Puedes acceder a tu mapa del sitio en %{link}."
        sitemap_info_private: "Como tu marketplace es privado no hay mapa de sitio."
        robots_label: Robots.txt
        robots_info: "El archivo robots.txt le da instrucciones a los robots web (típicamente robots de buscadores) acerca de como rastrear las páginas de tu sitio. %{link}."
        robots_info_link_text: "Aprender már acerca del archivo robots.txt"
        robots_info_2: "Un archivo robots.txt se genera automaticamente para tu marketplace. Puedes acceder a tu archive de robots.txt en %{link}."
        save: "Guardar configuración"
      analytics:
        analytics: Analytics
        google_analytics_key: "Google Analytics tracking ID"
        google_analytics_key_info_text: "Tracking ID de tu cuenta de Google Analytics."
        google_analytics_key_info_text_with_instructions: "Tracking ID de tu cuenta de Google Analytics.%{instructions_link}"
        google_analytics_instructions_link_text: "Leer más sobre la conexión con Google Analytics."
        sharetribe_analytics: "Análisis de Sharetribe"
        sharetribe_analytics_info_text_with_instructions: "Para mejorar los servicios y el soporte de Sharetribe, rastreamos la actividad de los miembros del marketplace. No recolectamos información personal y no compartimos la información que obtenemos del rastreo afuera del equipo de Sharetribe. Este rastreo se puede deshabilitar por completo. %{instructions_link}"
        sharetribe_analytics_instructions_link_text: "Leer más acerca de los análisis de Sharetribe"
        end_user_analytics: "Permitir a Sharetribe el rastrear la actividad de los miembros para poder mejorar los servicios de Sharetribe"
        save: "Guardar configuración"
      logo_link:
        title: "Link del logo"
        info: "Puedes personalizar el link del logo (y el botón de inicio del menu en le barra superior). Por defecto el logo te dirige a la página de inicio o a la página personalizada de inicio."
        url: URL
        placeholder: "https://www.ejemplo.com"
      menu_links:
        menu_links: "Enlaces personalizados"
        menu_links_display: "Visualización de los links del menú"
        save: "Guardar configuración"
        add_menu_link: "Añadir nuevo enlace al menú"
        title_placeholder: "Título del enlace"
        url_placeholder: "https://www.ejemplo.com/es"
        title: Título
        language: Idioma
        url: URL
        empty: "No tienes ningún menú de enlaces adicionales"
        max_number_of_links: "Número de vínculos que se muestran en la barra superior: %{select_max_number}"
        all: Todos
        max_number_of_links_info: "Vinculo para la %{about_page} se muestra siempre como el primer vínculo del menu."
        about_page: "página Acerca de"
      default_menu_links:
        title: "Enlaces predeterminados"
        about_link_title: "Acerca de"
        contact_link_title: Contáctanos
        invite_link_title: "Invitar a nuevos miembros"
        info: "Por defecto, los links de las siguientes páginas no se muestran en ningún otro  lugar en tu marketplace: %{about_link}, %{contact_link}, %{invite_link}."
        display_about: "Mostrar el link a la página <i>Acerca de</i> y otras páginas de contenido"
        display_contact: "Mostrar el link a la página de <i>Contáctanos</i>"
        display_invite: "Mostrar el link para la página de <i>Invitar a nuevos miembros</i>"
      topbar:
        topbar: "Barra superior"
        new_listing_button_label: "Texto del botón para Publicar Anuncio"
        invalid_post_listing_button_label: "Proporciona un texto válido para el botón de \"Publicar Anuncio\""
      transactions:
        export_all_as_csv: "Exportar todas en formato CSV"
        processing_export: "Procesando la exportación a CSV..."
        transactions: Transacciones
        search_by_title_parties: "Busca por título de transacción o nombre de usuarios"
        search: Buscar
        reset_search: "Mostrar todas"
        status_filter:
          all: Todo
          selected: "Estatus seleccionados: %{count}"
          selected_js: "Estatus seleccionados: "
          free: Gratuita
          confirmed: Completada
          paid: Pagada
          canceled: Cancelada
<<<<<<< HEAD
          disputed: ~
=======
          disputed: Disputada
>>>>>>> af0f9a9f
          preauthorized: Preautorizada
          rejected: Rechazada
          payment_intent_requires_action: Pendiente
          payment_intent_action_expired: Expirada
<<<<<<< HEAD
          refunded: ~
          dismissed: ~
=======
          refunded: Reembolsada
          dismissed: Descartada
>>>>>>> af0f9a9f
        headers:
          conversation: Conversación
          listing: Anuncio
          status: Estado
          sum: Suma
          started: Inicio
          last_activity: "Última actividad"
          initiated_by: "Iniciada por"
          other_party: Vendedor
        status:
          conversation: Conversación
          free: "Transacción gratuita"
          pending: Pendiente
          preauthorized: Pre-autorizada
          accepted: Aceptada
          rejected: Rechazada
          paid: Pagada
          confirmed: Completa
          canceled: Cancelada
<<<<<<< HEAD
          disputed: ~
=======
          disputed: Disputada
>>>>>>> af0f9a9f
          initiated: "Esperando al pago de PayPal"
          pending_ext: "Esperando al pago de PayPal"
          none:
            free: "Transacción gratuita"
          paypal:
            free: Conversación
            pending: Pendiente
            preauthorized: Preautorizada
            accepted: Aceptada
            rejected: Rechazada
            paid: Pagada
            confirmed: Completada
            canceled: Cancelada
<<<<<<< HEAD
            disputed: ~
            initiated: "Esperando el pago de PayPal"
            pending_ext: "Esperando el pago de PayPal"
            refunded: ~
            dismissed: ~
=======
            disputed: Disputada
            initiated: "Esperando el pago de PayPal"
            pending_ext: "Esperando el pago de PayPal"
            refunded: Reembolsada
            dismissed: Descartada
>>>>>>> af0f9a9f
          stripe:
            free: Conversación
            pending: Pendiente
            preauthorized: Preautorizada
            accepted: Aceptada
            rejected: Rechazada
            paid: Pagada
            confirmed: Completada
            canceled: Cancelada
<<<<<<< HEAD
            disputed: ~
=======
            disputed: Disputada
>>>>>>> af0f9a9f
            initiated: "Esperando el pago de Stripe"
            pending_ext: "Esperando el pago de Stripe"
            payment_intent_requires_action: Pendiente
            payment_intent_action_expired: Expirada
            payment_intent_failed: "El pago por medio de Stripe falló"
<<<<<<< HEAD
            refunded: ~
            dismissed: ~
=======
            refunded: Reembolsada
            dismissed: Descartada
>>>>>>> af0f9a9f
        not_available: "No disponible"
      conversations:
        conversations: Conversaciones
        headers:
          started_from: "Creada desde"
          status: Status
          started: Iniciada
          last_activity: "Última Actividad"
          initiated_by: Iniciador
          other_party: Vendedor
        participants: "Conversación: %{starter} con %{author}"
        profile: "Perfil de %{author}"
        search_by_keyword: "Buscar por nombre, email o palabra clave"
        search: Buscar
        reset_search: "Mostrar todas"
        for_keyword: "para: <b>%{keyword}</b>"
      testimonials:
        testimonials: Reseñas
        no_testimonials_found: "No hay feedback"
        displaying_xx_reviews: "Mostrando <b>%{count}</b> feedbacks en las transacciones %{tx_from} - %{tx_to} de <b>%{all_count}</b> feedbacks en total"
        search_keyword: "Busca por nombre, email o palabra clave"
        search: Buscar
        reset_search: "Mostrar todas"
        for_keyword: "para: <b>%{keyword}</b>"
        headers:
          transaction: Transacción
          author: Autor
          receiver: Receptor
          status: Estatus
          grade: Calificación
          text: Texto
        status:
          waiting: "Esperando reseña"
          skipped: Omitida
          published: Publicada
          blocked: Bloqueada
        status_filter:
          selected: "Filtros seleccionados: %{count}"
          all: Filtros
          published: Publicada
          positive: Positiva
          negative: Negativa
          skipped: Saltada
          waiting: Esperando
          blocked: Bloqueada
          selected_js: "Filtros seleccionados: "
        form:
          review_text: "Texto de la reseña"
          save: Guardar
          cancel: Cancelar
          delete_review: "Borrar reseña"
          block_review: "Bloquear reseña"
          confirm_modify: "¿Estás seguro de querer modificar/borrar esta reseña? Una vez modificada/borrada no es possible recuperar la información en el futuro."
          deleting_info: "Borrar la reseña le permite al autor dejar otra para la misma transacción."
          blocking_info: "Bloquear la reseña tras borrarla, previene al autor la posibilidad de dejar otra reseña."
          unskip: Rehabilitar
          if_you_unskip_the_review: "Si rehabilitas la opción de valoración, el usuario podrá dejar una valoración."
          they_will_not_be_notified_automatically: "No serán notificados automáticamente."
      invitations:
        invitations: Invitaciones
        used:
          "yes": Sí
          "no": "No"
        headers:
          sent_by: Remitente
          message: Mensaje
          sent_to: Destinatario
          used: Usada
          date_sent: Fecha
      listings:
        listings: Anuncios
        search_by_title_author_category: "Buscar por título del anuncio, autor o categoría"
        search: Buscar
        reset_search: "Mostrar todos"
        export_all_as_csv: "Exportar todos en formato CSV"
        processing_export: "Procesando la exportación a CSV..."
        status:
          all: Todos
          selected_js: "Estatus seleccionados: "
          open: Abierto
          closed: Cerrado
          expired: Expirado
          approval_pending: Pendiente
          approval_rejected: Rechazado
        headers:
          title: Título
          author: Autor
          created: Creación
          updated: Modificación
          category: Categoría
          status: Estatus
        open: Abierto
        closed: Cerrado
        expired: Expirado
        approved: Aprobado
        approval_pending: Pendiente
        approval_rejected: Rechazado
        form:
          this_listing_has_not_not_been_approved_yet: "El anuncio no ha sido aprobado aún. Puedes decidir si quieres aprobar o rechazar el anuncio. Si lo apruebas, se publicará y será visible para todos los usuarios. Si lo rechazas, el anuncio no se publicará."
          approve: Aprobar
          reject: Rechazar
          cancel: Cancelar
      user_fields:
        user_fields: "Datos de usuarios"
      footer:
        footer: "Pie de página"
        offer_pro: "Configura el píe de página y remueve el branding de Sharetribe de tu marketplace al %{upgrade_pro_plan_link}."
        upgrade_plan_link: "suscribirte al plan Pro o mejor"
        menu_links: Vínculos
        language: Idioma
        title: Título
        url: URL
        add: "Añade un nuevo vínculo"
        save: Guardar
        footer_style: Estilo
        footer_copyright: "Texto para derechos de autor"
        footer_enabled: "Habilitar pie de página"
        social_links: "Vínculos de social media"
        title_placeholder: Título
        url_placeholder: "https://www.ejemplo.com/nombre_de_usuario"
        style:
          dark: Oscuro
          light: Claro
          marketplace_color: "Color del marketplace"
          logo: Logo
        social:
          title: Título
          url: URL
      domain:
        domain: Dominio
        marketplace_domain: "Dominio del marketplace"
        offer_pro: "Configura tu propio dominio al %{upgrade_pro_plan_link}."
        upgrade_pro_plan_link: "subscribirte al plan Pro o superior"
        your_marketplace_address_is: "La dirección de tu marketplace es: %{address}"
        would_you_like_to_change_address: "¿Te gustaría cambiar la dirección de tu marketplace? %{contact_us}!"
        contact_us: Contáctanos
        you_can_now_use_a_custom_domain: "Con tu plan actual, puedes habilitar un dominio personalizado. ¿Quieres hacerlo? %{contact_us}!"
        would_you_like_to_change_domain: "¿Te gustaría cambiar el dominio personalizado de tu marketplace? %{contact_us}!"
      landing_pages:
        landing_pages: "Página de inicio"
        info_1: "La página de inicio es quizás la página más importante de tu marketplace. Es la primera página que los visitantes ven- casi como la fachada de tu casa. Tienes tan sólo unos segundos para convencer a nuevos visitantes pare que exploren tu sitio. La página necesita ser atractiva y tu propuesta clara y tentadora."
        info_2: ~
        info_2_help_center: "Help Center"
        info_3: "Si quieres personalizar la página de inicio de tu marketplace, puedes hacerlo con una subscripción adicional por $99 dólares al mes."
        info_4: "Leer más acerca de las páginas de inicio personalizadas"
        editor_title: "Editor de página de inicio"
        editor_info: "Aquí puedes editar las secciones de tu página de inicio. Por ahora sólo es posible usar un idioma para la página de inicio. La posición de las secciones de \"Hero\" y \"Píe de página\" no se puede modificar."
        preview: "Vista previa"
        set_live: Publicar
        add_new_section: "Añadir nueva sección:"
        select_section_type: "Typo de sección..."
        this_version_is_not_released: "Para poder poner en vivo una nueva versión de tu página de inicio necesitas hacerle cambios."
        latest_version_released: "¡La última versión de tu página de inicio ha sido puesta en vivo! ¡%{link}!"
        check_it_out: Chécala
        form:
          save: Guardar
          cancel: Cancelar
        sections:
          identifier: "ID de la sección"
          kind: "Tipo de sección"
          variation: Variante
          new: "Nueva sección"
          edit: "Editar sección %{section_id}"
          remove_section_confirmation: "¿Estás seguro que quieres eliminar la sección '%{section_id}' y toda su información? No se puede revertir."
          info_single_column: "Info - Una columna"
          info_multi_column_2: "Info - Dos columnas"
          info_multi_column_3: "Info - Tres columnas"
          listings: Anuncios
          categories: Categorias
          hero: Hero
          locations: Ubicaciones
          video: Video
          new_section:
            categories: "Nueva sección Categorías"
            footer: "Nueva sección Pie de página"
            hero: "Nueva sección Hero"
            info_single_column: "Nueva sección Info - Una columna"
            info_multi_column_2: "Nueva sección Info - Dos columnas"
            info_multi_column_3: "Nueva sección Info - Tres columnas"
            listings: "Nueva sección Anuncios"
            locations: "Nueva sección Ubicaciones"
            video: "Nueva sección Video"
          edit_section:
            categories: "Editar sección Categorías"
            footer: "Editar sección Pie de página"
            hero: "Editar sección Hero"
            info_single_column: "Editar sección Info - Una columna"
            info_multi_column_2: "Editar sección Info - Dos columnas"
            info_multi_column_3: "Editar sección Info - Tres columnas"
            listings: "Editar sección Anuncios"
            locations: "Editar sección Ubicaciones"
            video: "Editar sección Video"
    landing_page_versions:
      sections:
        content:
          title: "Contenido de la sección"
        hero:
          hero_title: Hero
          hero_description: "Determina la imagen de fondo para la sección Hero. El slogan y la descripción vienen directamente de la sección de %{link}."
          basic_details_tab: "la sección de 'Detalles básicos'"
        footer:
          footer_title: "Pie de página"
          footer_style: "Estilo del píe de página"
          style_dark: Obscuro
          style_light: Claro
          style_marketplace_color: "Color del Marketplace"
          style_logo: Logo
        cta_button:
          cta_button: Botón
          cta_enabled: "Mostrar un botón"
          cta_text: Texto
          cta_url: URL
          text_placeholder: "¡Haz click!"
          url_placeholder: "https://www.ejemplo.com"
        background_selector:
          title: Fondo
        background_image_overlay:
          background_image: "Imagen de fondo"
          background_image_info: "Está imagen es el fondo de esta sección. Se verá mejor y dará mejores resultados con un tamaño mínimo de 1600x1200 pixeles."
          add_another_image: "Añadir otra imagen"
          current_image: "Imagen actual: %{filename}"
          file_not_selected: Ninguna
          background_image_overlay: "Sombra sobre imagen"
          background_image_overlay_info: "Esto te permite determinar que tan obscura or clara se verá tu imagen. \"Transparente\" significa que no tiene sombra."
          overlay_dark: Obscura
          overlay_light: Clara
          overlay_transparent: Transparente
        background_style:
          background_style: "Estilo del fondo"
          style_image: "Imagen de fondo"
          style_color: "Color de fondo"
          style_none: "Sin fondo"
        background_color:
          background_color: "Color de fondo"
          background_color_info: ~
        categories:
          add: "+ Añadir una nueva categoria"
          category: Categoría
          empty: "No hay ninguna categoría añadida"
          image: Imagen
          include_title: "Categorías de la sección"
          info_text: "Puedes presentar de tres a siete categorías en esta sección. Por favor añade una imagen a cada categoría y selecciona la categoría adecuada. El tamaño recomendado es de 1000 x 667 pixeles."
          need_at_least_3_categories: "Debes tener por lo menos tres categorías en la sección"
          need_at_most_7_categories: "No puedes tener más de siete categorías en esta sección"
        category:
          add_another_image: "Añadir otra imagen"
          category: Categoría
          current_image: "Imagen actual: %{filename}"
          file_not_selected: Ninguna
          image: Imagen
          image_required: "Debes añadir una imagen a esta categoría"
          select_category: "Selecciona una categoría"
        locations:
          add: "+ Añadir una nueva ubicación"
          location: Ubicación
          empty: "No hay ninguna ubicación incluida"
          image: Imagen
          include_title: "Ubicaciones de la sección"
          info_text: "Puedes presentar de tres a siete ubicaciones en esta sección. Por favor añade una imagen a cada ubicación, un título y un link. El tamaño recomendado es de 1000 x 667 pixeles."
          need_at_least_3_locations: "Debes tener por lo menos tres ubicaciones en la sección"
          need_at_most_7_locations: "No puedes tener más de 7 ubicaciones en esta sección"
        location:
          add_another_image: "Añadir otra imagen"
          location: Ubicación
          current_image: "Imagen actual: %{filename}"
          file_not_selected: Ninguna
          image: Imagen
          image_required: "Debes añadir una imagen"
          title: Título
          title_placeholder: "Texto de la Ubicación"
          url: URL
          url_placeholder: "URL de la ubicación"
        multi_column:
          main_title: "Título principal"
          column_header: "Columna %{index}"
          column_title: "Título de la columna %{index}"
          web_viewer: "visualizador en línea"
          column_icon_info: "Puedes elegir el ícono de esta columna en este %{link}. Una vez que selecciones el ícono copia todo el \"Directory path\" (por ejemplo '01-Interface Essential/01-Home/house-2.svg') y pégalo aquí."
          column_icon: "Ícono de la columna %{index}"
          column_paragraph: "Párrafo de la columna %{index}"
          column_button: "Botón de la columna %{index}"
          column_button_text: "Texto del botón"
          column_button_url: "https://www.ejemplo.com"
        listings:
          listings_to_feature: "Anuncios a mostrar"
          you_need_to_add_the_listing_ids: "Necesitas añadir el id del anuncio que quieres incluir en esta sección. Para encontrar el id, ve a la página del anuncio y date cuenta del URL. El id del anuncio es el numero que viene después del URL principal. En el ejemplo https://www.ejemplo.com/listings/123456-listing-title, el id sería: 123456."
        video:
          text: Texto
          autoplay: "Tipo de reproducción"
          autoplay_no: "Sin reproducción automática"
          autoplay_muted: "Reproducción automática muda"
          info: "Este texto se mostrará si eliges la opción de \\\"Sin reproducción automática\\\" o cuando el video sea pausado."
          youtube_video_id_info: "Puedes obtener el ID del video desde el URL del video. Normalmente es la última parte del URL. Por ejemplo en el video con URL: https://www.youtube.com/watch?v=UffchBUUIoI, el ID sería 'UffchBUUIoI'"
    custom_fields:
      edit:
        edit_listing_field: "Editar campo '%{field_name}'"
      edit_price:
        description: "El precio mínimo y máximo sólo afecta al filtro. No establece un límite para los precios de los anuncios."
        edit_price_field: "Editar el campo del \"precio\""
        show_price_filter_homepage: "Mostrar filtro por precio en la página principal"
        price_min: "Precio mínimo del filtro"
        price_max: "Precio máximo del filtro"
      edit_location:
        edit_location_field: "Editar el campo de \"ubicación\""
        this_field_is_required: "Campo obligatorio"
        the_location_feature_can_be_enabled: "La función de ubicación puede ser habilitada desde la sección de %{link} en la configuración de tu marketplace."
      edit_expiration:
        edit_expiration_field: "Editar el campo \"Fecha de expiración\""
        enable: "Habilitar fecha de expiración"
      form:
        field_required:
          this_field_is_required: "Hacer este campo obligatorio al crear un nuevo anuncio"
          this_field_is_required_checkbox: "Hacer este campo obligatorio al crear un anuncio (el usuario debe seleccionar una opción)"
        search_filter:
          search_filter: "Crear un filtro basado en este campo en la página de inicio"
          date_cant_be_filtered: "No hay filtros disponibles para el campo de fecha."
          text_cant_be_filtered: "No hay filtros disponibles para el campo de texto. La barra de búsqueda principal busca en los campos de texto."
      index:
        listing_fields: "Campos & filtros de los anuncios"
        listing_fields_help: "Aquí puedes editar y añadir los campos que los usuarios han de completar al publicar un nuevo anuncio. Por favor, recuerda que algunos campos están predeterminados y no pueden ser editados."
        add_new_field: "Añadir un campo nuevo:"
        remove_field_confirmation: "¿Seguro que quieres eliminar el campo '%{field_name}' y toda la información referente a este campo? Esta operación no puede ser revertida."
        cancel: Cancelar
        save: Guardar
        field_title: "Título del campo"
        field_type: "Tipo de campo"
        categories: "Categorías donde se muestra el campo"
        select_all: "Seleccionar todo"
        clear_all: "Borrar todo"
        options: Opciones
        add_option: "+ Añadir opción"
        saving_order: "Guardando orden de los campos en el formulario"
        save_order_successful: "Campos ordenados correctamente"
        save_order_error: "Ocurrió un error al guardar el orden de los campos. Por favor actualiza la página y vuelve a intentarlo."
        select_one: "Selecciona el tipo de campo..."
        continue: Continuar
        minimum_value: Mínimo
        maximum_value: Máximo
        allow_decimals: "Permitir decimales"
      new:
        new_listing_field: "Nuevo campo"
      field_types:
        text: Texto
        number: Número
        dropdown: Desplegable
        checkbox_group: "Selección de grupo"
        date: Fecha
        file: Archivo
        location: Ubicación
    person_custom_fields:
      saving_failed: "No se pudo guardar el campo"
      index:
        user_fields: "Datos de usuarios"
        field_title: "Título del campo"
        field_type: "Tipo de campo"
        signup: Registro
        public: Público
        add_new_field: "Añadir un nuevo campo:"
        save: Guardar
        cancel: Cancelar
        minimum_value: Mínimo
        maximum_value: Máximo
        allow_decimals: "Permitir decimales"
        add_option: "Añadir opción"
      new:
        new_user_field: "Nuevo campo de usuario"
      form:
        field_required:
          this_field_is_required: "Hacer este campo obligatorio al registrarse"
          this_field_is_required_checkbox: "Hacer este campo obligatorio al registrarse (el usuario tiene que elegir al menos una opción)"
          this_field_is_public: "Mostrar este campo en el perfil público de los usuarios"
      edit:
        edit_user_field: "Editar el campo '%{field_name}'"
    emails:
      new:
        send_email_to_members: "Enviar correo a usuarios"
        send_email_to_members_title: "Enviar correo electrónico a tus usuarios"
        send_email: Enviar
        send_email_or: o
        send_test_email: "Mandar un correo de prueba a tu cuenta"
        test_sent: "El correo de prueba ha sido enviado"
        send_email_article_title: "este artículo"
        send_email_article_text: "Puedes aprender más acerca de los segmentos de usuarios en %{article_link}."
        recipients:
          title: "¿A quién le quieres enviar el correo?"
          options:
            all_users: "Todos los usuarios"
            posting_allowed: "Usuarios que pueden publicar anuncios"
            with_listing: "Usuarios que han publicado por lo menos un anuncio"
            with_listing_no_payment: "Usuarios que han publicado por lo menos un anuncio pero que no han añadido sus detalles de pago"
            with_payment_no_listing: "Usuarios que han añadido sus detalles de pago pero que no han publicado ningún anuncio"
            no_listing_no_payment: "Usuarios que no han publicado un anuncio y que no han añadido sus detalles de pago"
        email_subject: Asunto
        email_content: Contenido
        email_content_placeholder: "¿Qué quieres decirle a tus usuarios?"
        email_language: "Idioma de los usuarios que recibirán el correo"
        any_language: "Cualquier idioma"
        message_will_be_sent_only_to_people_with_this_language: "El correo sólo va a ser enviado a los usuarios que están usando %{service_name} en el idioma que escojas."
        email_sent: "Mensaje enviado."
        to_improve_email_deliverability: "Para mejorar el envío y recepción de correos, el asunto del correo es generado automáticamente y no puede ser cambiado."
        email_subject_text: "Un nuevo mensaje de parte del equipo de %{service_name}"
        firstname_cannot_be_removed: "\"Nombre\" no se puede remover y será reemplazado por el nombre de cada usuario"
        hello_firstname: "Hola Nombre,"
        hello_firstname_text: "Hola %{person},"
    left_hand_navigation:
      general: General
      users_and_transactions: Administrar
      configure: Configurar
      emails_title: Emails
      subscription: Subscripción
      preview: "Vista Previa"
      whats_new: Novedades
    listing_shapes:
      availability_title: Disponibilidad
      read_more: "Lee más acercad de la administración automática de disponibilidad."
      read_more_availability_management: "Lee más acerca del manejo de la disponibilidad."
      allow_providers_to_manage_availability: "Permitir a los vendedores administrar su disponibilidad"
      per_hour_availability: "Disponibilidad \"Por hora\""
      per_day_availability: "Disponibilidad \"Por día\""
      per_night_availability: "Disponibilidad \"Por Noche\""
      pricing_units_disabled_info: "Las unidades de precio no pueden ser usadas cuando el calendario de disponibilidad está habilitado."
      can_not_find_name: "No se encontró el tipo de orden con el nombre: %{name}"
      index:
        listing_shapes: "Tipos de Orden"
        description: "Los tipos de orden determinan cómo funciona el proceso en tu comunidad. Puedes decidir si tus usuarios van a alquilar o vender, o incluso si sólo van a publicar anuncios y comunicarse por medio de mensajes directos."
        read_more_about_order_types: "Leer más sobre tipos de órdenes"
        add_new_shape: "Añadir un nuevo tipo de orden: "
        select_template: "Seleccionar plantilla..."
        all_categories: "Todas las categorías"
        no_categories: "Sin categorías"
        category_count: "%{category_count} categorías"
        header:
          listing_shape_name: "Nombre del tipo de orden"
          listing_shape_categories: "Categorías en las que se usa"
        order:
          saving_order: "Guardando orden"
          save_order_successful: "El orden ha sido guardado correctamente"
          save_order_error: "Un error ha ocurrido mientras se guardaba el pedido. Por favor, actualice la página y vuelva a intentarlo."
      templates:
        selling_products: "Productos en venta"
        renting_products: "Productos en alquiler"
        offering_services: "Oferta de servicios"
        giving_things_away: "Productos regalados"
        requesting: Solicitando
        announcement: "Publicar anuncio"
        custom: Personalizado
      new:
        create_listing_shape: "Crear tipo de orden"
        create: Crear
        cancel: Cancelar
        create_success: "Nuevo tipo de orden '%{shape}' creado"
        create_failure: "No se pudo crear un nuevo tipo de orden. Error: %{error_msg}"
      edit:
        edit_listing_shape: "Editar el tipo de orden '%{shape}'"
        update: Guardar
        cancel: Cancelar
        update_success: "Se han guardado los cambios al tipo de orden '%{shape}'"
        update_failure: "No se pudieron guardar los cambios. Error: %{error_msg}"
        delete: "Borrar tipo de orden"
        confirm_delete_order_type:
          one: "Hay %{count} anuncio con este tipo de orden. Si eliminas el tipo de orden este anuncio se cerrará. Estás seguro de que quieres eliminar este tipo de orden?"
          other: "Hay %{count} anuncios con este tipo de orden. Si eliminas el tipo de orden estos anuncios se cerrarán. Estás seguro de que quieres eliminar este tipo de orden?"
        can_not_delete_last: "No puedes eliminar este tipo de orden porque es el único tipo de orden que existe en tu comunidad."
        can_not_delete_only_one_in_categories: "No puedes eliminar este tipo de orden porque en las siguientes categorías solo se usa este tipo de orden: %{categories}"
      listing_shape_name: Nombre
      listing_shape_name_placeholder: "ej: Vender"
      action_button_label: "Etiqueta del botón de checkout"
      action_button_placeholder: "ej: Comprar"
      open_listings_warning:
        one: "Hay %{count} anuncio abierto con este tipo de orden. Si cambias cualquiera de los ajustes de abajo, este anuncio no se actualizará y mantendrá los ajustes anteriores. Puedes actualizar los ajustes del anuncio editándolo manualmente. En caso de que no quieras que este anuncio con los ajustes desactualizados sea visible en tu comunidad, puedes cerrarlo (desactivarlo) haciendo clic en el botón de abajo."
        other: "Hay %{count} anuncios abiertos con este tipo de orden. Si cambias cualquiera de los ajustes de abajo, esos anuncios no se actualizarán y mantendrán los ajustes anteriores. Puedes actualizar los ajustes de los anuncios editándolos manualmente. En caso de que no quieras que estos anuncios con los ajustes desactualizados sean visibles en tu comunidad, puedes cerrarlos (desactivarlos) haciendo clic en el botón de abajo."
      close_listings_action:
        one: "Cerrar %{count} anuncio"
        other: "Cerrar %{count} anuncios"
      confirm_close_listings_action:
        one: "Estás seguro de que quieres cerrar %{count} anuncio?"
        other: "Estás seguro de que quieres cerrar %{count} anuncios?"
      successfully_closed: "Anuncios cerrados correctamente"
      successfully_deleted: "Tipo de orden '%{order_type}' eliminado correctamente"
      pricing_and_checkout_title: "Precio & pago"
      online_payments_label: "Permitir a los usuarios aceptar pagos en línea"
      shipping_label: "Permitir que los vendedores establezcan un costo de envío"
      price_label: "Permitir a los usuarios añadir precio a sus anuncios"
      units_title: "Unidades de precio"
      units_desc: "Si habilita las unidades de precio, el precio del anuncio se mostrará como \"precio por unidad de precio\". Por ejemplo: \"$39 por hora\"."
      units:
        piece: "Por pieza"
        hour: "Por hora"
        day: "Por día"
        night: "Por noche"
        week: "Por semana"
        month: "Por mes"
        unit: "Por unidad"
      can_not_find: "No se pudo encontrar el tipo de orden con id: %{id}"
      add_custom_unit: "+ Añadir una unidad de precio personalizada..."
      delete_custom_unit: eliminar
      custom_unit_form:
        title: "Nueva unidad de precio"
        label_heading: Etiqueta
        selector_label_heading: "Etiqueta del selector"
        label_placeholder: "ej: \"Kg\", \"30 minutos\", \"persona\", \"clase\""
        selector_placeholder: "ej: \"Número de personas\", \"Cantidad en Kg\""
        per: Por
        unit_type:
          heading: "Tipo de Unidad"
          quantity_label: "Cantidad (por pieza, por Kg, por persona, por tour de 2 horas...)"
          time_label: "Tiempo (por 30 minutos, por 2 semanas, por año...)"
    paypal_accounts:
      marketplace_paypal_integration: "Preferencias del sistema de pagos"
      preferences_updated: "Preferencias del sistema de pagos actualizadas"
      contact_support_link_text: "contacta al equipo de soporte"
      integration_info_text: "El sistema de pagos de tu comunidad se basa en PayPal. Si quieres permitir a tus usuarios hacer pagos a través de tu comunidad, debes conectar tu cuenta de PayPal. Después de esto, puedes decidir el precio mínimo para las transacciones, así como la comisión y/o cuota por transacción que quieres recibir."
      link_paypal_personal_account_label: "Venderás productos u ofrecerás productos en tu comunidad?"
      link_paypal_personal_account: "Si es así, también necesitará conectar su cuenta PayPal en %{personal_payment_preferences_link}."
      link_stripe_personal_account: "Si es así, también debes añadir tus detalles de pago en %{personal_payment_preferences_link}"
      link_paypal_and_stripe_personal_account: "Si es así, también debes conectar tu cuenta de PayPal o Stripe en %{personal_payment_preferences_link}"
      personal_payment_preferences_link_text: "su cuenta personal de la comunidad"
      read_more_about_paypal: "Leer más sobre el sistema de pagos."
      edit_payment_settings: "Modificar la configuración de pagos"
      supported_currencies_information_text: "El sistema de pagos en línea de Sharetribe soporta 24 divisas distintas. Si tu divisa no aparece en la lista, por favor %{contact_support_link}. Si cambias la divisa de tu comunidad, los anuncios existentes mantendrán la divisa anterior. Necesitas editar esos anuncios para actualizar su precio a la nueva divisa."
      currency_change_warning_text: "Cuidado: si procedes con el cambio, no olvides pedirle a tus usuarios que actualicen sus anuncios para que la divisa cambie en estos anuncios."
      marketplace_currency_label: "Divisa de la comunidad:"
      minimum_listing_price_label: "Precio mínimo por anuncio:"
      transaction_fee_label: "Comisión por transacción para el vendedor:"
      minimum_transaction_fee_label: "Comisión mínima por transacción para el vendedor:"
      save_settings: "Guardar configuración"
      minimum_listing_price_below_tx_fee: "El precio mínimo de transacción tiene que ser mayor o igual a la cuota mínima por transacción: %{minimum_transaction_fee}"
      minimum_listing_price_below_min: "El precio mínimo de transacción debe ser superior a la comisión mínima %{minimum_commission}"
    payment_preferences:
      title: "Preferencias del sistema de pagos"
      general_settings: "1. Configuración general"
      connect_a_payment_provider: "2. Conecta un proveedor de sistema de pagos"
      contact_support: "contacta al equipo de soporte"
      no_payments_link_text: aquí
      your_country: "Tu país:"
      you_cannot_use_online_payments: "No puedes usar el sistema de pagos en %{country_name} con %{currency}. Por favor escoge una moneda distinta o %{support_link} para cambiar el país. Puedes leer más acerca de los países y las monedas que puedes usar %{help_link}. En el futuro quizás añadiremos nuevos sistemas de pago y soportaremos más divisas."
      which_to_choose: "¿Cuál escoger?"
      you_can_use_stripe_or_paypal: "Puedes usar Stripe, Paypal o ambos como tus proveedores del sistema de pagos. %{choose_link}"
      you_can_use_stripe_only: "Puedes usar Stripe como proveedor del sistema de pagos. %{read_more_link}"
      read_more_stripe: "Lee más acerca de pagos con Stripe."
      you_can_use_paypal_only: "Puedes usar PayPal como proveedor del sistema de pagos. %{read_more_link}"
      read_more_paypal: "Lee más acerca de pagos con PayPal."
      read_more_about_paypal_and_stripe: "Lee más acerca de pagos en línea con Stripe y PayPal"
      general_settings_updated: "Configuración general del sistema de pagos modificada"
      transaction_fee_settings_updated: "Configuración de la cuota de servicio modificada"
      choose_popup_text: |-
          Si quieres permitir que tus usuarios acepten pagos en línea, primero debes elegir una moneda para tu comunidad y luego conectar por lo menos uno de los dos sistemas de pago disponibles en Sharetribe: Stripe y PayPal. Puedes usar ambos, lo que significaría que tus usuarios pueden aceptar pagos con cualquiera de los dos métodos de pago.
          Si no tienes una cuenta con ninguno de los dos servicios, puedes crear una totalmente nueva. Una vez que hayas conectado una cuenta, puedes elegir la cuota/comisión que vas a cobrar por cada transacción.
          ¿Cuál es la diferencia entre Stripe y PayPal? Stripe te permite retrasar pagos al vendedor hasta por 3 meses y ofrece un método de pago (tarjeta de crédito o débito). Stripe también permite a los vendedores recibir dinero directamente en su cuenta bancaria. Simplemente tienen que proveer su información de cuenta bancaria. PayPal ofrece dos métodos de pago (tarjeta de crédito/débito y cuenta de PayPal) y ofrece un programa de protección para compradores y vendedores. Tus vendedores necesitan crear una cuenta Business de PayPal para poder recibir pagos.
          Si usas Stripe, las cuotas que Stripe cobra serán deducidas de tus cuotas de transacción, así que recuerda poner una cuota/comisión mínima de transacción lo suficientemente alta. Si usas PayPal, las cuotas que PayPal cobra serán cargadas al proveedor de manera separada de tu cuota o comisión de transacción. Stripe y PayPal tienen cuotas distintas. In la mayoría de los casos las cuotas de Stripe son un poco más bajas.
      invalid_api_keys: "API keys de Stripe invalidas"
      missing_api_keys: "Faltan las API keys de Stripe"
      stripe_verified: "Acceso a API de Stripe verificado"
      change_settings: "Cambiar la configuración y las cuotas"
      configure_stripe: "Configurar Stripe"
      configure_paypal: "Configurar PayPal"
      transaction_fee_settings: "Configuración de la cuota de transacción"
      transaction_fee_save: Guardar
      stripe_fee: "Cuotas de Stripe"
      stripe_fee_notice: "%{stripe_fee_link} será reducida de la cuota/comisión de transacción que estas cargando."
      fee_should_be_less_than_minimum_price: "La cuota mínima de transacción debe ser menor que el precio mínimo de transacción"
      the_transaction_fee_must_be_lower_than_100: "La cuota de transacción debe ser menor a 100%"
      confirm_disable: "¿Estás seguro que quieres deshabilitar %{gateway}? Si lo deshabilitas, tus vendedores no podrán recibir dinero en línea y los compradores no podrán pagar con este método de pago. Si los vendedores no han configurado otro sistema de pagos, los compradores no podrán comprarles nada."
      commission_from_buyer_label: "Cuota para el comprador:"
      minimum_buyer_transaction_fee_label: "Cuota mínima para el comprador:"
      stripe_connected:
        title: "Stripe conectado"
        disable: "Deshabilitar Stripe"
        disabled: "Stripe Deshabilitado"
        enable: "Habilitar Stripe nuevamente"
      paypal_connected:
        title: "PayPal conectado"
        disable: "Deshabilitar PayPal"
        disabled: "PayPal deshabilitado"
        enable: "Habilitar PayPal nuevamente"
      cannot_enable_gateway: "No es posible habilitar %{gateway}"
      cannot_disable_gateway: "No es posible habilitar %{gateway}"
      cannot_enable_gateway_because_of_buyer_commission: "No se puede habilitar %{gateway} porque las cuotas para el comprador están habilitadas"
      stripe_form:
        add_your_api_keys: "Añade tus API keys de Stripe"
        how_to_get_these: "¿Cómo obtenerlas?"
        publishable_key_example: "Por ejemplo: %{api_publishable_key_example}"
        secret_key_example: "Por ejemplo: %{api_secret_key_example}"
        save_api_keys: "Guardar las API keys de Stripe"
        invalid_secret: "Esa no parece una %{secret_key} correcta"
        invalid_publishable: "Esa no parece una %{publishable_key} correcta"
      index:
        header: "Configuración de pagos disponible"
        info: "Puedes configurar los sistemas de pago que se usarán en tu comunidad. Los dos sistemas que están disponibles son PayPal y Stripe."
        active: Activo
        gateway: "Plataforma de pagos"
        process: Proceso
        commission: Comisión
        minimum_price: Precio.min
        minimum_fee: Cuota.min
        api_verified: "API verificada?"
        actions: Acciones
        payments_not_enabled: "Pagos en línea no están habilitados para tu comunidad"
    transaction_types:
      sell: Venta
      sell_w_online_payment: "Venta con pagos en línea"
      sell_wo_online_payment: "Venta sin pagos en línea"
      rent: Alquilando
      rent_w_online_payment: "Renta con pagos en línea"
      rent_wo_online_payment: "Renta sin pagos en línea"
      give: Regalando
      lend: Prestando
      swap: Intercambio
      service: Oferta
      service_w_online_payment: "Oferta con pagos en línea"
      service_wo_online_payment: "Oferta sin pagos en línea"
      request: Solicitando
      inquiry: Anuncio
      share_for_free: "Compartido gratuitamente"
      event_w_online_payment: "Evento con pagos en línea"
      event_wo_online_payment: "Evento sin pagos en línea"
      default_action_button_labels:
        sell: Comprar
        rent: Alquilar
        request: Ofrecer
        offer: Solicitar
        inquiry: Contactar
        book: Reservar
    community_transactions:
      show:
        transaction_for: "Transacción #%{transaction_id} de %{link}"
        status: "Status:"
        next_step: "Siguiente paso:"
        waiting_for_provider_accept_or_reject: "Esperando que %{provider} acepte or rechace la solicitud."
        waiting_for_fulfill_and_complete: "Esperando a que %{buyer} marque la orden como completada una vez que %{provider} complete la orden de %{listing_title}."
        buyer: "Comprador:"
        provider: "Vendedor:"
        delivery: "Método de envío:"
        shipping_to: "Envío a %{address}"
        buyer_pays: "El comprador paga:"
        marketplace_collects: "%{service_name} recibe:"
        buyer_service_fee_label: "Comisión del comprador:"
        service_fee_label: "Comisión del vendedor:"
        provider_receives: "El vendedor recibe:"
        admin_info_text: "Como el administrador de %{service_name} puedes llevar a cabo algunas acciones para hacer avanzar esta transacción:"
        manage_reviews: "Administrar reseñas"
<<<<<<< HEAD
        you_should_investigate: ~
        learn_more: ~
=======
        you_should_investigate: "Debes investigar la situación y comunicarte con ambas partes. Después de esto puedes decidir si reembolsar el dinero o descartar la disputa. %{learn_more_link}"
        learn_more: "Aprende más."
>>>>>>> af0f9a9f
  common:
    edit_page: "Editar la página"
    default_community_slogan: "Comunidad de mercado colaborativo"
    default_community_description: "Este es un lugar para vender, alquilar, intercambiar y compartir bienes y servicios con los otros miembros de la comunidad."
    cancel: Cancelar
    fields_that_are_mandatory: "Los campos marcados con (*) son obligatorios."
    or: o
    password: Contraseña
    service_name: "%{service_name}"
    share_types:
      request: solicitar
      offer: ofrecer
      borrow: "pidiendo prestado"
      buy: comprando
      give_away: donando
      lend: prestando
      receive: regalar
      rent: Alquiler
      rent_out: alquilando
      sell: vendiendo
      offer_to_swap: intercambio
      request_to_swap: intercambio
      share_for_free: "compartido gratuitamente"
      accept_for_free: "Queriendo utilizarlo gratis"
    categories:
      item: Artículos
      favor: Servicios
      rideshare: "Viaje compartido"
      housing: Lugares
      tools: Herramientas
      sports: Deportes
      music: Música
      books: "Libros & Revistas"
      games: "Juegos & Juguetes"
      furniture: Muebles
      outdoors: "Camping & aire libre"
      food: "Comida & Cocina"
      electronics: Electrónica
      pets: "Mascotas & Animales"
      film: "Cine & Películas"
      clothes: "Ropa & Accesorios"
      garden: Jardinería
      travel: Viajes
      other: Otras
    username: "Nombre de usuario"
    username_or_email: "Correo electrónico"
    what_is_this: "¿Qué es esto?"
    removed_user: "Usuario eliminado"
    payment_fee_info:
      title: "Comisión y cuota de procesamiento de pago"
      stripe: Stripe
      paypal: PayPal
      info: "Los pagos en %{service_name} son procesados la plataforma de pagos que se nombra abajo. %{service_name} cobra una comisión dependiendo de la plataforma de pagos usada."
    paypal_fee_info:
      title: "Comisión de procesamiento de pago de PayPal"
      body_text: |-
          %{service_name} cobra una comisión de %{paypal_commission}%, o %{minimum_transaction_fee} como mínimo, cuando los pagos se hacen por medio de PayPal. Las cuotas adicionales de PayPal no están incluidas en esta comisión, así que además de la comisión de %{service_name}, también deberás pagar las cuota de PayPal por cada pago procesado por PayPal. Esta cuota es de entre el 2% y el 5% del precio total de venta, dependiendo del volumen total de ventas y del país de residencia del comprador. En general, las cuotas para pagos domésticos son menores que para pagos internacionales y un mayor volumen de ventas te da descuentos en las cuotas.
          Puedes ver las cuotas exactas al conectarte a tu cuenta de PayPal y yendo a %{link_to_paypal}. Después de cada venta recibirás un recibo con la cuota exacta.
      body_text_accept: |-
          Esta transacción será procesada por PayPal. PayPal cobra una cuota de procesamiento por cada pago. Esta cuota es de entre el 2% y el 5% del precio total de venta, dependiendo del volumen total de ventas y del país de residencia del comprador. En general, las cuotas para pagos domésticos son menores que para pagos internacionales y un mayor volumen de ventas te da descuentos en las cuotas.
          Puedes ver las cuotas exactas al conectarte a tu cuenta de PayPal y yendo a %{link_to_paypal}. Después de cada venta recibirás un recibo con la cuota exacta.
      link_to_paypal_text: aquí
    stripe_fee_info:
      title: "Cuota de procesamiento de pago de Stripe"
      body_text: "%{service_name} cobra una comisión de %{stripe_commission}%, o %{minimum_transaction_fee} como mínimo cuando los pagos se hacen por medio de Stripe. La comisión de Stripe ya está incluida en esta cantidad y no se te cobrará ningún valor adicional."
      link_to_stripe_text: aquí
  conversations:
    accept:
      details: "Detalles de la orden"
      order_by: "Orde realizada por %{orderer_link}"
      accept_offer: "Aceptar la oferta"
      accept_request: "Aceptar la solicitud"
      reject_offer: "Rechazar la solicitud"
      reject_request: "Rechazar la solicitud"
      close_listing: "Cerrar el anuncio %{listing_title_link}"
      update_later: "Dejar el anuncio abierto"
      optional_message: "Mensaje opcional"
      price_to_pay: "Precio total a pagar"
      accept: Aceptar
      decline: Declinar
      quantity_label: "Cantidad:"
      sum_label: "Subtotal:"
      service_fee_label: "Comisión de %{service_name}:"
      buyer_service_fee_label: "Cuota de servicio de %{service_name}:"
      you_will_get_label: "Recibirás:"
      total_label: "Total:"
      total_value: "%{seller_gets}*"
      total_value_paypal: "%{seller_gets}*"
      total_value_stripe: "%{seller_gets}"
      paypal_fee: "Cuota de procesamiento de pago de PayPal"
      paypal_fee_info: "* No incluye %{link}"
      shipping_price_label: "Costos de envío:"
      stripe-fee_label: "Cuota de procesamiento de pago"
    confirm:
      confirm_description: "Si tu solicitud se ha cumplido debes confirmarla como completada. Después podrás dar una valoración al otro usuario."
<<<<<<< HEAD
      cancel_description: "Si tu solicitud no se cumplió, puedes marcarla como 'cancelada'. Aún así podrás dar una valoración al otro usuario y describir qué pasó."
      cancel_description_team: ~
=======
      cancel_description: "Si tu solicitud no se cumplió, puedes marcarla como 'disputada'. Aún así podrás dar una valoración al otro usuario y describir qué pasó."
      cancel_description_team: "Si tu solicitud no se cumplió, puedes marcarla como 'disputada'. El equipo de %{service_name} revisará la situación y decidirá si reembolsar el dinero o descarta la disputa."
>>>>>>> af0f9a9f
      cancel_payed_description: "Si tu solicitud fue aceptada pero tú has cambiado de opinion, todavía podrás cancelarla antes de que se complete el pago."
      canceling_payed_transaction: "Cancelar la transacción"
      confirm: Completada
      cancel: Disputar
      continue: Continuar
      give_feedback_to: "Dar una valoración a %{person_link}"
      do_not_give_feedback: "Omitir la valoración"
    details:
      day: día
      days: días
      price_per_day: "Coste por día: %{price}"
    index:
      loading_more_messages: "Cargando más mensajes"
      message_partitive: Mensaje
      messages_partitive: Mensajes
      no_received_messages: "No tienes mensajes"
      no_sent_messages: "No hay mensajes enviados"
    conversation:
      accepted_request: "Solicitud aceptada."
      accepted_offer: "Oferta aceptada."
      rejected_request: "Solicitud rechazada."
      rejected_offer: "Oferta rechazada."
      confirmed_request: "Solicitud completada."
      confirmed_offer: "Oferta completada."
      canceled_request: "Orden disputada."
      canceled_offer: "Oferta cancelada."
      message_from: "Mensaje de %{person}"
      about_listing: "sobre el anuncio %{listing_title}"
      free_message: "Mensaje directo"
      message_content_not_available: "Contenido del mensaje no disponible"
    message:
      accepted_request: "aceptó la solicitud"
      received_payment: "solicitud aceptada, pago por la cantidad de %{sum} recibido"
      received_payment_wo_sum: "aceptó la solicitud y recibió el pago"
      accepted_offer: "aceptó la oferta"
      rejected_request: "rechazó la solicitud, se canceló el pago"
      rejected_offer: "rechazó la oferta"
      confirmed_request: "marcó la solicitud como completada"
      confirmed_offer: "marcó la oferta como completada"
      canceled_request: "canceló la solicitud"
      canceled_offer: "canceló la oferta"
      paid: "pagó %{sum}"
      payment_preauthorized: "Pago autorizado: %{sum}"
      payment_preauthorized_wo_sum: "Pago autorizado"
      stripe:
        held_payment: "Aceptó la transacción. El pago por %{sum} está siendo guardado por %{service_name} hasta que la orden sea marcada como completada."
        held_payment_wo_sum: "Aceptó la solicitud. El pago está siendo guardado por %{service_name} hasta que la transacción se marque completada."
        confirmed_request: "Marcó la orden como completada. El dinero ha sido transferido a la cuenta de banco de %{author_name} or será transferido pronto."
<<<<<<< HEAD
      canceled_the_order: ~
      marked_as_refunded: ~
      dismissed_the_cancellation: ~
      payment_has_now_been_transferred: ~
=======
      canceled_the_order: "Disputó la orden. El equipo de %{service_name} ha sido notificado."
      marked_as_refunded: "Marcada como reembolsada"
      dismissed_the_cancellation: "Descartó la disputa."
      payment_has_now_been_transferred: "El dinero ha sido transferido a la cuenta de banco de %{seller} or será transferido pronto."
>>>>>>> af0f9a9f
    new:
      message: Mensaje
      message_to: "Mensaje para %{author_name}"
      optional_message_to: "Mensaje opcional para %{author_name}"
      send_message: "Enviar mensaje"
      send: Enviar
      this_message_is_private: "Este mensaje es privado entre tú y %{person}."
      you_will_get_notified_of_acceptance: "Recibirás una notificación por correo electrónico cuando %{person} acepte o rechace tu solicitud."
      you_will_get_notified: "Recibirás una notificación por correo electrónico cuando %{person} te conteste."
      title: Título
      send_message_to_user: "Enviar un mensaje a %{person}"
      about_listing: "sobre el anuncio %{listing_title}"
      author_has_to_accept_request: "%{author_name} debe aceptar la solicitud antes de que puedas pagar"
    show:
      in_response_to_listing: "acerca del anuncio"
      message_sent_by: "Mensaje enviado por"
      message_sent_to: "Mensaje enviado a"
      send_reply: "Enviar respuesta"
      write_a_reply: "Escribe una respuesta:"
      conversation_about_listing: "Con %{person} acerca de %{listing}"
      conversation_with_user: "Con %{person}"
      conversation_with: "Conversación con %{person}"
      last_message_at: "(último mensaje %{time})"
      price: "Precio: %{price}"
      sum: "Total: %{sum}"
      total: "Total: %{total}"
    status:
      payment_errored: "No se ha procesado el pago. Por favor, vuelve a intentarlo."
      payment_errored_starter: "No pudimos procesar el pago. Por favor, vuelve a intentarlo y si el problema continúa, contacta con el equipo de soporte de Sharetribe."
      payment_errored_author: "El pago ha fallado. Por favor, contacta a %{starter_name} y pídele que vuelva a intentarlo de nuevo."
      cancel_payed_transaction: Cancelar
      feedback_given: "Valoración dada"
      feedback_skipped: "Valoración omitida"
      give_feedback: "Enviar Valoración"
      offer_accepted: Aceptada
      offer_rejected: Rechazada
      offer_canceled: Cancelada
      offer_confirmed: Completada
      offer_paid: "Pago realizado con éxito"
      offer_preauthorized: "El pago se ha realizado con éxito"
      offer_waiting_for_payment: "Esperando a que %{requester_name} realice el pago."
      pay: Pagar
      preauthorized: "Pago realizado con éxito"
      paid: "Pago exitoso"
      pending_external:
        paypal:
          multicurrency: "No hemos podido procesar el pago a través de PayPal porque tu cuenta en PayPal no está configurada para recibir dinero en %{currency}. Ve a %{paypal_url} y accede a tu cuenta para aceptar o rechazar el pago manualmente."
          verify: "No puedes aceptar esta transacción porque no has verificado tu cuenta en PayPal. Ve a %{paypal_url} y verifica tu cuenta."
          intl: "No hemos podido procesar el pago en PayPal porque tu cuenta no tiene configurado ningún método para sacar el dinero. Ve a %{paypal_url} y accede a tu cuenta para aceptar o rechazar el pago manualmente."
      waiting_for_current_user_to_deliver_listing: "Esperando a que proceses la orden de %{listing_title}"
      waiting_for_listing_author_to_deliver_listing: "Esperando a que %{listing_author_name} complete la transacción de %{listing_title}"
      request_accepted: "Solicitud aceptada"
      request_rejected: "Solicitud rechazada"
      request_confirmed: Completada
      request_canceled: Cancelada
      request_paid: "Pago realizado con éxito"
      request_preauthorized: "Pago autorizado"
      skip_feedback: "Omitir Valoración"
      waiting_for_listing_author_to_accept_offer: "Esperando a que %{listing_author_name} acepte la oferta"
      waiting_for_listing_author_to_accept_request: "Esperando a que %{listing_author_name} acepte la solicitud. Tan pronto como %{listing_author_name} acepte, el monto será cargado a tu cuenta."
      waiting_for_you_to_accept_request: "Esperando a que aceptes la solicitud"
      waiting_confirmation_from_requester: "Esperando que %{requester_name} marque la transacción como completada"
      waiting_confirmation_from_you: "Esperando a que marques la transacción como completada"
      waiting_payment_from_requester: "Esperando a que %{requester_name} realice el pago"
      waiting_payment_from_you: "Esperando a que realices el pago"
      waiting_feedback_from_you: "Esperando a que escribas tu valoración"
      pending_external_inbox:
        paypal:
          multicurrency: "Estamos esperando a que aceptes el pago de PayPal"
          intl: "Estamos esperando a que aceptes el pago de PayPal"
          unknown_reason: "El pago está pendiente. Conéctate a tu cuenta de PayPal para ver más detalles."
          verify: "Estamos esperando a que verifiques tu cuenta de PayPal"
      stripe:
        waiting_confirmation_from_requester: "Esperando a que %{requester_name} marqué la orden como completada. Una vez que la orden sea marcada como completada, el dinero se moverá a tu cuenta de banco."
<<<<<<< HEAD
      order_canceled: ~
      waiting_for_marketplace_review: ~
      marketplace_notified: ~
      contact_them: ~
      refunded: ~
      dismissed: ~
      order_refunded: ~
      you_should_receive_refund_soon: ~
      issue_with_the_refund: ~
      do_you_disagree: ~
      contact_the_marketpalce_team: ~
      order_cancellation_dismissed: ~
=======
      order_canceled: "Order disputada"
      waiting_for_marketplace_review: "Esperando a que el equipo de %{service_name} revise la situación"
      marketplace_notified: "El equipo de %{service_name} ha sido notificado. También puedes %{contact_link} si quieres compartir más detalles con ellos."
      contact_them: contactarlos
      refunded: "La orden has sido marcada como reembolsada"
      dismissed: "Disputa de la orden descartada"
      order_refunded: "La orden has sido marcada como reembolsada. El equipo de %{service_name} ha aprobado la disputa."
      you_should_receive_refund_soon: "Deberías recibir un reembolso pronto."
      issue_with_the_refund: "¿Hay algún problema con el reembolso? %{contact_link}."
      do_you_disagree: "¿Hay algún problema o no estás de acuerdo? %{contact_link}."
      contact_the_marketpalce_team: "Contactar al equipo de %{service_name}"
      order_cancellation_dismissed: "Disputa de la orden descartada - El equipo de %{service_name} ha rechazado la disputa."
>>>>>>> af0f9a9f
    status_link:
      accept_offer: "Aceptar oferta"
      accept_request: "Aceptar solicitud"
      reject_offer: "No en este momento"
      reject_request: "No en este momento"
      accept_preauthorized_offer: "Aceptar oferta"
      accept_preauthorized_request: "Aceptar solicitud"
      reject_preauthorized_offer: "Rechazar oferta"
      reject_preauthorized_request: "Rechazar solicitud"
      confirm: "Marcar como completada"
<<<<<<< HEAD
      cancel: Cancelar
      mark_as_refunded: ~
      dismiss: ~
=======
      cancel: Disputar
      mark_as_refunded: "Marcar como reembolsada"
      dismiss: "Descartar y hacer el pago"
>>>>>>> af0f9a9f
  feedback:
    feedback_subject: "Nuevo mensaje de %{service_name}"
    feedback_body: "%{author_name_and_email} ha enviado el siguiente mensaje desde %{service_name}"
    unlogged_user: "Usuario no identificado"
    anonymous_user: "Usuario anónimo"
  community_memberships:
    access_denied:
      access_denied: "Acceso denegado"
      you_are_banned_in_this_community: "El equipo de %{service_name} ha deshabilitado tu cuenta. Si quieres contactar al equipo de %{service_name}, puedes %{link_to_contact_page} aquí."
      contact_page_link: contactarlo
    new:
      welcome_fb_user: "¡Bienvenido a %{service_name}, %{name}!"
      fb_join_accept_terms: "Hay un paso más antes de unirte a %{service_name}: necesitas aceptar los términos de uso."
      join_community: "Únete a %{service_name}"
      you_can_join: "Puedes unirte a %{service_name} aceptando los términos de uso y haciendo click en 'Únete a %{service_name}', más abajo."
      you_can_join_email_confirmation: "Para unirte a %{service_name} necesitas tener una dirección de correo electrónico válida que termine en %{email_ending}. Puedes unirte introduciendo tu dirección de correo electrónico, aceptando los términos y haciendo clic en 'Unirse a %{service_name}' abajo, y confirmando tu correo electrónico."
      you_can_join_email_confirmation_multiple_addresses: "%{service_name} tiene restricciones de correo electrónico. Para unirte necesitas una de las direcciones de correo electrónico permitidas. Puedes unirte completando el campo con tu dirección correo electrónico, aceptando los términos de uso de %{service_name} y haciendo click en \"Únete a %{service_name}\" más abajo."
      you_can_join_with_invite_only: "Debes de tener una invitación de otro usuario para unirte a %{service_name}. Si tienes un código de invitación, puedes unirte a esta comunidad escribiendo el código en el campo de más abajo, aceptando los términos de uso y haciendo click en \"Únete a %{service_name}\" más abajo."
      if_want_to_view_content: "Si quieres ver el contenido de %{service_name} sin unirte a ella, necesitas"
      log_out: "cerrar sesión"
      join_community_button: "Unirse a %{service_name}"
    give_consent:
      invitation_code_invalid_or_used: "Esté código no es válido o ya ha sido usado."
      email_not_allowed: "Este correo electrónico no está permitido en %{service_name}."
      email_not_available: "El correo electrónico proporcionado, ya está siendo usado."
      consent_not_given: "Los términos no han sido aceptados."
  emails:
    accept_reminder:
      remember_to_accept_offer: "Recuerda aceptar o rechazar una oferta de %{sender_name}"
      remember_to_accept_request: "Recuerda aceptar o rechazar una solicitud de %{sender_name}"
      you_can_accept_or_reject_offer_at: "Puedes aceptar o rechazar la oferta en"
      you_can_accept_or_reject_request_at: "Puedes aceptar o rechazar la solicitud en"
      you_have_not_yet_accepted_or_rejected_offer: "Aún no has aceptado o rechazado la oferta '%{title}' que recibiste el %{date}."
      you_have_not_yet_accepted_or_rejected_request: "Aún no has aceptado o rechazado la solicitud '%{title}' que recibiste el %{date}."
      show_thread: "Ver la conversación"
    branding:
      powered_by: "%{service_name} es posible gracias a la plataforma de comunidades de %{sharetribe_link}."
      create_own: "¿Quieres crear tu propia comunidad en línea como %{service_name}? %{learn_more}."
      learn_more: "Entérate cómo"
    confirm_reminder:
      you_have_not_yet_confirmed_or_canceled_request: "Aún no has completado o disputado la solicitud %{request_link}. Si la solicitud se completó, deberías confirmar esto. Después de eso podrás dar una valoración a %{other_party_given_name}."
      remember_to_confirm_request: "Recuerda confirmar o cancelar una solicitud"
      if_will_not_happen_you_should_cancel: "Si crees que por alguna razón esta solicitud no se va a completar, puedes %{cancel_it_link}."
      cancel_it_link_text: disputarla
      automatic_confirmation: "Si no confirmas o disputas la solicitud en %{days_to_automatic_confirmation} días después de que la solicitud haya sido aceptada, la marcaremos como completada automáticamente."
    confirm_reminder_v2:
      headline: "aún no has completado o disputado la orden de %{request_link}."
      you_have_not_yet_confirmed_or_canceled_request: "Si la orden ha sido completada, debes confirmarlo en el marketplace. Después de esto puedes dar una valoración a %{other_party_given_name}."
    payment_settings_reminder:
      remember_to_add_payment_details: "Recuerda añadir todos tus datos para recibir pagos."
      you_have_added_listing_with_payment: "Has añadido un nuevo anuncio %{listing_link} con opción de pago, pero aún no has añadido tus detalles de pago. Recuerda que debes configurar tus datos de pago para poder recibir pagos en línea."
      please_go_to_payment_settings: "Por favor ve a la %{payment_settings_link} y completa toda la información de pago."
      payment_settings_link: "configuración de pagos"
    payment_settings_reminder_v2:
<<<<<<< HEAD
      fill_payout_details: ~
      you_have_added_listing_with_payment: ~
=======
      fill_payout_details: "Completa tus detalles de pago"
      you_have_added_listing_with_payment: "Has añadido un anuncio %{listing_link} con pagos en línea. Sin embargo, hemos notado que no has añadido tus detalles de pago. Para poder recibir pagos en línea debes añadir tus información de pago."
>>>>>>> af0f9a9f
    transaction_confirmed:
      here_is_a_message_from: "Tienes un mensaje de %{other_party_given_name}:"
      request_marked_as_confirmed: "Solicitud completada - Recuerda dar una valoración"
      request_marked_as_canceled: "Orden disputada"
      has_marked_request_as_confirmed: "%{other_party_full_name} marcó la solicitud sobre '%{request}' como completada. Ahora puedes dar una valoración sobre %{other_party_given_name}."
      has_marked_request_as_canceled: "%{other_party_full_name} disputó la orden de '%{request}'. Aún así puedes dar una valoración a %{other_party_given_name}."
      giving_feedback_is_good_idea: "Dar una valoración es siempre una buena idea. Si todo salió bien, deberías contar a otros que %{other_party_given_name} es de confianza. Si hubo algún problema, también es bueno que lo menciones."
      give_feedback_to: "Dar valoración a %{other_party_given_name}"
      stripe:
        has_marked_request_as_confirmed: "%{other_party_full_name} ha marcado la orden de '%{request}' como completada. El dinero por esta transacción se ha transferido a tu cuenta de banco. Puedes ahora dejar una valoración a %{other_party_given_name}."
      team_title: "El equipo de %{service_name}"
    transaction_confirmed_v2:
<<<<<<< HEAD
      headline_confirmed: ~
      headline_canceled: ~
      stripe:
        has_marked_request_as_confirmed: ~
      can_give_feedback: ~
      team_title: ~
=======
      headline_confirmed: "%{other_party_full_name} ha marcado la orden de %{listing_link} como completada."
      headline_canceled: "%{other_party_full_name} ha disputado la orden de %{listing_link}."
      stripe:
        has_marked_request_as_confirmed: "El pago por esta transacción ha sido liberado y enviado a tu cuenta de banco."
      can_give_feedback: "Ahora puedes darle una valoración a %{other_party_given_name}."
      team_title: "el equipo de %{service_name}"
>>>>>>> af0f9a9f
    transaction_automatically_confirmed:
      subject: "Solicitud completada automáticamente - Recuerda dar una valoración"
      we_have_marked_request_as_confirmed: "Hemos marcado tu solicitud sobre '%{request}' como completada de forma automática ya que han pasado %{days_passed} días desde que fue aceptada."
    transaction_automatically_confirmed_v2:
<<<<<<< HEAD
      we_have_marked_request_as_confirmed: ~
      order_automatically_confirmed: ~
=======
      we_have_marked_request_as_confirmed: "Hemos marcado la orden de '%{request}' como completada."
      order_automatically_confirmed: "La orden se ha marcado como completada automáticamente porque han pasado %{days_passed} días desde que la solicitud fue aceptada."
>>>>>>> af0f9a9f
    booking_transaction_automatically_confirmed:
      subject: "Transacción completada automáticamente - Recuerda dar una valoración"
      we_have_marked_request_as_confirmed: "Hemos marcado tu transacción sobre '%{request}' como completada de forma automática ya que ha pasado 1 día desde que se acabó el periodo de la reservación."
    booking_transaction_automatically_confirmed_v2:
<<<<<<< HEAD
      order_automatically_confirmed: ~
=======
      order_automatically_confirmed: "La orden se ha marcado como completada automáticamente porque ha pasado un día desde que la solicitud fue aceptada."
>>>>>>> af0f9a9f
    automatically_confirmed_footer:
      giving_feedback_is_good_idea: "Ahora puedes escribir una valoración sobre %{other_party_given_name}. Dejar una valoración es siempre una buena idea. Si todo fue bien, deberías contar a otros que %{other_party_given_name} es de confianza. Si hubo algún problema, también es bueno que lo menciones."
      give_feedback_to: "Escribir una valoración sobre %{other_party_given_name}"
      show_thread: "Ver conversación"
    confirmation_instructions:
      confirmation_instructions_signature: "Saludos cordiales,<br/>El equipo de %{service_name}"
      need_to_confirm: "Para unirte a %{service_name} confirma tu cuenta de correo electrónico haciendo click en el botón inferior."
      confirmation_link_text: "Confirmar mi dirección de correo electrónico"
      or_paste_link: "Si lo prefieres, puedes copiar el siguiente enlace y pegarlo directamente en la barra de tu navegador:"
    confirmation_instructions_v2:
<<<<<<< HEAD
      headline: ~
      need_to_confirm: ~
      confirmation_link_text: ~
    common:
      hey: "Hola %{name},"
      hi: ~
=======
      headline: "confirma tu correo para unirte a %{service_name}."
      need_to_confirm: "Confirma tu correo para completar tu cuenta en %{service_name}. Es muy fácil - sólo haz click en el botón de abajo."
      confirmation_link_text: "Confirmar %{email}"
    common:
      hey: "Hola %{name},"
      hi: "Hola %{name},"
>>>>>>> af0f9a9f
      kassi_team: "El equipo de %{service_name}"
      thanks: "Muchas gracias por tu confianza,"
      dont_want_to_receive_these_emails: "¿Quieres recibir estos correos electrónicos?"
      edit_your_email_settings_here: "Edita tu configuración de correo electrónico aquí"
      message_not_displaying_correctly: "¿Tienes problemas para ver este correo?"
      view_it_in_your_browser: "Ve el correo en tu navegador"
      or: o
      unsubscribe_from_these_emails_info: "Has recibido este correo por que eres un miembro de %{service_name}"
      unsubscribe_from_these_emails: "date de baja de estos correos"
      unsubscribe_from_invitation_emails_info: "Has recibido este correo porque un usuario de %{service_name} te ha invitado a unirte a esta comunidad."
      unsubscribe_from_invitation_emails: "Cancelar subscripción de correos de invitación a unirse a %{service_name}"
<<<<<<< HEAD
      here_is_your_receipt: ~
=======
      here_is_your_receipt: "Aquí está tu recibo."
>>>>>>> af0f9a9f
    conversation_status_changed:
      has_accepted_your_offer: "%{accepter} ha aceptado tu oferta \"%{listing}\"."
      has_accepted_your_request: "%{accepter} ha aceptado tu solicitud \"%{listing}\"."
      has_rejected_your_offer: "%{accepter} ha rechazado tu oferta \"%{listing}\"."
      has_rejected_your_request: "%{accepter} ha rechazado tu solicitud \"%{listing}\"."
      view_thread: "Ver la conversación"
      your_offer_was_accepted: "¡Felicitaciones! Tu oferta ha sido aceptada"
      your_offer_was_rejected: "Lo sentimos, tu oferta fue rechazada. ¡Gracias de todos modos!"
      your_request_was_accepted: "Tu solicitud fue aceptada"
      your_request_was_rejected: "Tu solicitud fue rechazada"
      you_can_now_pay_to: "Ya puedes pagar a %{payment_receiver} el monto solicitado."
      pay_now: "Pagar ahora"
      remember_to_confirm: "Cuando la transacción sea completada, recuerda marcarla como completada. Si la transacción no es completada, dispones de %{days_to_automatic_confirmation} días para disputarla o será marcada como completada automáticamente."
    conversation_status_changed_v2:
      has_accepted_your_request: "tu solicitud fue aceptada."
      has_accepted_your_request_text: "%{accepter}  ha aceptado tu solicitud de %{listing}."
      has_rejected_your_request: "desafortunadamente tu solicitud fue rechazada."
      has_rejected_your_request_text: "%{accepter} ha rechazado to solicitud de %{listing}."
    invitation_to_kassi:
      hi: ¡Hola!
      you_have_been_invited_to_kassi: "%{inviter} te ha invitado a %{service_name}"
      here_is_a_message_from: "Tienes un mensaje personal de %{inviter}:"
      join_now: "Unirse ahora"
      invitation_code: "Código de invitación: %{code}"
    invitation_to_kassi_v2:
      headline: ¡Hola!
    new_comment:
      has_commented_your_listing_in_kassi: "%{author} ha comentado tu anuncio '%{listing}'."
      view_comment: "Ver comentario"
      you_have_a_new_comment: "%{author} ha hecho un comentario en tu anuncio en %{service_name}"
      listing_you_follow_has_a_new_comment: "%{author} ha hecho un comentario en un anuncio que tú sigues en %{service_name}"
      has_commented_listing_you_follow_in_kassi: "%{author} ha comentado en el anuncio '%{listing}' que estás siguiendo en %{service_name}."
    new_message:
      view_message: "Ver mensaje"
      has_sent_you_a_message_in_kassi: "%{sender} te ha enviado un mensaje en %{service_name}."
      you_have_a_new_message: "Tienes un nuevo mensaje de %{sender_name} en %{service_name}"
    new_message_v2:
<<<<<<< HEAD
      headline: ~
      reply: ~
=======
      headline: "tienes un mensaje."
      reply: "Responder a %{sender}"
>>>>>>> af0f9a9f
    new_payment:
      new_payment: "Has recibido un nuevo pago"
      price_per_unit_type: "Precio por %{unit_type}"
      quantity: "Cantidad:"
      you_have_received_new_payment: "%{payer_full_name} te ha pagado <b>%{payment_sum}<b> por <b>%{listing_title}</b>. Aquí está tu recibo."
      listing_per_unit_title: "%{title}, por %{unit_type}"
    payment_receipt_to_seller:
      payment_gateway_fee: "Cuota de procesamiento de pago:"
      shipping_total: "Envío:"
      product: "Producto:"
      price_payer_paid: "Precio que %{payer_full_name} pagó:"
      subtotal: "Subtotal:"
      service_fee: "Cuota de servicio de %{service_name}:"
      buyer_service_fee: "Cuota de servicio de %{service_name}:"
      you_will_get: "Total:"
      new_payment: "Has recibido un nuevo pago"
      price_per_unit_type: "Precio por %{unit_type}"
      quantity: "Cantidad:"
      you_have_received_new_payment: "Has recibido un pago de <b>%{payment_sum}</b> por <b>%{listing_title}</b> de parte de %{payer_full_name}. Aquí está tu recibo."
      stripe:
        you_have_received_new_payment: "La cantidad de <b>%{payment_sum}</b> ha sido pagada para <b>%{listing_title}</b> por %{payer_full_name}. El dinero esta siendo retenido por %{service_name} hasta que la orden sea marcada como completada. Aquí está tu recibo."
    payment_receipt_to_seller_v2:
      headline: ~
<<<<<<< HEAD
      main_text_stripe: ~
      price_breakdown: ~
=======
      main_text_stripe: "El dinero esta siendo retenido por %{service_name} hasta que la orden sea marcada como completada."
      price_breakdown: "Detalles de transacción"
>>>>>>> af0f9a9f
    payment_receipt_to_payer:
      receipt_of_payment: "Recibo de pago"
      you_have_made_new_payment: "Has pagado <b>%{payment_sum}</b> por <b>%{listing_title}</b> a %{recipient_full_name}. Aquí tienes el recibo de pago."
      product: Producto
      price_per_unit_type: "Precio por %{unit_type}"
      duration: Duración
      quantity: Cantidad
      subtotal: Subtotal
      buyer_service_fee: "Cuota de servicio de %{service_name}:"
      total: Total
      price: Precio
      service_fee: "Cuota de servicio"
      stripe_gateway_fee: "Cuota de Stripe:"
      paypal_gateway_fee: "Cuota de PayPal:"
      money_will_be_transferred: "El dinero se transferirá a %{recipient_name} cuando a) hayas marcado la transacción como completada o b) hayan pasado %{automatic_confirmation_days} desde que pagaste."
    payment_receipt_to_payer_v2:
      headline: "aquí está tu recibo por %{listing_link}."
      you_have_made_new_payment: ~
    paypal_new_payment:
      paypal_gateway_fee: "Tarifa de PayPal:"
      shipping_total: "Costos de envío:"
    braintree_new_payment:
      product: "Producto:"
      price_payer_paid: "Importe pagado por %{payer_full_name} :"
      service_fee: "Cuota de servicio de %{service_name}:"
      you_will_get: "Total:"
    receipt_to_payer:
      receipt_of_payment: "Recibo de pago"
      you_have_made_new_payment: "Has pagado <b>%{payment_sum}</b> por <b>%{listing_title}</b> a %{recipient_full_name}. Aquí está el recibo del pago."
      product: "Producto:"
      price_per_unit_type: "Precio por %{unit_type}"
      duration: Duración
      quantity: Cantidad
      subtotal: Subtotal
      total: Total
      price: Precio
      buyer_service_fee: "Cuota de servicio de %{service_name}:"
      stripe_gateway_fee: "Cuota de Stripe:"
      paypal_gateway_fee: "Cuota de PayPal:"
      money_will_be_transferred: "El dinero será transferido a %{recipient_name} cuando a) hayas marcado la solicitud como completada o b) %{automatic_confirmation_days} días hayan pasado desde que hiciste el pago."
      listing_per_unit_title: "%{title}, por %{unit_type}"
      stripe:
        you_have_made_new_payment: "Has pagado <b>%{payment_sum}</b> por <b>%{listing_title}</b>. El dinero está siendo retenido por %{service_name}. El dinero sera enviado a %{recipient_full_name} una vez que hayas marcado la orden como completada. Aquí está tu recibo de pago"
    new_testimonial:
      has_given_you_feedback_in_kassi: "%{name} te ha dado una valoración en %{service_name}"
      you_can_give_feedback_to: "Aún no le has dado valoración a %{name}."
      view_feedback: "Ver la valoración"
    new_testimonial_v2:
      headline: "recibiste una valoración!"
    new_update_to_listing:
      listing_you_follow_has_been_updated: "Un anuncio que sigues ha sido actualizada"
      has_updated_listing_you_follow_in_kassi: "%{author} ha actualizado el anuncio '%{listing}' que estás siguiendo en %{service_name}."
      view_changes: "Ver los cambios"
    community_updates:
      added_offer: "%{name_link} añadió un anuncio:"
      added_request: "%{name_link} añadió un anuncio:"
      added_listing: "%{name_link} ha añadido un anuncio:"
      update_mail_title: "Novedades de %{title_link}"
      title_link_text: "%{community_name}"
      intro_paragraph: "Aquí están algunos de los eventos que han ocurrido en %{community_link} durante los últimos %{time_since_last_update}."
      intro_paragraph_link_text: "%{community_name}"
      reduce_email_footer_text: "¿Demasiados correos? %{settings_link} o %{unsubscribe_link}."
      settings_link_text: "Edita la configuración de tu correo electrónico aquí"
      unsubscribe_link_text: "cancela tu suscripción"
    community_updates_v2:
<<<<<<< HEAD
      headline: ~
=======
      headline: "Checa lo último que ha pasado en %{service_name}."
>>>>>>> af0f9a9f
    newsletter:
      hi: "Hola %{name},"
      newest_offers: "Lo que la gente actualmente ofrece a los demás"
      newest_requests: "Lo que las personas actualmente necesitan"
      text_version_text: "¿Tienes algo para compartir que los demás podrían necesitar? ¿O necesitas algo que los otros podrían tener? Añade una oferta o solicitud o revisa lo que otros están ofreciendo o están pidiendo en %{url}"
    reset_password_instructions:
      change_my_password: "Cambiar mi contraseña"
      reset_password_instructions: "<p>Has indicado que has olvidado tu contraseña de %{service_name} .</p><p>Si necesitas restablecer tu contraseña, haz click en el siguiente enlace: %{password_reset_link}</p><br/><p>Si no has solicitado este cambio, por favor ignora este e-mail. Tu contraseña no cambiará hasta que accedas al enlace que aparece más arriba arriba y crees una nueva.</p>"
    testimonial_reminder:
      remember_to_give_feedback_to: "Recordatorio: Recuerda dar una valoración a %{name}"
      you_have_not_given_feedback_yet: "Aún no has dado una valoración a %{name} acerca de la transacción '%{event}'. Recuerda dar una valoración sobre cómo %{given_name} actuó durante la transacción."
    testimonial_reminder_v2:
      headline: "¡recuerda dejar una valoración para %{other_name}!"
      you_have_not_given_feedback_yet: "Dar una valoración siempre es una buena idea. Si todo salió bien, deberías contar a otros que %{name} es de confianza. Si hubo algún problema, también es bueno que lo menciones."
      leave_feedback: "Dejar una valoración para %{other_party_name}"
    transaction_preauthorized:
      subject: "%{requester} está interesado en y autorizado el pago por %{listing_title} en %{service_name}"
      transaction_requested_by_user: "Buenas noticias! %{requester} está interesado en \"%{listing_title}\" y ya ha autorizado el pago por este anuncio."
      you_have_time_to_accept: "Debes aceptar o rechazar la solicitud dentro de %{payment_expires_in}."
      if_you_do_accept: "Si aceptas la transacción durante este tiempo, recibirás el dinero inmediatamente en tu cuenta."
      if_you_do_accept_stripe: "Si aceptas la solicitud dentro de este periodo, el pago será completado. Recibirás el dinero directamente en tu cuenta de banco después de que hayas completado %{listing_title} para %{requester}."
      if_you_do_not_accept: "Si rechazas la transacción o no aceptas la oferta durante este tiempo, la transacción se cancelará automáticamente, no se le cobrará a %{requester} y no recibirás el pago."
      click_here_to_reply: "Haz clic aquí para responder a la solicitud"
    transaction_preauthorized_v2:
      headline: "%{requester} está interesado en y ha autorizado el pago por %{listing_link}."
    transaction_preauthorized_reminder:
      subject: "Recuerda aceptar la solicitud de %{requester} sobre el anuncio %{listing_title}"
      remember_to_accept: "Recuerda aceptar la solicitud de %{requester} sobre tu anuncio \"%{listing_title}\". %{requester} ya ha pagado. Debes aceptar la solicitud para poder recibir el pago."
      one_day_left: "Si no aceptas la solicitud en 1 día, la solicitud se rechazará automáticamente y no recibirás ningún pago."
      click_here_to_reply: "Haz clic aquí para responder a la solicitud"
    transaction_preauthorized_reminder_v2:
      headline: "Recuerda aceptar la solicitud de %{requester} acerca de %{listing_link}."
      remember_to_accept: "%{requester} ya ha hecho el pago por la transacción. Sin embargo, necesitas aceptar la solicitud para recibir el pago."
    welcome_email:
      welcome_email_subject: "Ya formas parte de %{service_name}"
      welcome_to_marketplace: "¡Bienvenido a %{service_name}! Nos encanta que estés con nosotros."
      love_marketplace_crew: "Un saludo del equipo de <br /><i>%{service_name} </i>"
      welcome_email_footer_text: "¿Qué clase de correos deseas recibir de %{service_name}? %{settings_link}"
      settings_link_text: "Revisa tu configuración"
    new_listing_by_followed_person:
      subject: "%{author_name} ha publicado un nuevo anuncio en %{service_name}"
      has_posted_a_new_listing: "%{author_name} ha publicado un nuevo anuncio"
      you_are_receiving_this_because: "Has recibido ésta notificación porque sigues a %{author_name}."
      view_listing: "Ver anuncio"
    new_listing_by_followed_person_v2:
      headline: "¡%{author} añadió un nuevo anuncio!"
      has_posted_a_new_listing: "%{author_name} ha publicado un nuevo anuncio:"
      you_are_receiving_this_because: "Recibiste esta notificación porque sigues a %{author_name}."
      view_listing: "Ver %{title}"
      cant_click: "No puedes hacer click en el botón? Aquí hay un vínculo para tu conveniencia:"
    new_member_notification:
      subject: "Un nuevo miembro en %{community}"
      new_member_has_joined: "Un nuevo miembro se ha unido a %{community}. Es posible que aún deban confirmar su dirección de correo electrónico."
      this_is_automatic_message: "Este es un mensaje automático enviado a los administradores de %{community}."
      person_name: "Nombre:"
      person_email: "Correo electrónico:"
    new_member_notification_v2:
      headline: "%{user_name} se ha unido a %{community}."
      new_member_has_joined: "%{name} (%{email}) se ha unido a %{community}. A lo mejor todavía tienen que confirmar su dirección de correo."
      view_profile: "Ver perfil"
    listing_submited_for_review:
      subject: "Nuevo anuncio para revisión: \"%{listing_title}\" creado por %{author_name} en %{community}"
      there_is_a_new_listing_to_review: "Hay un nuevo anuncio para revisión: \"%{listing_title}\" creado por %{author_name}. Ahora puedes aprobar o rechazar el anuncio."
      review_the_listing: "Revisar el anuncio nuevo"
      this_is_automatic_message: "Este es un anuncio automático a los administradores de %{community}."
    listing_approved:
      subject: "El equipo de %{community} ha aprobado tu anuncio: \"%{listing_title}\""
      listing_has_been_approved: "Buenas noticias! Tu anuncio \"%{listing_title}\" ha sido revisado y aprobado por el equipo de %{community}. El anunció ha sido publicado."
      view_the_listing: "Ver el anuncio"
    listing_rejected:
      subject: "El equipo de %{community} ha rechazado tu anuncio: \"%{listing_title}\""
      listing_has_been_rejected: "Desafortunadamente el equipo de %{community} ha rechazado tu anuncio \"%{listing_title}\" después de haberlo revisado. Puedes %{contact_link} para aprender más al respecto o editar tu anuncio y enviarlo a revisión nuevamente."
      contact_link: "contactar al equipo de %{community}"
      edit_the_listing: "Editar anuncio"
    edited_listing_submited_for_review:
      subject: "Anuncio editado para revisión: \"%{listing_title}\" creado por %{author_name} en %{community}"
      there_is_a_edited_listing_to_review: "Hay un anuncio editado para revisión: \"%{listing_title}\" creado por %{author_name}. Ahora puedes aprobar o rechazar el anuncio."
      review_the_listing: "Revisar el anuncio editado"
    new_transaction:
      subject: "Nueva transacción en %{service_name}"
      there_is_a_new_transaction: "Hay %{link} en %{service_name}"
      a_new_transaction: "una nueva transacción"
      listing: "Anuncio: %{title}"
      sum: "Total: %{amount}"
      starter: "Iniciador: %{name}"
      provider: "Vendedor: %{name}"
    new_transaction_v2:
<<<<<<< HEAD
      subject: ~
      there_is_a_new_transaction: ~
      a_new_transaction: ~
      listing: ~
      sum: ~
      starter: ~
      provider: ~
      view_transaction: ~
    transaction_cancel_flow:
      the_order_about: ~
      you_can_contact_the_marketplace_team: ~
      you_can_now_give_feedback: ~
      give_feedback_to: ~
    transaction_disputed:
      subject: ~
      subject_admin: ~
      order_about: ~
      the_order_has_been_canceled: ~
      the_order_between_buyer_and_seller_has_been_canceled: ~
      the_marketplace_has_been_notified: ~
      contact_the_marketplace_team: ~
      you_must_now_decide: ~
      learn_more_about: ~
      review_the_transaction: ~
    transaction_refunded:
      subject: ~
      marketplace_team_has_approved_the_cancellation: ~
      you_should_receive_a_refund_soon: ~
    transaction_cancellation_dismissed:
      subject: ~
      marketplace_team_has_rejected_the_cancellation: ~
=======
      subject: "Nueva transacción en %{service_name}"
      there_is_a_new_transaction: "Hay una %{link} en %{service_name}."
      a_new_transaction: "nueva transacción"
      listing: "Anuncio:"
      sum: "Cantidad:"
      starter: "Comprador:"
      provider: "Vendedor:"
      view_transaction: "Ver la transacción"
    transaction_cancel_flow:
      the_order_about: "la orden de %{listing_title}"
      you_can_contact_the_marketplace_team: "Puedes contactar al equipo de %{service_name} si hay algún otro problema."
      you_can_now_give_feedback: ~
      give_feedback_to: "Dar una valoración a %{name}"
    transaction_disputed:
      subject: "Orden disputada - El equipo de %{service_name} está revisando la situación"
      subject_admin: "Una transacción ha sido disputada, debes decidir que pasa a continuación"
      order_about: "orden de %{listing_title}"
      the_order_has_been_canceled: "la %{transaction_link} ha sido disputada."
      the_order_between_buyer_and_seller_has_been_canceled: "la %{transaction_link} entre %{buyer} y %{seller} ha sido disputada."
      the_marketplace_has_been_notified: "El equipo de %{service_name} ha sido notificado y está en proceso de revisar la situación. Puedes contactarlo para compartir más detalles."
      contact_the_marketplace_team: "Contactar al equipo de %{service_name}"
      you_must_now_decide: "Debes decidir si un reembolso es válido o no. Si un reembolso no es valido, puede descartar la disputa. Puedes %{learn_more_link}."
      learn_more_about: "aprender más sobre que hacer en este caso"
      review_the_transaction: "Revisar la transacción"
    transaction_refunded:
      subject: "La orden has sido marcada como reembolsada. El equipo de %{service_name} ha aprobado la disputa de %{buyer}"
      marketplace_team_has_approved_the_cancellation: "el equipo de %{service_name} ha aprovado la disputa de %{transaction_link} y ha marcado el pago como reembolsado."
      you_should_receive_a_refund_soon: "Deberías recibir un reembolso pronto. Puedes contactar al equipo de %{service_name} si hay algún problema."
    transaction_cancellation_dismissed:
      subject: "Disputa de la orden descartada - El equipo de %{service_name} ha rechazado la disputa de %{buyer}"
      marketplace_team_has_rejected_the_cancellation: "el equipo de %{service_name} ha rechazado la disputa de %{transaction_link}."
>>>>>>> af0f9a9f
  error_messages:
    booking:
      booking_failed_payment_voided: "La reserva falló debido a un error inesperado. Por favor intenta de nuevo más tarde. No se te ha cargado nada."
      double_booking_payment_voided: "Desafortunadamente las fechas que elegiste no están disponibles. Por favor elige fechas distintas. No se te ha cargado nada."
    onboarding:
      server_rendering: "La guía de inicio no se ha cargado correctamente. Nuestro equipo está trabajando para arreglar el problema lo antes posible."
    listings:
      departure_time: "La hora de salida debe encontrarse entre la fecha actual y un año a partir de ahora."
      share_type: "Debes seleccionar al menos una opción."
      valid_until: "Esta fecha debe encontrarse entre la fecha actual y 6 meses de ahora."
      price: "El precio debe ser un número entero."
      minimum_price: "El precio mínimo es %{minimum_price} %{currency}."
    testimonials:
      you_must_explain_not_neutral_feedback: "Si deseas dar valoración distinta a neutral, debes explicar por qué."
      you_must_select_a_grade: "Recuerda evaluar si tu experiencia fue positiva o negativa, haciendo click en uno de los íconos de más arriba (puedes ver las explicaciones de cada icono deslizando el mouse sobre ellos)."
    transaction_agreement:
      required_error: "Debes aceptar el acuerdo"
    paypal:
      transaction_cannot_complete: "La transacción no pudo ser completada. La causa más probable es una falla de autorización por parte de tu banco. Por favor, intenta de nuevo usando un método de pago diferente."
      buyer_cannot_pay_error: "El pago fue rechazado por PayPal. Por favor contacta al servicio al cliente de PayPal para más información: %{customer_service_link}"
      pending_review_error: "El pago se realizó pero fue marcado por PayPal como 'pendiente de revisión'. Cuando PayPal complete esta revisión, el pago será autorizado automáticamente."
      seller_express_checkout_disabled: "El servicio de Express Checkout de PayPal ha sido inhabilitado para la cuenta de PayPal del autor del anuncio. Por favor contacta al autor del anuncio para avisarle que hay un problema con su cuenta de PayPal y recomendarle que contacte al servicio al cliente de PayPal."
      seller_express_checkout_disabled_no_free: "El servicio de Express Checkout de PayPal ha sido inhabilitado para la cuenta de PayPal del autor del anuncio. Por favor contacta al equipo de %{service_name} para que le avisen al autor del anuncio que hay un problema con su cuenta y recomendarle que contacte al servicio de PayPal."
      generic_error: "Ha ocurrido un error durante el proceso de pago. No se pudo finalizar el pago a través de PayPal."
      cancel_error: "Ha ocurrido un error durante la disputa. No se ha podido finalizar la disputa."
      accept_authorization_error: "Ha ocurrido un error al intentar aceptar el pago preautorizado con PayPal. Por favor, inténtalo de nuevo."
      reject_authorization_error: "Ha ocurrido un error al rechazar el pago pre-autorizado de PayPal. Por favor, inténtalo de nuevo."
    stripe:
      generic_error: "Ocurrió un error al procesar el pago. No se pudo finalizar el pago con Stripe."
      accept_authorization_error: "Ocurrió un error al intentar aceptar el pago preautorizado con Stripe. Por favor inténtalo nuevamente."
      reject_authorization_error: "Ocurrió un error al intentar rechazar el pago preautorizado con Stripe. Por favor inténtalo nuevamente."
  error_pages:
    back_to_kassi_front_page: "Volver a la página principal"
    error_404:
      if_you_believe: "Si crees que la dirección es correcta y debería funcionar, entonces por favor ayúdanos a encontrar el error haciéndonos saber qué dirección ocasionó el error y qué debería aparecer en la página, a través del siguiente formulario."
      page_can_not_be_found: "¡Página no encontrada!"
      page_you_requested_can_not_be_found: "La página solicitada no existe. Estás seguro que la dirección es correcta?"
    error_404_title: "Página no encontrada"
    error_410:
      page_removed: "Página eliminada"
      page_you_requested_has_been_removed: "La página que has seleccionado ha sido eliminada."
      page_removed_reason: "Hay unas pocas razones posibles para esto. Por ejemplo, un usuario puede haber eliminado su cuenta o la publicación puede haberse eliminado."
    error_410_title: "página eliminada"
    error_500:
      temporary_unavailable: "Marketplace temporalmente fuera de servicio"
      unable_to_process: "Nuestro servicio no puede procesar tu solicitud en éste momento. Por favor, inténtalo de nuevo más tarde."
      we_hate_this: "¡No nos gusta cuando esto pasa! Nuestro equipo está trabajando para arreglar el problema lo antes posible."
      refer_to_error_id: "Si quieres contactar con nuestro equipo de soporte, por favor, indica la ID del error: \"%{error_id}\" en el mensaje."
    error_500_title: "Falló la carga de la página"
    error_description: "Descripción del error"
    no_javascript:
      javascript_is_disabled_in_your_browser: "Javascript está desactivado en tu buscador"
      kassi_does_not_currently_work_without_javascript: "%{service_name} no funciona adecuadamente sin javascript. Intenta activar javascript en las preferencias de tu navegador y vuelve a cargar la página."
      contact_us: contáctanos
      send_feedback: "Enviar mensaje"
      your_feedback_to_admins: "Tu mensaje para el equipo de %{service_name}"
    send: Enviar
    your_email_address: "Tu dirección email"
  errors:
    messages:
      invalid_date: "La fecha no es válida"
      invalid_time: "La hora no es válida"
      invalid_datetime: "La fecha y hora no son válidas"
      is_at: "Debe ser a las %{restriction}"
      before: "Debe ser antes de %{restriction}"
      on_or_before: "Debe ser a las %{restriction} o antes"
      after: "Debe ser después de %{restriction}"
      on_or_after: "Debe ser a las %{restriction} o después"
      positive_number: "Ingresa un número."
      from_must_be_less_than_till: "La hora inicial debe ser menor que la final"
      section_with_this_id_already_exists: "Este nombre único de sección ya está siendo usado. Por favor, escoge otro."
      listing_with_this_id_does_not_exist: "Este ID de anuncio no corresponde a uno de los de tu marketplace. A lo mejor lo copiaste mal? Por favor, intenta de nuevo"
      presence: "No puede estar vacío"
      username_is_invalid: ~
  event_feed_events:
    accept:
      has_accepted_lend_item: "%{offerer_name} aceptó prestar %{listing_title} a %{requester_name} %{time_ago}."
      has_accepted_borrow_item: "%{offerer_name} aceptó prestar %{listing_title} a %{requester_name} %{time_ago}."
      has_accepted_rent_out_item: "%{offerer_name} aceptó alquilar %{listing_title} de %{requester_name} %{time_ago}."
      has_accepted_rent_item: "%{offerer_name} aceptó en alquilar %{listing_title} de %{requester_name} %{time_ago}."
      has_accepted_give_away_item: "%{offerer_name} aceptó dar %{listing_title} a %{requester_name} %{time_ago}."
      has_accepted_receive_item: "%{offerer_name} aceptó recibir %{listing_title} de %{requester_name} %{time_ago}."
      has_accepted_sell_item: "%{offerer_name} aceptó vender %{listing_title} a %{requester_name} %{time_ago}."
      has_accepted_buy_item: "%{offerer_name} aceptó vender %{listing_title} a %{requester_name} %{time_ago}."
      has_accepted_trade_item: "%{offerer_name} aceptó intercambiar %{listing_title} con %{requester_name} %{time_ago}."
      has_accepted_sell_housing: "%{offerer_name} aceptó vender %{listing_title} a %{requester_name} %{time_ago}."
      has_accepted_buy_housing: "%{offerer_name} aceptó vender %{listing_title} a %{requester_name} %{time_ago}."
      has_accepted_rent_out_housing: "%{offerer_name} acordó en alquilar %{listing_title} de %{requester_name} %{time_ago}."
      has_accepted_rent_housing: "%{offerer_name} aceptó alquilar %{listing_title} con %{requester_name} %{time_ago}."
      has_accepted_favor: "%{offerer_name} aceptó ofrecer %{listing_title} a %{requester_name} %{time_ago}."
      has_accepted_rideshare: "%{offerer_name} aceptó hacer un viaje compartido %{listing_title} con %{requester_name} %{time_ago}."
    join:
      joined_kassi: "%{name} se unió a %{service_name} %{time_ago}."
    login:
      logged_in_to_kassi: "%{name} inició sesión en %{service_name} %{time_ago}."
    comment:
      commented: "%{commenter_name} comentó en la publicación %{listing_title} %{time_ago}."
      offer_partitive: oferta
      request_partitive: solicitud
  header:
    about: "Acerca de"
    home: Inicio
    members: Comunidad
    new_listing: "Publicar anuncio"
    mobile_version: "Versión móvil"
    offers: Ofertas
    requests: Solicitudes
    search_kassi: "Buscar %{service_name}"
    create_new_marketplace: "Crear una nueva comunidad"
    contact_us: Contáctanos
    profile: Perfil
    manage_listings: "Mis anuncios"
    invite: "Invitar a nuevos miembros"
    login: "Iniciar sesión"
    signup: Registrarse
    menu: Menú
  homepage:
    additional_private_listings_slate:
      additionally_one_private_offer_exists: "Adicionalmente  hay <b>otra oferta</b>,"
      additionally_one_private_request_exists: "Adicionalmente  hay <b>otra solicitud</b>,"
      additionally_some_private_offers_exist: "Adicionalmente hay <b> otras %{number_of_listings} ofertas</b>,"
      additionally_some_private_requests_exist: "Adicionalmente hay otras <b>%{number_of_listings} solicitudes</b>,"
    blank_slate:
      add_first: "¡Agregar uno!"
      but_that_is_visible_only_to_registered_members: "Sólo está disponible para usuarios registrados."
      but_those_are_visible_only_to_registered_members: "Sólo están disponibles para usuarios registrados."
      create_new_account_for_yourself: "Crea una nueva cuenta"
      examples_of_what_you_could_offer_to_others: "Qué puedes ofrecer a los demás"
      examples_of_what_you_could_request_to_others: "Qué puedes solicitar de los demás"
      favor_offer_list: "Asistencia en computación, reparación de ropa, repostería, arreglo de bicicletas"
      favor_request_list: "Cuidado de niños, clases de piano, pasear a los perros, cortar el césped"
      favors_to_offer: "Ayuda: "
      favors_to_request: "Ayuda: "
      item_offer_list: "Herramientas, equipo deportivo, disfraces, equipo de camping"
      item_request_list: "Herramientas, equipo deportivo, disfraces, equipo de camping"
      items_to_offer: "Bienes para prestar: "
      items_to_request: "Cosas para prestar: "
      log_in: "¡Inicia sesión!"
      no_offers_visible_unless_logged_in: "Las ofertas de artículos, servicios o traslados compartidos no son visibles para usuarios no registrados."
      no_open_offers_currently: "No hay ofertas abiertas de productos, servicios o traslados compartidos."
      no_open_requests_currently: "No hay solicitudes abiertas de productos, servicios o traslados compartidos."
      no_requests_visible_unless_logged_in: "Las solicitudes de artículos, servicios o traslados compartidos no son visibles para usuarios no registrados."
      one_private_offer_exists: "Ya hay <b>una oferta</b>,"
      one_private_request_exists: "Ya existe <b>una solicitud</b>,"
      ride_offer: "Lleva a los niños de otros a hacer sus hobbies"
      ride_request: "Un trayecto al trabajo"
      some_private_offers_exist: "Ya existen <b>%{number_of_listings} ofertas</b>,"
      some_private_requests_exist: "Ya existen <b>%{number_of_listings} solicitudes</b>,"
    custom_filters:
      update_view: Actualizar
      min: "Min:"
      max: "Máx:"
    event_feed:
      latest_events: "Qué está pasando"
    grid_item:
      processing_uploaded_image: "(Procesando la imagen...)"
    index:
      no_listings_with_your_search_criteria: "No encontramos resultados para los criterios de tu búsqueda. Intenta modificar la búsqueda."
      no_listings_notification: "No hay anuncios. %{add_listing_link}."
      add_listing_link_text: "Publicar anuncio"
      open_listing: "anuncio abierto"
      open_listings: "anuncios abiertos"
      private_listing_notification_log_in: "inicia sesión"
      is: es
      are: son
      what_do_you_need: "¿Qué estás buscando?"
      post_new_listing: "Publicar anuncio"
      are_offering: oferta
      add_news_item: "Añadir un artículo"
      lend_rent_help_carpool: "Vende, presta, ayuda a otros o comparte trayectos"
      loading_more_content: "Cargando más contenidos"
      more_events: "Más eventos..."
      news: Noticias
      no_news: "No hay novedades"
      more_news: "Más novedades"
      or: "y"
      or_see_what_the_others: "...o revisa lo de los demás"
      recent_events: "Eventos recientes"
      requesting: Necesidad
      tell_it_here: "¡Dilo aquí!"
      welcome_to_new_kassi: "¡Bienvenido al nuevo %{service_name}!"
      no_reviews: "Sin opiniones"
      no_image: "Sin imagen"
      filter: Filtrar
      this_is_private_community: "Debes crear una cuenta para poder ver todo el contenido."
    invitation_form:
      email: "Dirección(es) de correo electrónico:"
      message: "Mensaje personalizado:"
      send_invitation: "Enviar invitación"
      add_email_addresses_description: "Añade el/los correo/s de tu/s amigo/s en el campo más abajo. Si quieres añadir más de una dirección email, sepáralas con una coma."
      add_lots_of_email_addresses: "He aquí un consejo para administradores: si planeas enviar muchas invitaciones, deberías considerar usar una herramienta para enviar correos electrónicos. Lee %{this_article_link} para encontrar recursos sobre servicios de envío de correo electrónico que se adapten a tus necesidades."
      this_article_link: "este artículo"
      invitation_emails_field_placeholder: "amigo1@ejemplo.com, amigo2@ejemplo.com, ..."
      invitation_message_field_placeholder: "Me uní a este fantástica comunidad. ¡Deberías hacer lo mismo!"
      errors_in_emails: "Revisa que los correos que añadiste sean válidos y no contengan caracteres inusuales. Si añadiste varios correos, asegúrate de que estén separados por una coma."
    list_item:
      review: opinión
      reviews: opiniones
      distance_away: "A %{distance} %{distance_unit} de distancia"
    news_item:
      show_less: "Mostrar menos"
      show_more: "Mostrar más"
    profile_info_empty_notification:
      add_your_info: "Agregar su información de contacto"
      add_a_profile_picture: "Añade una foto de perfil"
      you_have_not_added_your_info: "No has añadido tu información de contacto. Por favor, inclúyela para que otros usuarios puedan contactar contigo fácilmente."
      add_your_info_link: "Añade tus datos ahora"
    recent_listing:
      please_offer: Oferta
      comment: comentario
      comments: comentarios
    filters:
      show: "Filtro:"
      search: Buscar
      map: "Mostrar mapa"
      list: "Mostrar lista"
      map_button: Mapa
      grid_button: "Vista resumida"
      list_button: Lista
      all_listing_types: "Todos los tipos de anuncios"
      all_categories: "Todas las categorías"
    errors:
      search_engine_not_responding: "La búsqueda no está disponible en este momento. Intenta de nuevo más tarde."
  infos:
    about:
      default_about_text_title: "¿Qué es Sharetribe?"
      default_about_text: "Esta comunidad de mercado colaborativo fue creada con la plataforma Sharetribe. Con Sharetribe puedes crear fácilmente tu propia comunidad en línea. Es gratis y sólo toma un minuto. %{click_here_link} para ver cómo!"
      click_here_link_text: "Haz clic aquí"
    how_to_use:
      default_title: "Cómo funciona"
      default_content: "Aquí puedes encontrar información sobre cómo funciona %{marketplace_name}."
  landing_page:
    hero:
      search: Buscar
      signup: Registrarse
      search_placeholder: "¿Qué estás buscando?"
      search_location_placeholder: Ubicación
    listings:
      no_listing_image: "Sin imagen"
  layouts:
    admin:
      admin: "Panel de administración de %{service_name}"
    branding:
      powered_by: "%{service_name} es posible gracias a la plataforma de comunidades de %{sharetribe_link}."
      create_own: "¿Quieres crear tu propia comunidad en línea como %{service_name}? %{learn_more}."
      learn_more: "Entérate cómo"
    no_tribe:
      inbox: "Buzón de entrada"
      settings: Configuración
      feedback: "Contacta al equipo de %{service_name}"
    application:
      join_this_community: "Únete a la comunidad"
      read_more: "Leer más"
      feedback: "Tu mensaje para el equipo de %{service_name}"
      dont_use_to_contact_support: "Hemos notado que eres administrador de %{service_name}. Esta forma es para que los usuarios de tu comunidad te contacten. Si lo que quieres es contactar el equipo de soporte de Sharetribe, puedes hacerlo por medio de la burbuja de Soporte que se encuentra en la parte inferior derecha en el panel de administración."
      feedback_forum: "Foro de sugerencias"
      feedback_handle: "Sugerencia o comentario"
      give_feedback: Contáctanos
      or_check_our: "...o revisa nuestro"
      send_feedback_to_admin: "Enviar mensaje"
      to_see_what_others_have_suggested: "para ver lo que otros usuarios han sugerido, y votar por ideas publicadas."
      your_email_address: "Tu dirección de correo electrónico (para contactarte)"
      connect: Regístrate
      invite_your_friends: "Invita amigos!"
      invite_your_neighbors: "¡Invita a tus vecinos!"
      invite_your_friends_description: "Mientras más gente haya en %{service_name}, más útil será."
      invite_your_friends_invite_only_description: "Las personas no puede unirse a %{service_name} si no son invitadas."
      join_without_facebook: "... o alternativamente %{join_without_facebook_link}"
      join_without_facebook_link: "regístrate sin usar Facebook"
    conversations:
      messages: Mensajes
      notifications: Notificaciones
      received: Recibido
      sent: Enviado
    global-header:
      select_language: "Selecciona un idioma"
    infos:
      about: "Acerca de"
      how_to_use: "Cómo funciona"
      info_about_kassi: "Información acerca de %{service_name}"
      news: Novedades
      register_details: "Política de Privacidad"
      terms: "Términos y Condiciones de Uso"
    logged_in:
      admin: Administrador
      go_to_your_profile_page: Perfil
      hi: Hola
      login: "Iniciar sesión"
      logout: Salir
      notifications: Notificaciones
      requests: "Solicitudes de amistad"
      settings: Opciones
      sign_up: "Crear una cuenta"
    logged_in_messages_icon:
      messages: Mensajes
    logged_in_notifications_icon:
      notifications: Notificaciones
    markdown_help:
      title: "Ayuda para dar formato con Markdown"
      description: "Markdown es un sistema para dar formato a texto de manera fácil que funciona en cualquier dispositivo. No hace nada fantástico como cambiar el tamaño de la letra, color o tipo — pero hace lo esencial, usando símbolos del teclado muy conocidos."
      formatting: Formato
      result: Resultado
      h1: H1
      h2: H2
      h3: H3
      italic: itálicas
      bold: negritas
      underline: subrayado
      strikethrough: rayado
      inline_link: "Texto con vínculo"
      list: Lista
      one: Uno
      two: Dos
      three: Tres
    mobile_logged_in:
      admin: Administrador
      go_to_your_profile_page: Perfil
      hi: Hola
      login: "Iniciar sesión"
      logout: Salir
      notifications: Notificaciones
      requests: "Solicitudes de amistad"
      settings: Opciones
      sign_up: Registrarse
    notifications:
      listing_could_not_be_saved: "El anuncio no se ha podido publicar. Por favor, inténtalo de nuevo y si vuelve a fallar, contacta con el administrador %{contact_admin_link}."
      contact_admin_link_text: "contacta al equipo de %{service_name}"
      test_welcome_email_delivered_to: "El mensaje de prueba ha sido enviado a %{email}"
      something_went_wrong: "Algo salió mal"
      community_updated: "Información de la comunidad ha sido actualizada."
      community_update_failed: "La actualización ha fallado."
      account_creation_succesful_you_still_need_to_confirm_your_email: "Cuenta creada correctamente. A continuación deberás confirmar tu dirección de correo electrónico."
      community_joined_succesfully_you_still_need_to_confirm_your_email: "Ahora eres parte de %{service_name}. Necesitas confirmar tu dirección de correo electrónico."
      comment_cannot_be_empty: "El comentario no puede estar vacío."
      comment_sent: "Comentario enviado"
      confirmation_link_is_wrong_or_used: "El link de confirmación ya ha sido usado o se ha roto el enlace. Intenta iniciar sesión o contáctanos si el problema persiste."
      additional_email_confirmed: "El correo electrónico que nos proporcionaste ya ha sido confirmado."
      could_not_get_email_from_social_network: "No pudimos obtener la dirección de correo de %{provider} y no se puede crear una cuenta sin correo."
      social_network_email_unconfirmed: "La dirección de correo '%{email}' asociada con tu cuenta de %{provider} ya está siendo usada pero no está confirmada aún. Por favor, confirma la dirección antes de iniciar sesión con %{provider}."
      create_new_listing: "Crear otro anuncio"
      create_one_here: "crear una aquí"
      email_confirmation_sent_to_new_address: "El correo de confirmación ha sido enviado a la nueva dirección."
      email_not_found: "No se encontró la dirección de correo en la base de datos de %{service_name}."
      error_with_session: "Error con la sesión."
      feedback_considered_spam: "Sugerencia no enviada debido a su formato. Inténtalo de nuevo o utiliza el foro para sugerencias."
      feedback_not_saved: "La sugerencia no puedo ser enviada."
      feedback_saved: "¡Gracias por tu mensaje! Nos pondremos en contacto tan pronto nos sea posible."
      feedback_sent_to: "Valoración enviada a %{target_person}."
      feedback_skipped: "Valoración omitida"
      invitation_cannot_be_sent: "No se pudo enviar la invitación"
      invitation_cannot_unsubscribe: "No es posible cancelar la subscripción desde correos de invitación"
      invitation_limit_reached: "Trataste de enviar muchas invitaciones. Has alcanzado el límite diario."
      invitation_sent: "Invitación enviada satisfactoriamente"
      invitation_successfully_unsubscribed: "Subscripción de correos de invitación cancelada exitosamente"
      inviting_new_users_is_not_allowed_in_this_community: "Invitar a nuevos usuarios no está permitido."
      login_again: "Por favor, vuelve a iniciar sesión"
      login_failed: "Falló el inicio de sesión. Por favor ingresa las credenciales correctamente."
      account_creation_successful: "¡Bienvenido a %{service_name}, %{person_name}!"
      account_deleted: "Tu cuenta ha sido eliminada."
      login_successful: "¡Bienvenido, %{person_name}!"
      logout_successful: "Has cerrado la sesión. Gracias por utilizar %{service_name}. ¡Hasta pronto!"
      news_item_created: "Artículo creado"
      news_item_creation_failed: "Error en la creación del artículo"
      news_item_update_failed: "Error en la actualización del artículo"
      news_item_updated: "Artículo actualizado"
      news_item_deleted: "Artículo eliminado"
      offer_accepted: "Oferta aceptada"
      offer_confirmed: "Oferta completa"
      offer_closed: "Oferta cerrada"
      listing_created_successfully: "Anuncio publicado con éxito. %{new_listing_link}"
      offer_rejected: "Oferta rechazada"
      offer_canceled: "Oferta cancelada"
      listing_updated_successfully: "Anuncio actualizado"
      listing_updated_availability_management_enabled: "Anuncio actualizado exitosamente. Manejo de disponibilidad habilitado."
      listing_updated_availability_management_disabled: "Anuncio actualizado exitosamente. Manejo de disponibilidad deshabilitado."
      listing_deleted: "Anuncio borrado"
      only_kassi_administrators_can_access_this_area: "Por favor, inicia sesión con una cuenta de administrador para acceder a esta area"
      only_listing_author_can_close_a_listing: "Sólo el autor del anuncio puede cerrarlo"
      only_listing_author_can_edit_a_listing: "Sólo el autor del anuncio puede editarlo"
      payment_successful: "Pago existoso"
      payment_canceled: "Pago cancelado."
      error_in_payment: "Ha habido un error en el pago. Si no completaste el proceso todavía, prueba de nuevo. Si ya lo completaste, por favor, contáctanos."
      cannot_receive_payment: "Hay algún error que está provocando que el proveedor no pueda recibir el pago. Por favor, contacta al equipo de %{service_name} para aclarar el motivo."
      payment_waiting_for_later_accomplishment: "Cuando hayas pagado, se lo notificaremos al vendedor y recibirás un recibo por correo electrónico"
      password_recovery_sent: "Instrucciones para cambiar tu contraseña han sido enviadas a tu correo electrónico."
      person_activated: "Usuario activado"
      person_deactivated: "Usuario desactivado"
      person_updated_successfully: "Información actualizada"
      poll_answered: "Encuesta contestada"
      poll_could_not_be_answered: "La encuesta no ha podido ser contestada"
      poll_created: "Encuesta creada"
      poll_creation_failed: "Error en la creación de la encuesta"
      poll_update_failed: "Error en la actualización de la encuesta"
      poll_updated: "Encuesta actualizada"
      poll_deleted: "Encuesta eliminada"
      read_more: "¡Leer más!"
      registration_considered_spam: "Error en el registro, por favor envíanos tu comentario y menciona \"email2 error\"."
      reply_cannot_be_empty: "No puedes enviar un mensaje vacío"
      reply_sent: "Respuesta enviada satisfactoriamente"
      request_accepted: "Solicitud aceptada"
      request_confirmed: "Solicitud completada"
      request_rejected: "Solicitud rechazada"
      request_canceled: "Orden disputada"
      message_sent: "Mensaje enviado"
      message_not_sent: "El mensaje no pudo ser enviado. Por favor intenta nuevamente."
      this_content_is_not_available_in_this_community: "Este contenido no está disponible."
      unknown_error: "Error desconocido. Por favor utiliza el link de sugerencias para darnos detalles de lo sucedido."
      update_error: "Un error ha ocurrido mientras se actualizaba la información, por favor inténtalo de nuevo."
      you_are_not_allowed_to_give_feedback_on_this_transaction: "No estás autorizado para dar una valoración en este evento."
      you_are_not_authorized_to_do_this: "No estás autorizado para realizar esta acción."
      you_are_not_authorized_to_view_this_content: "No estás autorizado para ver este contenido"
      listing_closed: "Este anuncio ha sido cerrado"
      send_instructions: "Recibirás un correo electrónico con las instrucciones para cambiar tu contraseña en pocos minutos."
      you_cannot_reply_to_a_closed_offer: "No puedes responder a una oferta cerrada"
      you_cannot_send_message_to_yourself: "No puedes enviarte un mensaje"
      you_followed_listing: "Ahora estás siguiendo este anuncio"
      you_have_already_given_feedback_about_this_event: "Ya has enviado una valoración sobre este evento"
      you_are_now_member: "¡Bienvenido a %{service_name}!"
      you_are_already_member: "Ya eres miembro de la comunidad de %{service_name}. ¡Bienvenido otra vez!"
      you_must_log_in_to_create_new_listing: "Tienes que iniciar sesión en %{service_name} para crear un nuevo anuncio. Si no tienes una cuenta, puedes %{sign_up_link}."
      additional_email_confirmed_dashboard: "Tu correo electrónico ha sido confirmado."
      you_must_log_in_to_give_feedback: "Debes iniciar sesión para dar una valoración"
      you_must_log_in_to_invite_new_users: "Debes iniciar sesión para invitar a nuevos usuarios a %{service_name}"
      you_must_log_in_to_send_a_comment: "Debes iniciar sesión para enviar un nuevo comentario"
      you_must_log_in_to_send_a_message: "Debes iniciar sesión en %{service_name} para enviar un mensaje a otro usuario."
      you_must_log_in_to_do_a_transaction: "Debes iniciar sesión en %{service_name} para realizar una transacción."
      you_must_log_in_to_view_this_content: "Debes iniciar sesión para ver este contenido"
      you_must_log_in_to_view_this_page: "Debes iniciar sesión para ver esta página"
      you_must_log_in_to_view_your_inbox: "Debes iniciar sesión en %{service_name} para revisar tu bandeja de entrada."
      you_must_log_in_to_view_your_settings: "Debes iniciar sesión en %{service_name} para ver tu configuración."
      you_must_log_in_to_add_news_item: "Debes iniciar sesión en %{service_name} para añadir un nuevo artículo"
      you_must_log_in_to_change_profile_settings: "Debes entrar en tu cuenta de %{service_name} para modificar la configuración de tu perfil."
      you_must_log_in_to_accept_or_reject: "Debes entrar en tu cuenta para aceptar o rechazar la solicitud"
      you_must_log_in_to_confirm_or_cancel: "Debes entrar en tu cuenta para disputar o confirmar la solicitud"
      you_need_to_confirm_your_account_first: "Debes confirmar tu correo electrónico primero."
      you_must_fill_all_the_fields: "Debes completar todos los campos"
      you_unfollowed_listing: "Ya no estás siguiendo este anuncio"
      joining_community_failed: "Error al unirte a esta comunidad"
      can_not_delete_email: "No es posible eliminar tu dirección de correo electrónico"
      user_does_not_have_email_to_delete: "La dirección de correo electrónico que quieres eliminar no existe"
      email_deleted: "Email eliminado"
      listing_author_payment_details_missing: "Por favor contacta con al autor del anuncio por medio del botón de 'Contactar'. Necesita actualizar sus datos de pago para poder recibir pagos en línea."
      listing_author_payment_details_missing_no_free: "Por favor contacta al equipo de %{service_name} para que le avisen al autor del anuncio que necesita actualizar su cuenta para recibir pagos."
      images_are_processing: "Estamos procesando tus imágenes. Danos un minuto o dos y estarán listas."
      maintenance_mode:
        zero: "La página estará fuera de servicio por mantenimiento"
        one: "La página estará fuera de servicio por mantenimiento en %{count} minuto"
        other: "La página estará fuera de servicio por mantenimiento en %{count} minutos"
      automatically_logged_out_please_sign_in: "Por favor, inicia sesión de nuevo, ya que tu sesión ha caducado."
      stripe_you_account_balance_is_not_0: "El balance de tu cuenta no es 0 y por lo tanto no puede ser eliminada. Esto puede significar que tienes transacciones esperando a ser completadas o que hay dinero esperando a ser transferido a tu cuenta de banco. Por favor contacta al equipo de %{service_name} si tienes alguna duda."
      visit_admin: "¿ Quisieras %{link}?"
      visit_admin_link: "visitar tu panel de administración"
    settings:
      account: Cuenta
      notifications: Notificaciones
      profile: "Información de perfil"
      settings: Opciones
      paypal_payments: "Pagos con PayPal"
      stripe_payments: "Pagos con Stripe"
      payments: Pagos
      listings: Anuncios
      listings_search_placeholder: "Buscar anuncio por título"
      transactions_search_placeholder: ~
      transactions: ~
  listings:
    bubble_listing_not_visible:
      listing_not_visible: "No está autorizado para ver este anuncio."
    comment:
      wrote: escribió
      send_private_message: "Enviar mensaje privado a %{person}"
      delete: eliminar
      are_you_sure: "¿Estás seguro de que deseas eliminar el comentario?"
    comment_form:
      ask_a_question: "Escribe un comentario o pregunta para solicitar más detalles sobre el anuncio. Todos los demás usuarios podrán verlo."
      log_in: "iniciar sesión"
      send_comment: "Enviar comentario"
      to_send_a_comment: "para publicar un nuevo comentario."
      write_comment: "Escribir un nuevo comentario:"
      you_cannot_send_a_new_comment_because_listing_is_closed: "No se pueden enviar nuevos comentarios ya que el anuncio ha sido cerrado."
      you_must: "Es necesario"
      subscribe_to_comments: "Recibir notificaciones con los nuevos comentarios y actualizaciones de éste anuncio."
    deleting_a_listing_cannot_be_undone: "Un anuncio borrado no se puede recuperar. ¿Quieres continuar?"
    edit:
      edit_listing: "Editar anuncio"
    edit_links:
      close_listing: "Cerrar anuncio"
      edit_listing: "Editar anuncio"
      reopen_listing: "Reactivar anuncio"
      move_to_top: "Mover a la parte superior de la página principal"
      show_in_updates_email: "Mostrar en el próximo correo de actualizaciones de la comunidad."
      show_in_updates_email_loading: Cargando...
      show_in_updates_email_error: "No se ha podido conectar con el servidor. Por favor, actualiza la página y vuelve a intentarlo."
      show_in_updates_email_success: "Este producto será mostrado en el próximo correo de actualización para los usuarios"
      listing_is_pending: "Anuncio pendiente"
      listing_is_rejected: "Anuncio rechazado"
      approve_listing: "Aprobar anuncio"
      reject_listing: "Rechazar anuncio"
      delete_listing: "Borrar anuncio"
    map:
      open_in_google_maps: "Abrir en Google Maps"
    error:
      something_went_wrong: "Algo salió mal. Código de error: %{error_code}"
      something_went_wrong_plain: "Algo salió mal"
      create_failed_to_connect_to_booking_service: "Ocurrió un error al crear el anuncio: la conexión con el servicio de disponibilidad falló. Por favor inténtalo de nuevo."
      update_failed_to_connect_to_booking_service: "Ocurrió un error al actualizar el anuncio: la conexión con el servicio de disponibilidad falló. Por favor inténtalo de nuevo."
    follow_links:
      follow: "Recibir correos cuando haya nuevos comentarios"
      unfollow: "Dejar de recibir correos cuando haya nuevos comentarios"
    form:
      custom_field_partials:
        dropdown:
          select_one___: "Selecciona uno..."
      departure_time:
        at: "a las"
        departure_time: "Hora de salida"
      departure_time_radio_buttons:
        repeated: "Repetido (agregar tiempos y días en el campo \"descripción detallada')"
      description:
        detailed_description: "Descripción detallada"
        youtube_info: "Si la descripción del anuncio contiene links de Youtube, los videos se muestran bajo la descripción."
        youtube_info_markdown: "Puedes %{link}. Si la descripción del anuncio contiene links de Youtube, los videos se muestran bajo la descripción."
      destination:
        destination: Destino
      form_content:
        favor: "un servicio"
        housing: "espacio disponible"
        item: "un elemento"
        offer_something: "Ofrecer algo"
        request_something: "Pedir algo"
        rideshare: "un paseo"
        i_want_to_offer: "Quiero ofrecer..."
        i_want_to_request: Necesito...
      googlemap:
        googlemap_copy: "Extremos del Mapa"
        googlemap_description: MapView
        googlemap_updatemap: "Actualizar mapa"
      images:
        image: Imagen
        best_result: "Para mejores resultados, utiliza imágenes JPG, GIF o PNG que sean de %{width} por %{height} pixeles"
        no_file_selected: "No hay archivos seleccionados"
        remove_image: "Eliminar imagen"
        select_file: "Elegir Archivo"
        add_more: "+ Añadir más"
        removing: Eliminando...
        processing: Procesando...
        loading_image: Cargando...
        image_uploading_in_progress: "Cargando la imagen..."
        processing_takes_a_while: "Todas las imágenes han sido cargadas. Procesarlas puede tomar más tiempo, pero está bien salvar el anuncio y seguir adelante."
        this_may_take_a_while: "puede tardar unos segundos"
        percentage_loaded: "%{percentage}%"
        uploading_failed: "Ha habido un error al subir la imagen"
        image_processing_failed: "El procesamiento de la imagen falló"
        file_too_large: "El archivo es demasiado grande"
        accepted_formats: "La imagen debe estar en formato GIF, JPG o PNG."
        images_not_uploaded_confirm: "No todas las imágenes han sido cargadas. Estás seguro de que deseas continuar?"
      location:
        location: Ubicación
      price:
        price: Precio
        per: por
        per_day: "por día"
        mass: "pieza, kg, l, m2, ..."
        time: "hora, día, mes, ..."
        long_time: "semana, mes, ..."
        after_service_fee_you_will_get: "Después de la comisión de %{service_name} y los costos de procesamiento de pago, recibirás %{sum_with_currency}"
        no_service_fee_you_will_get_paypal_text: "La %{paypal_fee_info_link} será deducida del precio."
        no_service_fee_you_will_get_payment_text: "%{payment_fee_info_link} se reducirá del precio."
        after_service_fee_you_will_get_payment_text: "Cuando alguien haga una orden, la %{payment_fee_info_link} se deducirán de esta cantidad."
        payment_fee_info_link_text: "comisión de %{service_name} y la cuota de procesamiento de pago"
        delivery: "Método de envío"
        shipping: Envío
        shipping_price: "Costos de envío"
        shipping_price_additional: "Productos adicionales"
        pickup: Recoger
      origin:
        location: Ubicación
        origin: Origen
      send_button:
        save_listing: "Publicar anuncio"
        submit_for_review: "Enviar a revisión"
        will_be_reviewed: "Todos los anuncios en %{service_name} serán revisados previo a su publicación. Una vez que el anuncio sea aprobado, serás notificado por correo y tu anuncio será visible públicamente."
        we_noticed_youre_an_admin: "Parece ser que tú eres un administrador de %{service_name}. Los cambios que tu hagas se aplicarán automáticamente y no necesitas revisarlos o aprobarlos."
      share_type:
        select: Seleccionar
        borrow: "Tomar Prestado"
        buy: Comprar
        give_away: Regalar
        lend: Prestar
        offer_type: "Tipo de oferta"
        receive: "Tomar gratis"
        rent: Alquilar
        rent_out: Alquilar
        request_type: "Tipo de solicitud"
        sell: Vender
        share_for_free: "Compartir gratuitamente"
        accept_for_free: "Aceptando gratis"
        trade: Intercambiar
      tag_list:
        comma_separate: "(separado por comas)"
        tags: Etiquetas
      title:
        listing_title: "Título del anuncio"
      valid_until:
        valid_until: "Fecha de expiración"
      valid_until_radio_buttons:
        for_the_time_being: "Por el momento"
      privacy:
        privacy: Privacidad
        private: "Privado (sólo usuarios registrados pueden verlo)"
        public: "Público (visible incluso para usuarios no registrados)"
    help_texts:
      help_share_type_title: "Tipo de oferta o solicitud"
      help_tags_title: Etiquetas
      help_valid_until_title: "Fecha de expiración"
    index:
      all_categories: "Todas las categorías"
      all_offer_types: "Todos los tipos de ofertas"
      all_request_types: "Todos los tipos de solicitud"
      category: Categoría
      did_not_found_what_you_were_looking_for: "¿No encontraste lo que buscabas?"
      favors: Servicios
      housing: Alojamiento
      items: Productos
      list_view: "Ver lista"
      listings: Anuncios
      map_view: "Vista de mapa"
      offer_something: "¡Hazlo saber a los demás!"
      offer_type: "Tipo de oferta"
      offers: Ofertas
      request_something: "¡Solicita algo!"
      request_type: "Tipo de solicitud"
      requests: Solicitudes
      rideshare: "Traslado compartido"
      you_have_something_others_do_not: "¿Tienes algo que ofecer?"
      feed_title: "%{listing_type} en %{service_name}%{optional_category}"
    left_panel_link:
      borrows: "Tomar prestado"
      buys: Comprar
      favors: Servicios
      give_aways: Regalar
      housings: Hospedaje
      items: Productos
      lends: Prestar
      receives: "Tomar gratis"
      rent_outs: Alquilar
      rents: Alquilar
      rideshares: "Traslado compartido"
      sells: Vender
      share_for_frees: "Compartir gratuitamente"
      accept_for_frees: "Aceptando gratis"
      trades: Intercambiar
    listing_actions:
      booking_from: De
      booking_to: a
      how_paypal_works: "Cómo funciona PayPal"
      payment_help: "Ayuda de pagos"
      unable_load_availability: "No se ha podido cargar la información sobre disponibilidad. Intenta de nuevo más tarde."
      booking_date: "Fecha de reserva"
      select_one: Selecciona...
      start_time: "Hora de inicio"
      end_time: "Hora de fin"
      marketplace_fees_may_apply: "%{service_name} puede aplicar cuotas de servicio"
    new:
      listing: anuncio
      selected_category: "Categoría: %{category}"
      selected_subcategory: "Subcategoría: %{subcategory}"
      selected_transaction_type: "Tipo de anuncio: %{transaction_type}"
      select_category: "Seleccionar categoría"
      select_subcategory: "Selecciona una subcategoría"
      select_transaction_type: "Seleccionar tipo de anuncio"
      you_need_to_fill_payout_details_before_accepting: "Debes completar tus datos de pago antes de publicar un anuncio. Ve a la %{payment_settings_link} para proporcionar los detalles necesarios."
      contact_admin_link_text: "contacta al equipo de %{service_name}"
      community_not_configured_for_payments: "%{service_name} no se ha configurado para los pagos, por lo que aún no puedes publicar nuevos anuncios. Por favor %{contact_admin_link} para más detalles."
      payment_settings_link: "configuración de pagos"
      community_not_configured_for_payments_admin: "%{service_name} no se ha configurado para pagos, por lo que aún no puedes publicar nuevos anuncios. Ve a la %{payment_settings_link} para proporcionar los detalles necesarios."
      you_are_now_posting_a_listing_on_behalf_of: "Estas publicando un anuncio para %{name}"
    quantity:
      hour: "Número de horas:"
      day: "Número de días:"
      night: "Número de noches:"
      week: "Número de semanas:"
      month: "Número de meses:"
      unit: "Número de unidades:"
      custom: "Cantidad:"
      person: "Número de personas:"
    quantity_placeholder: Cantidad
    please_comment: Comentario
    reply_link:
      listing_closed: "Anuncio cerrado"
    show:
      add_your_phone_number: "Añade tu número de teléfono"
      add_profile_picture: "Añade una foto de perfil"
      comments: Comentarios
      contact_by_phone: "Contactar por teléfono:"
      contact: Contactar
      favor_offer: "Oferta de servicios"
      favor_request: "Solicitud de servicio"
      inquiry: Anuncio
      item_offer_trade: "Oferta de intercambio"
      item_request_trade: "Solicitud de intercambio"
      no_description: "Este anuncio no tiene una descripción"
      no_image: "Sin imagen"
      no_reviews: "No ha recibido comentarios"
      offer: Oferta
      listing_created: Creado
      open_until: "Abierto hasta %{date}"
      feedback: Comentarios
      qr_code: "Código QR"
      request: Solicitud
      rideshare_offer: "Oferta de traslado compartido"
      rideshare_request: "Solicitud de traslado compartido"
      send_private_message: "Enviar un mensaje privado"
      tags: Etiquetas
      time: Hora
      times: veces
      times_viewed: Visto
      processing_uploaded_image: "(Procesando la imagen...)"
      listing_created_at: "Anuncio creado el"
      price:
        per_quantity_unit: "por %{quantity_unit}"
        per_day: "por día"
      delivery: "Método de envío"
      shipping: "Envío (+%{price})"
      shipping_no_price: Envío
      shipping_price_additional: "Envío (+%{price}, productos adicionales: +%{shipping_price_additional})"
      pickup: Recoger
      pickup_no_price: Recoger
      youtube_video_player: "Reproductor de video Youtube"
    unit_types:
      piece: pieza
      hour: hora
      day: día
      night: noche
      week: semana
      month: mes
      unit: unidad
      person: persona
    verification_required:
      verification_required: "Verificación requerida"
  listing_conversations:
    preauthorize:
      dates_not_available: "Las fechas seleccionadas no están disponibles"
      error_in_checking_availability: "No se pudo verificar la disponibilidad para las fechas seleccionadas"
      details: Detalles
      by: "%{listing} por %{author}"
      payment: Pago
      exp: "Exp:"
      you_will_be_charged: "Se te cobrará esta cantidad únicamente si %{author} acepta la transacción. %{author} necesita aceptar la transacción en un período de %{expiration_period} días.  En caso de que %{author} rechace tu solicitud o no responda, no se hará ningún cobro."
      day: día
      days: días
      night: noche
      nights: noches
      invalid_parameters: "Valores inválidos para una transacción nueva"
<<<<<<< HEAD
      select_delivery_method: ~
=======
      select_delivery_method: "Debes elegir un método de envío"
>>>>>>> af0f9a9f
    transaction_agreement_checkbox:
      read_more: Ver
    stripe_payment:
      payment: Pago
      pay_with_card: "Paga con tarjeta de crédito o débito"
      address: "Dirección de envío"
      address_country: "País *"
      address_name: "Nombre completo *"
      address_city: "Ciudad *"
      address_state: Estado
      address_street1: "Dirección - línea 1"
      address_street2: "Dirección - línea 2"
      address_postal_code: "Código postal *"
  mapview:
    index:
      all_categories: "Todas las categorías"
      all_offer_types: "Todos los tipos de ofertas"
      all_request_types: "Todos los tipos de solicitudes"
      category: Categoría
      did_not_found_what_you_were_looking_for: "No encontraste lo que necesitabas?"
      favors: Servicios
      housing: Alojamiento
      items: Artículos
      list_view: "Vista de lista"
      map_view: "Vista de mapa"
      offer_something: "¡Hazlo saber a los demás!"
      offer_type: "Tipo de oferta"
      offers: Ofertas
      request_something: "¡Solicita algo!"
      request_type: "Tipo de solicitud"
      requests: Solicitudes
      rideshare: "Traslado compartido"
      you_have_something_others_do_not: "Tienes algo que quieres ofertar?"
    please_comment: Comentario
  mercury:
    content_too_long: "El contenido ingresado es muy largo."
  okl:
    member_id: "Número de identificación"
    member_id_or_email: "Identificación de usuario o cuenta de correo electrónico"
  paypal_accounts:
    payout_info_title: "Recibo de fondos"
    paypal_account_email_connected: "<del>Conectar cuenta PayPal</del> Completado!"
    payout_info_paypal: "%{service_name} usa PayPal como su proveedor de pagos. Una %{create_paypal_account_link}, conectada a %{service_name}, es necesario para aceptar pagos por sus anuncios en línea."
    paypal_billing_agreement_made: "<del>Otorgar permiso a %{service_name} para cobrar la cuota de servicio</del> Completado!"
    commission_permission_needed: "También es necesario que otorgue permiso a %{service_name} para cobrar la comisión de servicio"
    create_paypal_account_link_text: "cuenta de PayPal"
    connected_account: "La cuenta de PayPal '%{email}' se ha conectado con éxito."
    paypal_receive_funds_info_label_australia_only: "Es necesario que tu cuenta PayPal esté habilitada para aceptar pagos. Esto puede requerir una cuenta Premium o Empresarial."
    paypal_receive_funds_info_label: "Es necesario que tu cuenta PayPal pueda aceptar pagos. Esto puede requerir que tengas una cuenta empresarial (Business account)."
    paypal_receive_funds_info_australia_only: "Si ves un error al intentar conectar tu cuenta a %{service_name}, %{upgrade_paypal_account_link} y cambia tu cuenta a una cuenta de negocios, o (si eres un individuo), crea una cuenta Premier. Los dos tipos de cuentas son totalmente gratis."
    paypal_receive_funds_info: "Si ves un error al intentar conectar tu cuenta a %{service_name}, actualiza tu cuenta PayPal %{upgrade_paypal_account_link}. Es fácil y gratis. Si eres un persona física, PayPal recomienda que utilices tu nombre como el nombre de la empresa."
    upgrade_paypal_account_link_text: "iniciando sesión y haciendo clic en el enlace de actualización"
    admin_account_not_connected: "No es posible usar el sistema de pagos de %{service_name} para recibir pagos, ya que los pagos no se han configurado. Por favor %{contact_admin_link} para más información."
    contact_admin_link_text: "contacta al equipo de %{service_name}"
    you_are_ready_to_accept_payments: "¡Estás listo para aceptar pagos!"
    commission: "%{commission} %"
    not_now: "No quiero conecta una cuenta de PayPal por ahora"
    new:
      payout_info_you_need_to_connect: "Para aceptar pagos necesitar conectar tu cuenta de PayPal con %{service_name}."
      payout_info_text: "Por favor, completa estos pasos para conectar tu cuenta."
      contact_admin_link_text: "contacta al equipo de %{service_name}"
      admin_account_not_connected: "No puedes conectar tu cuenta de PayPal porque el administrador de %{service_name} no ha finalizado las configuraciones necesarias. Por favor, %{contact_admin_link} para más detalles."
      paypal_account_email: "Conecta tu cuenta de PayPal"
      paypal_account_email_placeholder: "Tu dirección de email en Paypal"
      paypal_account_email_info_text: "Si no tiene suna cuenta PayPal, puedes crear una yendo a %{create_paypal_account}. Si el sistema arroja un error al conectar tu cuenta, necesitas actualizar tu cuenta a una cuenta empresarial -business-. Actualizar es fácil y rápido y no te costará nada. Si eres una persona natural -un indviduo- , deberás poner tu nombre y apellido en el campo del \"nombre de la empresa\" cuando PayPal te lo solicite. Para actualizar tu cuenta, %{upgrade_paypal_account} y busca el enlace de actualización."
      create_paypal_account: "haciendo clic aquí"
      upgrade_paypal_account: "inicia sesión en PayPal"
      paypal_account_billing_agreement: "Concede permisos a %{service_name} para cargar comisión por transferencias"
      follow_steps: "sigue los pasos siguientes para empezar a recibir fondos:"
      connect_paypal_account_title: "Conecta tu cuenta de Paypal"
      connect_paypal_account_title_with_step: "Paso %{current_step}/%{total_steps}: Conecta tu cuenta de PayPal"
      connect_paypal_account_instructions: "Haz clic en el botón de abajo para iniciar sesión en tu cuenta de PayPal y conectarla con %{service_name}."
      connect_paypal_account: "Conecta tu cuenta de PayPal"
      paypal_account_billing_agreement_with_step: "Paso %{current_step}/%{total_steps}: otorga permiso para cobrar la comisión de transacción."
      paypal_account_billing_agreement_info_both: "Después de realizar una venta en %{service_name}, se te cobrará una tarifa de servicio de tu cuenta de PayPal (%{commission_from_seller} del precio total de la transacción, excluyendo los costos de envío, tarifa mínima de %{minimum_commission}). Para poder aceptar pagos en línea debe aceptar y dar permiso a %{service_name} para que cobre esta tarifa. La tarifa de servicio no incluye %{paypal_info_link}."
      paypal_account_billing_agreement_info_fixed: "Después de realizar una venta en %{service_name}, se te cobrará una tarifa de servicio de tu cuenta de PayPal de %{minimum_commission}. Para poder aceptar pagos en línea debes dar permiso a %{service_name} para que cobre esta tarifa. La tarifa de servicio no incluye %{paypal_info_link}."
      paypal_account_billing_agreement_info_relative: "Después de realizar una venta en %{service_name}, se te cobrará una tarifa de servicio de tu cuenta de PayPal (%{commission_from_seller} del precio total de la transacción, excluyendo los costos de envío). Para poder aceptar pagos en línea debes dar permiso a %{service_name} para que cobre esta tarifa. La tarifa de servicio no incluye %{paypal_info_link}."
      paypal_account_billing_agreement_info_none: "Actualmente %{service_name} no cobra una cuota de servicio. Si el administrador habilita la cuota de servicio, deberás otorgar permiso a %{service_name} para que cobre una cuota de servicio si es que quieres recibir pagos en línea. Esta cuota no incluye %{paypal_info_link}."
      paypal_info_link_text: "comisión de procesamiento de pago de PayPal"
      billing_agreement_description: "Concede permisos a %{service_name} para cargar una comisión por transferencia."
      billing_agreement: "Concede permiso"
      permissions_not_granted: "El permiso para conectar la cuenta de Paypal no ha sido concedido."
      could_not_fetch_redirect_url: "No hemos podido establecer conexión con Paypal"
      paypal_not_enabled: "Los pagos a través de Paypal no están habilitados."
      billing_agreement_canceled: "El acuerdo de facturación ha sido cancelado"
      billing_agreement_not_accepted: "No has aceptado el acuerdo de facturación de Paypal"
      billing_agreement_wrong_account: "Las cuentas de Paypal no coinciden. Por favor, usa la misma cuenta de Paypal con la que te has conectado en el primer paso."
      something_went_wrong: "Ocurrió algún error. Por favor intenta de nuevo. Si el problema persiste, ponte en contacto con el equipo de %{service_name}."
      account_not_verified: "No has verificado tu cuenta de PayPal. Necesitas ir a paypal.com y verificar tu cuenta antes de continuar."
      account_restricted: "Tu cuenta de Paypal está restringida y no es posible conectarla. Por favor inicia sesión en paypal.com para obtener más información o contacta al servicio de atención al cliente de PayPal para resolver este problema."
    paypal_account_connected_title: "Cuenta PayPal conectada"
    paypal_account_connected: "La cuenta PayPal <%{email}> se ha conectado con %{service_name}."
    change_account: "Cambiar cuenta de PayPal"
    missing: "Tienes anuncios abiertos, pero no has configurado tu cuenta de Paypal para recibir pagos. Conecta tu cuenta de Paypal en tu %{settings_link} y concede permiso a %{service_name} a cargar una cuota por transacción."
    from_your_payment_settings_link_text: "configuración de pagos"
    redirect_message: "Redirigiendo a PayPal. Si no sucede nada, haz clic %{redirect_link}."
    redirect_link_text: aquí
    paypal_account_all_set_up: "¡Muy bien! Todo está listo."
    can_receive_payments: "Ahora puedes empezar a recibir pagos por tus anuncios en línea."
    paypal_account_connected_summary: "Cuenta PayPal <%{email}> conectada con éxito"
    paypal_permission_granted_summary: "permiso otorgado para cobrar las comisiones de transacción"
  paypal:
    pay_with_paypal: "Revisar la solicitud y proceder al pago"
    checkout_with: "Comprar con"
    or_pay_with_paypal: o
    checkout_with_paypal: "Pago con PayPal"
    cancel_succesful: "Pago en PayPal cancelado con éxito."
    transaction:
      commission_payment_name: "Pago de comisión por %{listing_title}"
      commission_payment_description: "El marketplace %{service_name} cobró esta comisión por la transacción sobre %{listing_title}"
    wait_while_loading: "Por favor, espera."
    chatting_with_paypal: "Estamos hablando con PayPal."
  people:
    edit_links:
      activate: Activar
      deactivate: Desactivar
    help_texts:
      feedback_description_title: Valoración
      help_invitation_code_title: "Necesitas una invitación para unirte a"
      terms_title: "Términos de uso de %{service_name}"
      invite_only_help_text: "Selecciona esta opción si quieres que los nuevos miembros sólo puedan unirse si son invitados por un miembro de esta comunidad"
      invite_only_help_text_title: "Comunidad sólo de invitaciones"
    inactive_notification:
      this_person_is_not_active_in_kassi: "Este usuario ya no está activo en %{service_name}"
      inactive_description: "Este usuario ha dejado de utilizar %{service_name}. No puedes ponerte en contacto con él, hacerle sugerencias o comentar sus anuncios."
    new:
      create_new_account: "Crear una cuenta"
      email: "Dirección de correo electrónico:"
      email_is_in_use: "El mail ingresado ya se encuentra registrado."
      email_is_in_use_or_not_allowed: "El e-mail ingresado no está autorizado para entrar a esta comunidad o ya está siendo utilizado. Si no puedes ingresar a esta comunidad, por favor contáctanos."
      email_not_allowed: "Este correo electrónico no está permitido en %{service_name}. Por favor usa una dirección que esté permitida. Si aún así no puedes ingresar, contáctanos."
      invalid_username_or_email: "El email es inválido o ya está siendo usado"
      email_restriction_instructions:
        one: "El acceso a %{service_name} está restringido. Para unirte necesitas una dirección de correo electrónico con la siguiente terminación: '%{allowed_emails}'."
        other: "El acceso a %{service_name} está restringido. Para unirte necesitas una dirección de correo electrónico que sea válida en esta comunidad."
      family_name: Apellido
      given_name: "Nombre:"
      i_accept_the_terms_and_privacy: "Acepto los %{terms} y la %{privacy}"
      admin_emails_consent: "Acepto recibir correos del equipo de %{service_name} y entiendo que puedo cambiar de parecer en cualquier momento"
      invalid_invitation_code: "El código de invitación no es válido."
      invitation_code: "Código de invitación:"
      not_required: ", no es necesario"
      notification_is_mandatory: "Debes elegir al menos una dirección de correo para recibir notificaciones. Si no deseas recibir correos de %{service_name}, revisa tus ajustes de notificaciones."
      password_again: "Confirme la contraseña:"
      show_my_name_to_others: "Mostrar mi nombre real a otros usuarios de %{service_name}"
      sign_up: "Crear una nueva cuenta en %{service_name}"
      terms: "Términos de uso"
      privacy: "Política de privacidad"
      visible_only_to_you: "visible solamente para ti y el equipo de %{service_name}"
      visible_to_everybody: "Visible para todos"
      create_account_with_provider: "Registrarse con %{provider}"
      OR: O
      signup_with_email: "Regístrate con tu correo electrónico"
      this_field_will_be_publicly_visible: "(Esta campo será público)"
    profile_feedback:
      grade: "puntaje:"
      and_gave_following_feedback: "e hizo los siguientes comentarios"
    profile_listings:
      no_image: "Sin imagen"
      manage_listings: "Administrar mis anuncios"
    show:
      contact: "Contactar a %{person}"
      about_me: "Acerca de mí:"
      add_description: "Comparte algo sobre ti"
      add_location: "Agregar ubicación"
      add_phone_number: "Agregar número de teléfono"
      address: "Ubicación:"
      as_expected: "Lo esperado"
      edit_profile_info: "Editar la información del perfil"
      exceeded_expectations: "Superó las expectativas"
      positive: positiva
      hide_description: "Mostrar menos"
      less_than_expected: "Peor de lo esperado"
      phone_number: "Número de teléfono:"
      show_all_feedback: "Mostrar todos los comentarios"
      show_all_testimonials: "Mostrar todos los comentarios"
      show_full_description: "Ver más"
      slightly_better_than_expected: "Ha superado las expectativas"
      slightly_less_than_expected: "Peor de lo esperado"
      what_are_these: "Qué son estos?"
      review: "reseña recibida"
      reviews: "reseñas recibidas"
      listing: Anuncio
      listings: anuncios
      open_listing: "anuncio abierto"
      open_listings: "anuncios abiertos"
      no_listings: "No hay anuncios"
      no_open_listings: "No hay anuncios abiertos"
      no_reviews: "Sin reseñas"
      show_all_listings: "Mostrar todos los anuncios"
      show_all_open_listings: "Mostrar todas los anuncios abiertos"
      show_all_reviews: "Mostrar todas las reseñas"
      admin_actions: "Acciones de administradores"
      post_listing_as: "Publicar anuncio"
    followed_people:
      you_follow_plural: "Sigues a %{count} personas"
      you_follow_singular: "Sigues a %{count} persona"
      they_follow_plural: "Siguen a %{count} personas"
      they_follow_singular: "Sigue a %{count} personas"
      show_all_followed_people: "Mostrar los usuarios a los que sigues"
      no_followed_people: "No sigue a ningún usuario"
    follow_button:
      following: Siguiendo
      follow: Seguir
      unfollow: "Dejar de seguir"
  sessions:
    new:
      create_new_account: "Crear una cuenta nueva"
      i_forgot_my_password: "Olvidé mi contraseña"
      login: "Iniciar sesión"
      login_to_kassi: "Iniciar sesión en %{service_name}"
      connect_your_facebook_to_kassi: "Conecta tu cuenta de Facebook a %{service_name}"
      facebook_account: "Cuenta de Facebook"
      log_in_to_link_account: "Si ya tienes una cuenta en %{service_name}, inicia sesión para vincularla con tu cuenta de Facebook."
      you_can_also_create_new_account: "Si no tienes una cuenta en %{service_name}, %{accont_creation_link} para crear una con tu cuenta de Facebook."
      account_creation_link_text: "clic aquí"
      cancle_facebook_connect: "Si no quieres vincular esta cuenta, puedes %{cancel_link}."
      facebook_cancel_link_text: cancelar
      log_in_with_your_provider_account: "Iniciar sesión con %{provider}"
      or_sign_up_with_your_username: "...o con tu email:"
      we_will_not_post_without_asking_you: "Nunca publicaremos en Facebook sin preguntarte."
    password_forgotten:
      email: Email
      password_recovery_instructions: "Ingresa una dirección de correo a la cual enviar el correo para realizar el cambio de contraseña."
      request_new_password: "Solicitar nueva contraseña"
      change_your_password: "Cambia tu contraseña"
    confirmation_pending:
      welcome_to_kassi: "¡Bienvenido a %{service_name}!"
      check_your_email: "Revise su bandeja de entrada"
      resend_confirmation_instructions: "Reenvío de instrucciones de confirmación"
      your_current_email_is: "Tu e-mail es %{email}."
      change_email: Cambiar
      confirm_your_email: "Confirma tu correo electrónico"
      account_confirmation_instructions: "Pronto recibirás un correo electrónico con un vínculo para confirmar tu cuenta de correo. ¡No olvides revisar la carpeta de correo no deseado! Una vez lo hayas hecho, podrás comenzar a usar %{service_name}."
      account_confirmation_instructions_title_admin: "Confirma tu dirección de correo electrónico"
      before_full_access_you_need_to_confirm_email: "Antes de darte acceso total a tu comunidad, es necesario que hagas sólo una cosa más: confirmar tu cuenta de correo electrónico."
      before_confirmation_only_access_admin_dashboard: "Antes de confirmar to correo electrónico sólo puedes tener acceso al %{admin_dashboard_link}."
      admin_dashboard_link_text: "panel de administración"
      account_confirmation_instructions_admin: "Hemos enviado un correo electrónico a %{email_address} con un vínculo para confirmar tu cuenta de correo. Si no lo ves, revisa tu carpeta de correo no deseado o haz click en el botón de re-enviar! Una vez que llegue, abre el vínculo par confirmar tu cuenta de correo; una vez que lo hayas hecho, tendrás access completo a tu comunidad. Si necesitas ayuda, %{support_link}."
      contact_support_link_text: "contacta al equipo de soporte de Sharetribe"
  settings:
    account:
      change: Cambiar
      confirm_new_password: "Confirmar nueva contraseña"
      delete_account: "Eliminar cuenta"
      delete_account_button: "Eliminar mi cuenta de forma permanente."
      delete_account_confirmation_popup: "¿Estás seguro de querer eliminar tu cuenta de forma permanente? También eliminaras toda la información relacionada con tu cuenta. Si lo haces, ya no podrás volver atrás."
      email_addresses: "Direcciones de email"
      new_email: "Nueva Dirección de Correo Electrónico"
      delete_personal_information: "Si eliminas tu cuenta, tu información personal (nombre, número de teléfono, dirección, email, imagen de perfil, etc.) se eliminará permanentemente y no podrá ser recuperada. Todos los anuncios que has creado se eliminarán del portal. No serás capaz de reactivar tu cuenta."
      delete_information_others_involved: "La información en la que están involucrados otros miembros (conversaciones con otra gente, transacciones que has realizado, revisiones que has dado a otros, etc) no se eliminarán cuando canceles tu cuenta. No obstante, tu nombre no aparecerá visualizado en esa información."
      unfinished_transactions: "Tu cuenta no puede ser eliminada porque tienes transacciones en marcha. Por favor, completa todas las transacciones antes de eliminar tu cuenta."
      only_admin: "No puedes eliminar tu cuenta porque eres el único administrador del marketplace."
      new_password: "Nueva contraseña"
      save: Guardar
      these_fields_are_shown_only_to_you: "El nombre del usuario se muestra en tu perfil a menos que hayas proporcionado tu nombre. Cualquier otra información sólo está disponible para ti."
      email_already_confirmed: "Tu dirección de correo electrónico ya se ha confirmado."
      email:
        address_title: Dirección
        remove_title: Eliminar
        remove_confirmation: "¿Seguro que quieres eliminar ésta dirección de email?"
        receive_notifications_title_desktop: "Recibir notificaciones"
        receive_notifications_title_mobile: "Recibir notificaciones"
        receive_notifications_new_title_mobile: "Recibir notificaciones"
        add_new_with_plus: "+ Añadir nueva dirección de email"
        add_new_cancel: Cancelar
        confirmation_title_mobile: "Confirmación:"
        confirmation_title_desktop: Confirmación
        confirmation_resend: Reenviar
        status_confirmed: Confirmado
        status_pending: Pendiente
    notifications:
      email_from_admins: "Acepto recibir correos del equipo de %{service_name}"
      i_want_to_get_email_notification_when: "Quiero recibir una notificación por correo electrónico cuando..."
      newsletters: "Correos de los administradores"
      community_updates: "Actualizaciones de la comunidad"
      email_about_confirm_reminders: "...olvidé confirmar una solicitud como completada"
      email_about_new_comments_to_own_listing: "...alguien hace un comentario en mi oferta o solicitud"
      email_about_new_messages: "...alguien me envía un mensaje"
      email_about_new_received_testimonials: "...alguien me dado una valoración"
      email_about_testimonial_reminders: "...he olvidado dar una valoración sobre un evento"
      email_daily_community_updates: "Envíame un correo de actualizaciones <b>diariamente</b> si hay nuevas publicaciones"
      email_weekly_community_updates: "Envíame un correo de actualizaciones <b>semanalmente</b> si hay nuevas publicaciones"
      do_not_email_community_updates: "No enviarme correos de actualizaciones"
      email_when_conversation_accepted: "...alguien acepta mi oferta o solicitud"
      email_when_conversation_rejected: "...alguien rechaza mi oferta o solicitud"
      email_about_completed_transactions: "...alguien marca mi solicitud como completada"
      email_about_new_payments: "...recibo un nuevo pago"
      email_about_new_listings_by_followed_people: "...alguien a quien sigo publica un nuevo anuncio"
      unsubscribe_succesful: "Suscripción cancelada exitosamente"
      unsubscribe_info_text: "Dejarás de recibir estos correos. Revisa tus %{settings_link} para elegir qué clase de correos quieres recibir de %{service_name}, o regresa a la %{homepage_link}."
      settings_link: configuraciones
      homepage_link: "página de inicio"
      unsubscribe_unsuccesful: "Error al cancelar la suscripción"
      unsuccessful_unsubscribe_info_text: "El enlace para cancelar la suscripción ha expirado. Es necesario iniciar sesión para cambiar la configuración de subscripción de su cuenta de correo electrónico."
    profile:
      about_you: "Sobre tí"
      city: "Ciudad:"
      family_name: Apellido
      given_name: "Nombre:"
      first_name_with_initial: "(Sólo se mostrará tu inicial al resto de usuarios)"
      first_name_only: "(no se mostrará a otros usuarios)"
      display_name: "Nombre Personalizado"
      display_name_description: "Si representas a una organización, puedes utilizar este campo para añadir el nombre que quieres mostrar a los otros usuarios. El nombre personalizado se mostrará a los otros usuarios en lugar de tu nombre y apellido."
      location_description: "Puedes dar tu ubicación exacta o indicar sólo tu código postal. Es buena idea indicar tu país al momento de añadir tu ubicación. Ejemplos son: \"10117 Berlin, Alemania\" or \"2000 Sand Hill Road, CA, USA\". ."
      profile_picture_description: "La foto de perfil debe de ser en formato cuadrado (1:1), por ejemplo, 800x800 pixeles. De lo contrario será recortada para cuadrar."
      phone_number: "Número de teléfono:"
      profile_picture: "Foto de perfil"
      postal_code: "Código postal:"
      profile_page: "en tu página de perfil"
      profilemap: "Vista de mapa"
      street_address: Ubicación
      these_fields_are_shown_in_your: "Parte de esta información es visible para todos los usuarios de %{service_name}"
      visible_to_everybody: "visible para todo el mundo"
      visible_to_registered_users: "visible a los usuarios que han iniciado sesión"
      default_in_listing: "(usada por defecto al publicar un nuevo anuncio)"
      invisible: "(no se mostrará a otros usuarios)"
      image_is_processing: "Espera un momento. Tu imagen de perfil se está procesando. Estará lista en unos minutos."
      shown_in_your_public_profile: "(se muestra en tu perfil público)"
      editing_profile_of: "Estás editando el perfil de %{name}"
      format_markdown_link: "darle formato a tu descripción usando Markdown"
      format_markdown: "Puedes %{link}."
      username: ~
      username_description: ~
    save_information: "Guardar Información"
  shipping_address:
    shipping_address: "Dirección de envío"
  tag_cloud:
    tag_used:
      with_tag: "Con etiqueta"
      without_tag: "Sin etiqueta"
  terms:
    show:
      accept_terms: "Aceptar los términos de uso de %{service_name}"
      here: "haciendo click aquí"
      i_accept_new_terms: "Acepto los nuevos términos"
      i_accept_terms: "Acepto los términos"
      terms: "Términos de uso de %{service_name}"
      terms_have_changed: "Los términos de uso han cambiado"
      you_can_view_the_new_terms: "Puedes ver los nuevos términos"
      you_need_to_accept: "¡Bienvenido a %{service_name}! Al parecer es la primera vez que utilizas el servicio. Antes de comenzar primero debes aceptar los"
      you_need_to_accept_new_terms: "Los términos de uso de %{service_name} han cambiado. Es necesario que aceptes los nuevos términos para poder continuar utilizando %{service_name}. Los nuevos términos son necesarios para mantener el servicio después de que el proyecto de investigación ha terminado."
  testimonials:
    index:
      all_testimonials: "Todas las valoraciones"
      feedback_altogether: "Valoración total: "
      loading_more_testimonials: "Leer más testimonios"
      no_testimonials: "No hay valoraciones recibidas."
    new:
      as_expected: "Lo esperado"
      exceeded_expectations: "Mucho mejor de lo esperado"
      give_feedback_to: "Da una valoración a %{person}"
      grade: "Cuál es tu evaluación general?"
      less_than_expected: "Peor de lo esperado"
      send_feedback: "Enviar sugerencia"
      slightly_better_than_expected: "Un poco mejor de lo esperado"
      slightly_less_than_expected: "Un poco peor de lo esperado"
      textual_feedback: "Danos tu sugerencia textual"
      this_will_be_shown_in_profile: "La valoración que tú des será visible para otros usuarios en la página del perfil de %{person}. Esto ayudará a los otros miembros de esta comunidad a evaluar si %{person} es una persona confiable."
      positive: Positiva
      negative: Negativa
      default_textual_feedback: "Todo perfecto, muchas gracias."
    testimonial:
      about_listing: "acerca del anuncio"
  date:
    formats:
      long_with_abbr_day_name: "%a, %b %d, %Y"
    first_day_of_week: 0
  datepicker:
    days:
      sunday: Domingo
      monday: Lunes
      tuesday: Martes
      wednesday: Miércoles
      thursday: Jueves
      friday: Viernes
      saturday: Sábado
    days_short:
      sunday: Dom
      monday: Lun
      tuesday: Mar
      wednesday: Mie
      thursday: Jue
      friday: Vie
      saturday: Sáb
    days_min:
      sunday: Do
      monday: Lu
      tuesday: Ma
      wednesday: Mi
      thursday: Ju
      friday: Vi
      saturday: Sa
    months:
      january: Enero
      february: Febrero
      march: Marzo
      april: Abril
      may: Mayo
      june: Junio
      july: Julio
      august: Agosto
      september: Septiembre
      october: Octubre
      november: Noviembre
      december: Diciembre
    months_short:
      january: Ene
      february: Feb
      march: Mar
      april: Abr
      may: May
      june: Jun
      july: Jul
      august: Ago
      september: Sep
      october: Oct
      november: Nov
      december: Dic
    today: Hoy
    clear: Reiniciar
    format: dd/mm/yyyy
  time:
    formats:
      short: "%e %b %Y a las %H:%M"
      shorter: "%e %b a las %H:%M"
      short_date: "%e %b  %Y"
      hours_only: "%H:%M"
  timestamps:
    day_ago: "%{count} día atrás"
    days_ago: "%{count} días atrás"
    hour_ago: "hace %{count} hora"
    hours_ago: "hace %{count} horas"
    minute_ago: "hace %{count} minuto"
    minutes_ago: "hace %{count} minutos"
    month_ago: "hace %{count} mes"
    months_ago: "hace %{count} meses"
    seconds_ago: "hace %{count} segundos"
    year_ago: "%{count} año atrás"
    years_ago: "hace %{count} años"
    days_since:
      one: "%{count} día"
      other: "%{count} días"
    time_to:
      seconds:
        one: "%{count} segundo"
        other: "%{count} segundos"
      minutes:
        one: "%{count} minuto"
        other: "%{count} minutos"
      hours:
        one: "%{count} hora"
        other: "%{count} horas"
      days:
        one: "%{count} día"
        other: "%{count} días"
  transactions:
    initiate:
      booked_days: "Días reservados:"
      booked_nights: "Noches elegidas:"
      booked_days_label:
        one: "Día reservado:"
        other: "Días reservados:"
      booked_nights_label:
        one: "Noche reservada:"
        other: "Noches reservadas:"
      booked_hours_label:
        one: "Hora reservada:"
        other: "Horas reservadas:"
      price_per_day: "Precio por día:"
      price_per_night: "Precio por noche:"
      price_per_hour: "Precio por hora:"
      price_per_unit: "Precio por unidad:"
      quantity: "Cantidad:"
      subtotal: "Subtotal:"
      shipping-price: "Envío:"
      stripe-fee: "Cuota (estimada) de Stripe:"
      duration_in_hours:
        one: "(1 hora)"
        other: "(%{count} horas)"
      start_end_time: "%{start_time} a %{end_time}"
    price_per_quantity: "Precio por %{unit_type}:"
    price: "Precio:"
    quantity: "Cantidad: %{quantity}"
    unit_price: "Precio unitario: %{unit_price}"
    total: "Total:"
    total_to_pay: "Pago total:"
  unit:
    day: día
    days: días
  web:
    listings:
      errors:
        availability:
          something_went_wrong: "No hemos podido cargar información sobre disponibilidad. Intenta cargar la página nuevamente."
          saving_failed: "No hemos podido guardar los cambios sobre disponibilidad. Intenta cargar la página nuevamente."
        working_hours:
          required: obligatorio
          overlaps: interpone
          covers: cubre
      pricing_units:
        piece: pieza
        hour: hora
        day: día
        night: noche
        week: semana
        month: mes
      edit_availability_header: Disponibilidad
      save_and_close_availability_editing: "Guardar y cerrar"
      confirm_discarding_unsaved_availability_changes_explanation: "Hay cambios sobre disponibilidad que no han sido guardados. Si continuas, estos cambios se perderán."
      confirm_discarding_unsaved_availability_changes_question: "¿Estás seguro que quieres desechar los cambios?"
      edit_listing_availability: "Editar la disponibilidad del anuncio"
      working_hours:
        default_schedule: "Horario por defecto"
        i_am_available_on: "Estoy disponible..."
        start_time: "Hora de inicio"
        end_time: "Hora de fin"
        add_another_time_slot: "+ Añade otro intervalo de tiempo"
        save: Guardar
    no_listings:
      sorry: "Perdón, no hemos encontrado ningún anuncio que satisfaga tus criterios de búsqueda."
      try_other_search_terms: "Intenta la búsqueda con términos distintos"
    listing_card:
      add_picture: "Añadir imagen"
      no_picture: "No hay imagen"
    search:
      page: Página
      page_of_pages: "de %{total_number_of_pages}"
    topbar:
      menu: Menú
      more: Más
      search_placeholder: Buscar...
      search_location_placeholder: Ubicación
      user: Usuario
      inbox: "Bandeja de Entrada"
      profile: Perfil
      manage_listings: "Mis anuncios"
      settings: Configuración
      logout: "Cerrar sesión"
      login: "Iniciar sesión"
      signup: Registrarse
      admin_dashboard: "Panel de administración"
      language: Idioma
      listings: "Mis anuncios"
    utils:
      km: km
      mi: mi
    branding:
      powered_by: "%{service_name} es impulsado por %{sharetribe_link}, plataforma de consumo colaborativo."
      create_own: "Quieres crear tu propia comunidad de consumo colaborativo en línea como %{service_name}? %{learn_more}."
      learn_more: "Aprende como"
  will_paginate:
    models:
      person:
        zero: usuarios
        one: usuario
        other: usuarios
      transaction:
        zero: transacciones
        one: transacción
        other: transacciones
    previous_label: "&#8592; Anterior"
    next_label: "Siguiente &#8594;"
    page_gap: "&hellip;"
    page_entries_info:
      single_page:
        zero: "%{model} no encontrado"
        one: "Mostrando un %{model}"
        other: "Mostrando todo: %{count} %{model}"
      single_page_html:
        zero: "%{model} no encontrado"
        one: "Mostrando 1 %{model}"
        other: "Mostrando todo: %{count} %{model}"
      multi_page: "Mostrando %{model} %{from} - %{to} de %{count}"
      multi_page_html: "Mostrando %{model} <b>%{from}&nbsp;-&nbsp;%{to}</b> de <b>%{count}</b> en total"
    person:
      community_members_entries_info:
        single_page:
          zero: "Ningún %{model} encontrado"
          one: "Mostrando %{accepted_count} %{accepted_model} aceptado y %{other_count} otro %{other_model}"
          other: "Mostrando %{accepted_count} %{accepted_model} aceptados y %{other_count} otros %{other_model}"
        single_page_html:
          zero: "Ningún %{model} encontrado"
          one: "Mostrando <b>%{accepted_count}</b> %{accepted_model} aceptado y %{other_count} otro %{other_model} "
          other: "Mostrando <b>%{accepted_count}</b> %{accepted_model} aceptados y%{other_count} otros %{other_model} "
        multi_page: "Mostrando %{model} %{from} - %{to} de %{accepted_count} %{accepted_model} aceptados y %{other_count} otros %{other_model}"
        multi_page_html: "Mostrando %{model} <b>%{from} - %{to}</b> de <b>%{accepted_count}</b> %{accepted_model} aceptados y %{other_count} otros %{other_model}"
  stripe_accounts:
    admin_account_not_connected: "Usar el sistema de pagos de %{service_name} para recibir pagos en línea no es posible, ya que el sistema de pagos no ha sido configurado. Por favor %{contact_admin_link} para más información."
    contact_admin_link_text: "contacta al equipo de %{service_name}"
    you_are_ready_to_accept_payments: "¡Estas listo para aceptar pagos!"
    commission: "%{commission} %"
    pay_with_stripe: "Pagar con Stripe usando %{card}"
    add_and_pay: "Confirmar el pago"
    card_not_stored: "Tu pago es procesado de manera segura por Stripe. %{service_name} no guarda ninguna información de tarjetas de crédito o débito."
    missing_payment: "Tienes anuncios abiertos, sin embargo, tu cuenta no está configurada para recibir dinero. Para realizar la configuración de pagos, visita %{settings_link}"
    stripe_bank_connected: "¡Detalles de la cuenta de banco configurados con éxito!"
    stripe_can_accept: "Ya estás listo para recibir dinero en tu cuenta de banco"
    stripe_credit_card: "Tarjeta de crédito"
    paypal: PayPal
    paypal_connected: "¡Cuenta de PayPal conectada con éxito!"
    paypal_can_accept: "Estás listo para recibir dinero en tu cuenta de PayPal"
    paypal_connected_give_permission: "Para completar la configuración y empezar a recibir fondos en tu cuenta de PayPal <%{email}>, por favor da permiso para cargar una comisión o cuota."
    stripe_account_restricted: "¡Pagos en linea a tu cuenta restringidos!"
    stripe_account_restricted_info: "Debes editar los datos de tu cuenta bancaria para proporcionar más información al proveedor de pagos."
    stripe_account_restricted_soon: "Pagos en línea a tu cuenta serán restringidos pronto."
    stripe_account_restricted_soon_info: "Debes editar los datos de tu cuenta bancaria para proporcionar más información al proveedor de pagos."
    stripe_account_pending_verification: "Datos de la cuenta guardados con éxito. Esperando la verificación del proveedor de pagos."
    stripe_account_pending_verification_info: "Vuelve más tarde para asegurarte de que todo esté en orden."
    form_new:
      need_info: "Necesitamos un poco de información sobre ti para poder enviarte dinero."
      select_country: "Selecciona un país..."
      legal_name: "Nombre legal"
      first_name: Nombre
      last_name: Apellido(s)
      first_name_kana: "Nombre (Kana)"
      last_name_kana: "Apellido (Kana)"
      first_name_kanji: "Nombre (Kanji)"
      last_name_kanji: "Apellido (Kanji)"
      country: País
      birth_date: "Fecha de nacimiento"
      ssn_last_4: "Últimos 4 dígitos del SSN"
      personal_id_number: "Numero personal de ID"
      address_country: País
      address_state: Estado
      address_province: Provincia
      address_city: Ciudad
      address_postal_code: "Código postal"
      address_line1: Dirección
      tos_link: "Al añadir tus datos para recibir pagos aceptas el %{stripe_link}"
      tos_link_title: "Acuerdo de Stripe para Cuentas Conectadas"
      save_details: "Guardar datos"
      edit: "Editar datos"
      cancel: Cancelar
      gender: Sexo
      phone_number: Teléfono
      address_kana_postal_code: "Código postal (Kana)"
      address_kana_state: "Estado (Kana)"
      address_kana_city: "Ciudad (Kana)"
      address_kana_town: "Región (Kana)"
      address_kana_line1: "Dirección (Kana)"
      address_kanji_postal_code: "Código postal (Kanji)"
      address_kanji_state: "Estado (Kanji)"
      address_kanji_city: "Ciudad (Kanji)"
      address_kanji_town: "Región (Kanji)"
      address_kanji_line1: "Dirección (Kanji)"
      male: masculino
      female: femenino
    form_bank:
      bank_account_number: "Número de cuenta de banco"
      bank_routing_number: "Número de ruta/routing"
      bank_routing_1: "Código del banco"
      bank_routing_2: "Código de la sucursal"
      bank_currency: "Divisa de la cuenta del banco"
      update_also_bank_account: "Modificar la cuenta de banco también"
      messages:
        account_number: "Número de cuenta"
        routing_number: "Número de ruta/routing"
        bank_code: "Código del banco"
        branch_code: "Código de la sucursal"
        transit_number: "Número de tránsito"
        institution_number: "Número de institución"
        format_varies_by_bank: "Formato varía dependiendo del banco"
        bsb: BSB
        error_message: "Formato no válido"
        clearing_code: "Código de clearing"
        sort_code: "Sort code del banco"
        must_match: "Debe estar en el siguiente formato:"
        a_dash: "un guión"
        digits: dígitos
        digits_or_chars: "dígitos o letras entre A-Z"
    form_verification:
      personal_id_number: "Numero de Identificación Personal"
      document: "Documento de verificación"
      send_verification: "Enviar verificación"
      need_verification: "Necesita verificación adicional"
      additional_document: "Comprobante de domicilio, ya sea pasaporte, identificación oficial o una factura oficial"
    form_pin:
      social_insurance_number: "Social Insurance Number (SIN)"
      social_security_number: "Número de seguridad social (Social Security Number)"
      ssn_last_4: "Número de Seguridad Social (últimos 4 dígitos)"
      hong_kong_identity_card: "Hong Kong Identity Card Number (HKID)"
      singapore_identity_card: "Tarjeta de Identidad de Registro Nacional (NRIC) o Número de Identificación Extranjero (FIN)"
      messages:
        social_insurance_number: "debe ser un número de seguridad social (SIN) válido"
  payment_settings:
    title: "Preferencias de pago"
    bank_account: "Cuenta bancaria"
    paypal: PayPal
    bank_account_details: "Para recibir dinero en tu cuenta de banco, necesitas proveer tu cuenta bancaria. Tus clientes podrán pagar con tarjeta de crédito."
    add_bank_details: "Añadir datos bancarios"
    can_accept_stripe_and_paypal: "Puedes recibir dinero en tu cuenta de banco o en tu cuenta de PayPal."
    to_accept_paypal: "Para recibir dinero en tu cuenta de PayPal, necesitas conectar tu cuenta de PayPal. Tus clientes podrán pagar con PayPal."
    connect_paypal: "Conectar cuenta de PayPal"
    wrong_setup: "Hay un error con la configuración del sistema de pagos en esta comunidad. Stripe Connect no ha sido habilitado. Por favor contacta al equipo para dejarles saber que deben habilitar Stripe Connect desde su cuenta de Stripe."
    invalid_bank_account_number: "Por favor verifica que tu cuenta bancaria es correcta y que concuerda con tu país."
    invalid_postal_code: "Código postal invalido para %{country}"
  seo_sections:
    you_can_use_variables: "Puedes usar las siguientes variables: %{vars}"
    placeholder:
      search_results: "Resultados de la búsqueda - %{variable}"
      search_results_for: "Resultados de búsqueda para: %{placeholder1} en %{placeholder2}"
      listing_description: "%{title} por %{price} de %{author} en %{marketplace}"
      listing_description_without_price: "%{title} de %{author} en %{marketplace}"
      category_description: "%{category} en %{marketplace}"
      profile_title: "Perfil de %{user} - %{marketplace}"
      profile_description: "Lee más acerca de %{user} en %{marketplace}"
  activemodel:
    attributes:
      landing_page_version/section/base:
        id: "Nombre único de sección"
        title: Título
        paragraph: Párrafo
        button_title: Texto
        button_path: URL
        button_path_string: URL
        background_image: "Imagen de fondo"
        background_image_variation: "Variación de la imagen de fondo"
        background_color: "Color de fondo"
        background_color_string: "Color de fondo"
        icon_color: "Color del ícono"
      landing_page_version/section/listings:
        listing_1_id: "ID del anuncio 1"
        listing_2_id: "ID del anuncio 2"
        listing_3_id: "ID del anuncio 3"
      landing_page_version/section/video:
        text: Texto
        youtube_video_id: "Id del video de YouTube"
  canada_states:
    AB: Alberta
    BC: "Columbia Británica"
    MB: Manitoba
    NB: "Nuevo Brunswick"
    NL: "Terranova y Labrador"
    NS: "Nueva Escocia"
    NT: "Territorios del Noroeste"
    NU: Nunavut
    "ON": Ontario
    PE: "Isla del Príncipe Eduardo"
    QC: Quebec
    SK: Saskatchewan
    YT: Yukón<|MERGE_RESOLUTION|>--- conflicted
+++ resolved
@@ -458,22 +458,13 @@
           confirmed: Completada
           paid: Pagada
           canceled: Cancelada
-<<<<<<< HEAD
-          disputed: ~
-=======
           disputed: Disputada
->>>>>>> af0f9a9f
           preauthorized: Preautorizada
           rejected: Rechazada
           payment_intent_requires_action: Pendiente
           payment_intent_action_expired: Expirada
-<<<<<<< HEAD
-          refunded: ~
-          dismissed: ~
-=======
           refunded: Reembolsada
           dismissed: Descartada
->>>>>>> af0f9a9f
         headers:
           conversation: Conversación
           listing: Anuncio
@@ -493,11 +484,7 @@
           paid: Pagada
           confirmed: Completa
           canceled: Cancelada
-<<<<<<< HEAD
-          disputed: ~
-=======
           disputed: Disputada
->>>>>>> af0f9a9f
           initiated: "Esperando al pago de PayPal"
           pending_ext: "Esperando al pago de PayPal"
           none:
@@ -511,19 +498,11 @@
             paid: Pagada
             confirmed: Completada
             canceled: Cancelada
-<<<<<<< HEAD
-            disputed: ~
-            initiated: "Esperando el pago de PayPal"
-            pending_ext: "Esperando el pago de PayPal"
-            refunded: ~
-            dismissed: ~
-=======
             disputed: Disputada
             initiated: "Esperando el pago de PayPal"
             pending_ext: "Esperando el pago de PayPal"
             refunded: Reembolsada
             dismissed: Descartada
->>>>>>> af0f9a9f
           stripe:
             free: Conversación
             pending: Pendiente
@@ -533,23 +512,14 @@
             paid: Pagada
             confirmed: Completada
             canceled: Cancelada
-<<<<<<< HEAD
-            disputed: ~
-=======
             disputed: Disputada
->>>>>>> af0f9a9f
             initiated: "Esperando el pago de Stripe"
             pending_ext: "Esperando el pago de Stripe"
             payment_intent_requires_action: Pendiente
             payment_intent_action_expired: Expirada
             payment_intent_failed: "El pago por medio de Stripe falló"
-<<<<<<< HEAD
-            refunded: ~
-            dismissed: ~
-=======
             refunded: Reembolsada
             dismissed: Descartada
->>>>>>> af0f9a9f
         not_available: "No disponible"
       conversations:
         conversations: Conversaciones
@@ -1191,13 +1161,8 @@
         provider_receives: "El vendedor recibe:"
         admin_info_text: "Como el administrador de %{service_name} puedes llevar a cabo algunas acciones para hacer avanzar esta transacción:"
         manage_reviews: "Administrar reseñas"
-<<<<<<< HEAD
-        you_should_investigate: ~
-        learn_more: ~
-=======
         you_should_investigate: "Debes investigar la situación y comunicarte con ambas partes. Después de esto puedes decidir si reembolsar el dinero o descartar la disputa. %{learn_more_link}"
         learn_more: "Aprende más."
->>>>>>> af0f9a9f
   common:
     edit_page: "Editar la página"
     default_community_slogan: "Comunidad de mercado colaborativo"
@@ -1293,13 +1258,8 @@
       stripe-fee_label: "Cuota de procesamiento de pago"
     confirm:
       confirm_description: "Si tu solicitud se ha cumplido debes confirmarla como completada. Después podrás dar una valoración al otro usuario."
-<<<<<<< HEAD
-      cancel_description: "Si tu solicitud no se cumplió, puedes marcarla como 'cancelada'. Aún así podrás dar una valoración al otro usuario y describir qué pasó."
-      cancel_description_team: ~
-=======
       cancel_description: "Si tu solicitud no se cumplió, puedes marcarla como 'disputada'. Aún así podrás dar una valoración al otro usuario y describir qué pasó."
       cancel_description_team: "Si tu solicitud no se cumplió, puedes marcarla como 'disputada'. El equipo de %{service_name} revisará la situación y decidirá si reembolsar el dinero o descarta la disputa."
->>>>>>> af0f9a9f
       cancel_payed_description: "Si tu solicitud fue aceptada pero tú has cambiado de opinion, todavía podrás cancelarla antes de que se complete el pago."
       canceling_payed_transaction: "Cancelar la transacción"
       confirm: Completada
@@ -1348,17 +1308,10 @@
         held_payment: "Aceptó la transacción. El pago por %{sum} está siendo guardado por %{service_name} hasta que la orden sea marcada como completada."
         held_payment_wo_sum: "Aceptó la solicitud. El pago está siendo guardado por %{service_name} hasta que la transacción se marque completada."
         confirmed_request: "Marcó la orden como completada. El dinero ha sido transferido a la cuenta de banco de %{author_name} or será transferido pronto."
-<<<<<<< HEAD
-      canceled_the_order: ~
-      marked_as_refunded: ~
-      dismissed_the_cancellation: ~
-      payment_has_now_been_transferred: ~
-=======
       canceled_the_order: "Disputó la orden. El equipo de %{service_name} ha sido notificado."
       marked_as_refunded: "Marcada como reembolsada"
       dismissed_the_cancellation: "Descartó la disputa."
       payment_has_now_been_transferred: "El dinero ha sido transferido a la cuenta de banco de %{seller} or será transferido pronto."
->>>>>>> af0f9a9f
     new:
       message: Mensaje
       message_to: "Mensaje para %{author_name}"
@@ -1433,20 +1386,6 @@
           verify: "Estamos esperando a que verifiques tu cuenta de PayPal"
       stripe:
         waiting_confirmation_from_requester: "Esperando a que %{requester_name} marqué la orden como completada. Una vez que la orden sea marcada como completada, el dinero se moverá a tu cuenta de banco."
-<<<<<<< HEAD
-      order_canceled: ~
-      waiting_for_marketplace_review: ~
-      marketplace_notified: ~
-      contact_them: ~
-      refunded: ~
-      dismissed: ~
-      order_refunded: ~
-      you_should_receive_refund_soon: ~
-      issue_with_the_refund: ~
-      do_you_disagree: ~
-      contact_the_marketpalce_team: ~
-      order_cancellation_dismissed: ~
-=======
       order_canceled: "Order disputada"
       waiting_for_marketplace_review: "Esperando a que el equipo de %{service_name} revise la situación"
       marketplace_notified: "El equipo de %{service_name} ha sido notificado. También puedes %{contact_link} si quieres compartir más detalles con ellos."
@@ -1459,7 +1398,6 @@
       do_you_disagree: "¿Hay algún problema o no estás de acuerdo? %{contact_link}."
       contact_the_marketpalce_team: "Contactar al equipo de %{service_name}"
       order_cancellation_dismissed: "Disputa de la orden descartada - El equipo de %{service_name} ha rechazado la disputa."
->>>>>>> af0f9a9f
     status_link:
       accept_offer: "Aceptar oferta"
       accept_request: "Aceptar solicitud"
@@ -1470,15 +1408,9 @@
       reject_preauthorized_offer: "Rechazar oferta"
       reject_preauthorized_request: "Rechazar solicitud"
       confirm: "Marcar como completada"
-<<<<<<< HEAD
-      cancel: Cancelar
-      mark_as_refunded: ~
-      dismiss: ~
-=======
       cancel: Disputar
       mark_as_refunded: "Marcar como reembolsada"
       dismiss: "Descartar y hacer el pago"
->>>>>>> af0f9a9f
   feedback:
     feedback_subject: "Nuevo mensaje de %{service_name}"
     feedback_body: "%{author_name_and_email} ha enviado el siguiente mensaje desde %{service_name}"
@@ -1533,13 +1465,8 @@
       please_go_to_payment_settings: "Por favor ve a la %{payment_settings_link} y completa toda la información de pago."
       payment_settings_link: "configuración de pagos"
     payment_settings_reminder_v2:
-<<<<<<< HEAD
-      fill_payout_details: ~
-      you_have_added_listing_with_payment: ~
-=======
       fill_payout_details: "Completa tus detalles de pago"
       you_have_added_listing_with_payment: "Has añadido un anuncio %{listing_link} con pagos en línea. Sin embargo, hemos notado que no has añadido tus detalles de pago. Para poder recibir pagos en línea debes añadir tus información de pago."
->>>>>>> af0f9a9f
     transaction_confirmed:
       here_is_a_message_from: "Tienes un mensaje de %{other_party_given_name}:"
       request_marked_as_confirmed: "Solicitud completada - Recuerda dar una valoración"
@@ -1552,41 +1479,23 @@
         has_marked_request_as_confirmed: "%{other_party_full_name} ha marcado la orden de '%{request}' como completada. El dinero por esta transacción se ha transferido a tu cuenta de banco. Puedes ahora dejar una valoración a %{other_party_given_name}."
       team_title: "El equipo de %{service_name}"
     transaction_confirmed_v2:
-<<<<<<< HEAD
-      headline_confirmed: ~
-      headline_canceled: ~
-      stripe:
-        has_marked_request_as_confirmed: ~
-      can_give_feedback: ~
-      team_title: ~
-=======
       headline_confirmed: "%{other_party_full_name} ha marcado la orden de %{listing_link} como completada."
       headline_canceled: "%{other_party_full_name} ha disputado la orden de %{listing_link}."
       stripe:
         has_marked_request_as_confirmed: "El pago por esta transacción ha sido liberado y enviado a tu cuenta de banco."
       can_give_feedback: "Ahora puedes darle una valoración a %{other_party_given_name}."
       team_title: "el equipo de %{service_name}"
->>>>>>> af0f9a9f
     transaction_automatically_confirmed:
       subject: "Solicitud completada automáticamente - Recuerda dar una valoración"
       we_have_marked_request_as_confirmed: "Hemos marcado tu solicitud sobre '%{request}' como completada de forma automática ya que han pasado %{days_passed} días desde que fue aceptada."
     transaction_automatically_confirmed_v2:
-<<<<<<< HEAD
-      we_have_marked_request_as_confirmed: ~
-      order_automatically_confirmed: ~
-=======
       we_have_marked_request_as_confirmed: "Hemos marcado la orden de '%{request}' como completada."
       order_automatically_confirmed: "La orden se ha marcado como completada automáticamente porque han pasado %{days_passed} días desde que la solicitud fue aceptada."
->>>>>>> af0f9a9f
     booking_transaction_automatically_confirmed:
       subject: "Transacción completada automáticamente - Recuerda dar una valoración"
       we_have_marked_request_as_confirmed: "Hemos marcado tu transacción sobre '%{request}' como completada de forma automática ya que ha pasado 1 día desde que se acabó el periodo de la reservación."
     booking_transaction_automatically_confirmed_v2:
-<<<<<<< HEAD
-      order_automatically_confirmed: ~
-=======
       order_automatically_confirmed: "La orden se ha marcado como completada automáticamente porque ha pasado un día desde que la solicitud fue aceptada."
->>>>>>> af0f9a9f
     automatically_confirmed_footer:
       giving_feedback_is_good_idea: "Ahora puedes escribir una valoración sobre %{other_party_given_name}. Dejar una valoración es siempre una buena idea. Si todo fue bien, deberías contar a otros que %{other_party_given_name} es de confianza. Si hubo algún problema, también es bueno que lo menciones."
       give_feedback_to: "Escribir una valoración sobre %{other_party_given_name}"
@@ -1597,21 +1506,12 @@
       confirmation_link_text: "Confirmar mi dirección de correo electrónico"
       or_paste_link: "Si lo prefieres, puedes copiar el siguiente enlace y pegarlo directamente en la barra de tu navegador:"
     confirmation_instructions_v2:
-<<<<<<< HEAD
-      headline: ~
-      need_to_confirm: ~
-      confirmation_link_text: ~
-    common:
-      hey: "Hola %{name},"
-      hi: ~
-=======
       headline: "confirma tu correo para unirte a %{service_name}."
       need_to_confirm: "Confirma tu correo para completar tu cuenta en %{service_name}. Es muy fácil - sólo haz click en el botón de abajo."
       confirmation_link_text: "Confirmar %{email}"
     common:
       hey: "Hola %{name},"
       hi: "Hola %{name},"
->>>>>>> af0f9a9f
       kassi_team: "El equipo de %{service_name}"
       thanks: "Muchas gracias por tu confianza,"
       dont_want_to_receive_these_emails: "¿Quieres recibir estos correos electrónicos?"
@@ -1623,11 +1523,7 @@
       unsubscribe_from_these_emails: "date de baja de estos correos"
       unsubscribe_from_invitation_emails_info: "Has recibido este correo porque un usuario de %{service_name} te ha invitado a unirte a esta comunidad."
       unsubscribe_from_invitation_emails: "Cancelar subscripción de correos de invitación a unirse a %{service_name}"
-<<<<<<< HEAD
-      here_is_your_receipt: ~
-=======
       here_is_your_receipt: "Aquí está tu recibo."
->>>>>>> af0f9a9f
     conversation_status_changed:
       has_accepted_your_offer: "%{accepter} ha aceptado tu oferta \"%{listing}\"."
       has_accepted_your_request: "%{accepter} ha aceptado tu solicitud \"%{listing}\"."
@@ -1665,13 +1561,8 @@
       has_sent_you_a_message_in_kassi: "%{sender} te ha enviado un mensaje en %{service_name}."
       you_have_a_new_message: "Tienes un nuevo mensaje de %{sender_name} en %{service_name}"
     new_message_v2:
-<<<<<<< HEAD
-      headline: ~
-      reply: ~
-=======
       headline: "tienes un mensaje."
       reply: "Responder a %{sender}"
->>>>>>> af0f9a9f
     new_payment:
       new_payment: "Has recibido un nuevo pago"
       price_per_unit_type: "Precio por %{unit_type}"
@@ -1695,13 +1586,8 @@
         you_have_received_new_payment: "La cantidad de <b>%{payment_sum}</b> ha sido pagada para <b>%{listing_title}</b> por %{payer_full_name}. El dinero esta siendo retenido por %{service_name} hasta que la orden sea marcada como completada. Aquí está tu recibo."
     payment_receipt_to_seller_v2:
       headline: ~
-<<<<<<< HEAD
-      main_text_stripe: ~
-      price_breakdown: ~
-=======
       main_text_stripe: "El dinero esta siendo retenido por %{service_name} hasta que la orden sea marcada como completada."
       price_breakdown: "Detalles de transacción"
->>>>>>> af0f9a9f
     payment_receipt_to_payer:
       receipt_of_payment: "Recibo de pago"
       you_have_made_new_payment: "Has pagado <b>%{payment_sum}</b> por <b>%{listing_title}</b> a %{recipient_full_name}. Aquí tienes el recibo de pago."
@@ -1767,11 +1653,7 @@
       settings_link_text: "Edita la configuración de tu correo electrónico aquí"
       unsubscribe_link_text: "cancela tu suscripción"
     community_updates_v2:
-<<<<<<< HEAD
-      headline: ~
-=======
       headline: "Checa lo último que ha pasado en %{service_name}."
->>>>>>> af0f9a9f
     newsletter:
       hi: "Hola %{name},"
       newest_offers: "Lo que la gente actualmente ofrece a los demás"
@@ -1859,39 +1741,6 @@
       starter: "Iniciador: %{name}"
       provider: "Vendedor: %{name}"
     new_transaction_v2:
-<<<<<<< HEAD
-      subject: ~
-      there_is_a_new_transaction: ~
-      a_new_transaction: ~
-      listing: ~
-      sum: ~
-      starter: ~
-      provider: ~
-      view_transaction: ~
-    transaction_cancel_flow:
-      the_order_about: ~
-      you_can_contact_the_marketplace_team: ~
-      you_can_now_give_feedback: ~
-      give_feedback_to: ~
-    transaction_disputed:
-      subject: ~
-      subject_admin: ~
-      order_about: ~
-      the_order_has_been_canceled: ~
-      the_order_between_buyer_and_seller_has_been_canceled: ~
-      the_marketplace_has_been_notified: ~
-      contact_the_marketplace_team: ~
-      you_must_now_decide: ~
-      learn_more_about: ~
-      review_the_transaction: ~
-    transaction_refunded:
-      subject: ~
-      marketplace_team_has_approved_the_cancellation: ~
-      you_should_receive_a_refund_soon: ~
-    transaction_cancellation_dismissed:
-      subject: ~
-      marketplace_team_has_rejected_the_cancellation: ~
-=======
       subject: "Nueva transacción en %{service_name}"
       there_is_a_new_transaction: "Hay una %{link} en %{service_name}."
       a_new_transaction: "nueva transacción"
@@ -1923,7 +1772,6 @@
     transaction_cancellation_dismissed:
       subject: "Disputa de la orden descartada - El equipo de %{service_name} ha rechazado la disputa de %{buyer}"
       marketplace_team_has_rejected_the_cancellation: "el equipo de %{service_name} ha rechazado la disputa de %{transaction_link}."
->>>>>>> af0f9a9f
   error_messages:
     booking:
       booking_failed_payment_voided: "La reserva falló debido a un error inesperado. Por favor intenta de nuevo más tarde. No se te ha cargado nada."
@@ -2677,11 +2525,7 @@
       night: noche
       nights: noches
       invalid_parameters: "Valores inválidos para una transacción nueva"
-<<<<<<< HEAD
-      select_delivery_method: ~
-=======
       select_delivery_method: "Debes elegir un método de envío"
->>>>>>> af0f9a9f
     transaction_agreement_checkbox:
       read_more: Ver
     stripe_payment:
