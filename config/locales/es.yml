--- conflicted
+++ resolved
@@ -254,11 +254,7 @@
         you_will_be_redirected_to: "Después de que elimines tu comunidad serás redirigido a %{destination}. Ya no podrás volver a acceder a tu marketplace."
         delete_this_marketplace: "Eliminar esta comunidad"
         payment_preferences: "Sistema de pagos"
-<<<<<<< HEAD
-        pre_approved_listings: "Mostrar solamente los anuncios aprobados por los administradores"
-=======
         pre_approved_listings: "Revisar todos los anuncios antes de su publicación"
->>>>>>> 1ef8630b
       manage_members:
         manage_members: Usuarios
         email: Email
