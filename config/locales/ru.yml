--- conflicted
+++ resolved
@@ -2868,11 +2868,8 @@
       editing_profile_of: "Вы сейчас редактируете профиль %{name}"
       format_markdown_link: "форматировать ваше описание используя Markdown"
       format_markdown: "Вы можете %{link}."
-<<<<<<< HEAD
-=======
       username: ~
       username_description: ~
->>>>>>> af0f9a9f
     save_information: Сохранить
   shipping_address:
     shipping_address: "Адрес доставки"
