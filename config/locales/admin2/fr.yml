fr:
  admin2:
    save_changes: 'lorem ipsum'
    topnav:
      admin_menu: 'lorem ipsum'
      logo: 'lorem ipsum'
      menu: 'lorem ipsum'
      go_to_your: 'lorem ipsum'
      marketplace: 'lorem ipsum'
      avatar: 'lorem ipsum'
      logout: 'lorem ipsum'
      marketplace_id: 'lorem ipsum: %{id}'
    sidebar:
      dashboard: 'lorem ipsum'
      general_group: 'lorem ipsum'
      social_media_group: 'lorem ipsum'
      users_group: 'lorem ipsum'
      listings_group: 'lorem ipsum'
      transactions_group: 'lorem ipsum'
      payment_group: 'lorem ipsum'
      emails_group: 'lorem ipsum'
      search_group: 'lorem ipsum'
      seo_group: 'lorem ipsum'
      analytics_group: 'lorem ipsum'
      advanced_group: 'lorem ipsum'
      subscription: 'lorem ipsum'
      help_center: 'lorem ipsum'
      marketplace_guide: 'lorem ipsum'
      what_new: 'lorem ipsum'
      general:
        essentials: 'lorem ipsum'
        privacy: 'lorem ipsum'
        static_content: 'lorem ipsum'
        admin_notifications: 'lorem ipsum'
      design_group: 'lorem ipsum'
      design:
        cover_photos: 'lorem ipsum'
        logos_and_color: 'lorem ipsum'
        landing_page: 'lorem ipsum'
        topbar: 'lorem ipsum'
        display: 'lorem ipsum'
        experimental: 'lorem ipsum'
      users:
        signup_login: 'lorem ipsum'
        user_rights: 'lorem ipsum'
        invitations: 'lorem ipsum'
      listings:
        listing_approval: 'lorem ipsum'
        listing_comments: 'lorem ipsum'
        manage_listings: 'lorem ipsum'
      transactions_reviews:
        config_transactions: 'lorem ipsum'
        view_conversations: 'lorem ipsum'
      payment_system:
        country_currency: 'lorem ipsum'
      emails:
        email_users: 'lorem ipsum'
        automatic_newsletter: 'lorem ipsum'
        welcome_email: 'lorem ipsum'
      search_location:
        search: 'lorem ipsum'
      social_media:
        image_tags: 'lorem ipsum'
        twitter: 'lorem ipsum'
      seo:
        sitemap_robots: 'lorem ipsum'
        landing_pages: 'lorem ipsum'
        search_pages: 'lorem ipsum'
        listing_pages: 'lorem ipsum'
        category_pages: 'lorem ipsum'
        profile_pages: 'lorem ipsum'
        google_console: 'lorem ipsum'
      analytics:
        google: 'lorem ipsum'
        sharetribe: 'lorem ipsum'
      advanced:
        custom_script: 'lorem ipsum'
<<<<<<< HEAD
    manage_users:
      ban_msg: 'lorem ipsum'
      unban_msg: 'lorem ipsum'
      to_admin: 'lorem ipsum'
      search_by: 'lorem ipsum'
      export_csv: 'lorem ipsum'
      all_statuses: 'lorem ipsum'
      name: 'lorem ipsum'
      email: 'lorem ipsum'
      join_date: 'lorem ipsum'
      posting: 'lorem ipsum'
      admin: 'lorem ipsum'
      disable: 'lorem ipsum'
      actions: 'lorem ipsum'
      unconfirmed_text: 'lorem ipsum'
      resend_email: 'lorem ipsum'
      cancel: 'lorem ipsum'
      unconfirmed: 'lorem ipsum'
      unconfirmed_user: 'lorem ipsum %{username}'
      edit: 'lorem ipsum'
      post_listing: 'lorem ipsum'
      ban_me_error: 'lorem ipsum'
    email_users:
      compose_email: 'lorem ipsum'
      recipients: 'lorem ipsum'
      learn_segments: 'lorem ipsum <a href="%{url}" target="_blank">lorem ipsum</a>.'
      receivers_languages: 'lorem ipsum'
      any_language: 'lorem ipsum'
      subject: 'lorem ipsum'
      subject_info_text: 'lorem ipsum'
      email_subject_text: "lorem ipsum %{service_name} lorem ipsum"
      message_will_be_sent_only_to_people_with_this_language: "lorem ipsum %{service_name} lorem ipsum."
      content: 'lorem ipsum'
      content_info_text: 'lorem ipsum'
      content_hello: 'lorem ipsum,'
      content_placeholder: 'lorem ipsum'
      send_email: 'lorem ipsum'
    welcome_email:
      title: 'lorem ipsum'
      title_info_text: 'lorem ipsum'
      welcome_email_content: 'lorem ipsum'
      hello: 'lorem ipsum'
      welcome_email_content_placeholder: 'lorem ipsum'
      welcome_email_content_info_text: 'lorem ipsum'
      send_to_yourself: 'lorem ipsum'
    manage_listings:
      search_placeholder: 'lorem ipsum'
      export_to_csv: 'lorem ipsum'
      all_listings: 'lorem ipsum (%{count})'
      listing: 'lorem ipsum'
      provider: 'lorem ipsum'
      created: 'lorem ipsum'
      updated: 'lorem ipsum'
      category: 'lorem ipsum'
      status: 'lorem ipsum'
      actions: 'lorem ipsum'
      cancel: 'lorem ipsum'
      reject: 'lorem ipsum'
      approve: 'lorem ipsum'
      edit: 'lorem ipsum'
      close: 'lorem ipsum'
      close_info_text: 'lorem ipsum'
      processing_export: 'lorem ipsum'
      confirm_popup_body: 'lorem ipsum'
    view_conversations:
      search_placeholder: 'lorem ipsum'
      listing: 'lorem ipsum'
      sender: 'lorem ipsum'
      receiver: 'lorem ipsum'
      started: 'lorem ipsum'
      latest_activity: 'lorem ipsum'
      status: 'lorem ipsum'
      not_available: 'lorem ipsum'
      profile: "%{author}'s lorem ipsum"
      conversation: 'lorem ipsum'
=======
    google_console:
      info_text: "lorem ipsum"
      info_text_2: "lorem ipsum <a href='%{url}' target='_blank'>lorem ipsum</a>."
>>>>>>> 9c1fe4ed
    footer:
      footer_enabling: 'lorem ipsum'
      footer_enabling_field: 'lorem ipsum'
      footer_enabling_info_text: "lorem ipsum: <a href='%{url}' target='_blank'>lorem ipsum</a>."
      plan_disabled: 'lorem ipsum<a href="%{url}" target="_blank">lorem ipsum</a>.'
      footer_style: 'lorem ipsum'
      footer_links: 'lorem ipsum'
      add_new_footer_link: 'lorem ipsum'
      footer_social_links: 'lorem ipsum'
      footer_copyright: 'lorem ipsum'
      footer_copyright_placeholder: 'lorem ipsum'
      style:
        dark: 'lorem ipsum'
        light: 'lorem ipsum'
        marketplace_color: 'lorem ipsum'
        logo: 'lorem ipsum'
    invitations:
      invite_new_users: 'lorem ipsum'
      from: 'lorem ipsum'
      to: 'lorem ipsum'
      message: 'lorem ipsum'
      accepted: 'lorem ipsum'
      date_sent: 'lorem ipsum'
    topbar:
      top_bar_settings: 'lorem ipsum'
      logo_link: 'lorem ipsum'
      logo_link_info_text: 'lorem ipsum'
      post_new_listing_button: 'lorem ipsum'
      post_new_listing: 'lorem ipsum'
      show_in_top_bar: 'lorem ipsum'
      display_about_menu: 'lorem ipsum'
      display_contact_menu: 'lorem ipsum'
      display_invite_menu: 'lorem ipsum'
      maximum_number_links: 'lorem ipsum'
      limit_priority_links_info_text: 'lorem ipsum'
      custom_links: 'lorem ipsum'
      new_custom_link: 'lorem ipsum'
      link_title: 'lorem ipsum'
      all: 'lorem ipsum'
    custom_script:
      info_text: "lorem ipsum <a href='%{url}' target='_blank'>lorem ipsum</a>."
      custom_head_script: 'lorem ipsum'
      custom_head_script_placeholder: 'lorem ipsum'
      custom_head_script_info_text: 'lorem ipsum'
    sharetribe:
      info_text: "lorem ipsum. <a href='%{url}' target='_blank'>lorem ipsum</a>."
      end_user_analytics: 'lorem ipsum'
    google:
      info_text: "lorem ipsum <a href='%{url}'>lorem ipsum</a>."
      google_analytics_key: 'lorem ipsum'
      google_analytics_key_placeholder: 'lorem ipsum'
      google_analytics_key_info_text: 'lorem ipsum'
    profile_pages:
      title: 'lorem ipsum'
      title_info_text: 'lorem ipsum <a href="%{url}" target="_blank">lorem ipsum</a>.'
      profile_meta_title: 'lorem ipsum'
      profile_meta_title_placeholder: 'lorem ipsum'
      profile_meta_title_info_text: 'lorem ipsum'
      profile_meta_description: 'lorem ipsum'
      profile_meta_description_placeholder: 'lorem ipsum'
      profile_meta_description_info_text: 'lorem ipsum'
    category_pages:
      title: 'lorem ipsum'
      title_info_text: 'lorem ipsum <a href="%{url}" target="_blank">lorem ipsum</a>.'
      category_meta_title: 'lorem ipsum'
      category_meta_title_placeholder: 'lorem ipsum'
      category_meta_title_info_text: 'lorem ipsum'
      category_meta_description: 'lorem ipsum'
      category_meta_description_placeholder: 'lorem ipsum'
      category_meta_description_info_text: 'lorem ipsum'
    listing_pages:
      title: 'lorem ipsum'
      title_info_text: 'lorem ipsum <a href="%{url}" target="_blank">lorem ipsum</a>.'
      listing_meta_title: 'lorem ipsum'
      listing_meta_title_placeholder: 'lorem ipsum'
      listing_meta_title_info_text: 'lorem ipsum'
      listing_meta_description: 'lorem ipsum'
      listing_meta_description_placeholder: 'lorem ipsum'
      listing_meta_description_info_text: 'lorem ipsum'
    search_pages:
      title: 'lorem ipsum'
      title_info_text: 'lorem ipsum <a href="%{url}" target="_blank">lorem ipsum</a>.'
      search_meta_title: 'lorem ipsum'
      search_meta_title_placeholder: 'lorem ipsum'
      search_meta_title_info_text: 'lorem ipsum'
      search_meta_description: 'lorem ipsum'
      search_meta_description_placeholder: 'lorem ipsum'
      search_meta_description_info_text: 'lorem ipsum'
    landing_pages:
      title: 'lorem ipsum'
      title_info_text: 'lorem ipsum <a href="%{url}" target="_blank">lorem ipsum</a>.'
      meta_title: 'lorem ipsum'
      meta_title_placeholder: 'lorem ipsum'
      meta_title_info_text: 'lorem ipsum'
      meta_description: 'lorem ipsum'
      meta_description_placeholder: 'lorem ipsum'
      meta_description_info_text: 'lorem ipsum'
    sitemap_robots:
      sitemap: 'lorem ipsum'
      robots: 'lorem ipsum'
      sitemap_info_private: 'lorem ipsum'
      robots_info_private: 'lorem ipsum'
      sitemap_info_text_1: 'lorem ipsum <a href="%{url}" target="_blank">lorem ipsum</a>.'
      sitemap_info_text_2: 'lorem ipsum <a href="%{url}" target="_blank">%{url}</a>.'
      robots_info_text_1: 'lorem ipsum <a href="%{url}" target="_blank">lorem ipsum</a>.'
      robots_info_text_2: 'lorem ipsum <a href="%{url}" target="_blank">%{url}</a>.'
    twitter:
      twitter_settings: 'lorem ipsum'
      twitter_handle: 'lorem ipsum'
      twitter_handle_info_text: 'lorem ipsum'
      yourhandle: 'lorem ipsum'
    image_tags:
      social_logo: 'lorem ipsum'
      social_logo_info_text: 'lorem ipsum'
      social_media_image: 'lorem ipsum'
      social_media_tags: 'lorem ipsum'
      social_media_title: 'lorem ipsum'
      social_media_title_info_text: 'lorem ipsum <a href="%{fb_url}" target="_blank">lorem ipsum</a>, <a href="%{twitter_url}" target="_blank">lorem ipsum</a> <a href="%{link_url}" target="_blank">lorem ipsum</a>.'
      social_media_description: 'lorem ipsum'
      social_media_title_placeholder: 'lorem ipsum'
      social_media_description_palceholder: 'lorem ipsum'
    search:
      keyword: 'lorem ipsum'
      location: 'lorem ipsum'
      keyword_and_location: 'lorem ipsum'
      imperial: 'lorem ipsum'
      metric: 'lorem ipsum'
      search_type: 'lorem ipsum'
      search_type_info_text: 'lorem ipsum'
      keyword_settings: 'lorem ipsum'
      location_settings: 'lorem ipsum'
      show_distance: 'lorem ipsum'
      limit_distance: 'lorem ipsum'
      search_placeholder: 'lorem ipsum'
      search_placeholder_info_text: 'lorem ipsum'
      search_for: 'lorem ipsum'
    country_currency:
      payments_not_enabled: 'lorem ipsum'
      country: 'lorem ipsum'
      country_info_text: 'lorem ipsum <a href="#" show-intercom=true>lorem ipsum</a>'
      currency: 'lorem ipsum'
      support: 'lorem ipsum <a href="%{paypal_url}" target="_blank">lorem ipsum</a> lorem ipsum <a href="%{stripe_url}" target="_blank">lorem ipsum</a>.'
      stripe_paypal_allowed: "lorem ipsum <strong>%{country_name}</strong> lorem ipsum <strong>%{currency}</strong> lorem ipsum, <strong>lorem ipsum</strong> lorem ipsum <strong>lorem ipsum</strong> lorem ipsum."
      paypal_allowed: "lorem ipsum <strong>%{country_name}</strong> lorem ipsum <strong>%{currency}</strong> lorem ipsum, <strong>PayPal</strong> lorem ipsum."
      stripe_allowed: "lorem ipsum <strong>%{country_name}</strong> lorem ipsum <strong>%{currency}</strong> lorem ipsum, <strong>Stripe</strong> lorem ipsum."
      stripe_paypal_not_allowed: "lorem ipsum <strong>%{country_name}</strong> lorem ipsum <strong>%{currency}</strong> lorem ipsum, lorem ipsum."
    automatic_newsletter:
      send_automatic_newsletter: 'lorem ipsum'
      send_automatic_newsletter_info_text: 'lorem ipsum %{href}'
      automatic_newsletter_frequency: 'lorem ipsum'
      automatic_newsletter_frequency_info_text: 'lorem ipsum'
      default_newsletter_frequency: 'lorem ipsum'
      newsletter_daily: 'lorem ipsum'
      newsletter_weekly: 'lorem ipsum'
      automatic_newsletters: 'lorem ipsum'
    config_transactions:
      transaction_agreement_in_use: 'lorem ipsum'
      transaction_auto_completion: 'lorem ipsum'
      days: 'lorem ipsum'
      info_text: 'lorem ipsum'
      automatic_confirmation_after_days: 'lorem ipsum'
      transaction_agreement: 'lorem ipsum'
      agreement_label: 'lorem ipsum'
      agreement_label_info_text: 'lorem ipsum'
      agreement_text: 'lorem ipsum'
      agreement_text_info_text: 'lorem ipsum'
    listing_approval:
      info_text: 'lorem ipsum'
      pre_approved_listings: 'lorem ipsum'
    listing_comments:
      info_text: 'lorem ipsum'
      listing_comments_in_use: 'lorem ipsum'
    experimental:
      new_layout: 'lorem ipsum'
      info_text: 'lorem ipsum'
      only_you: 'lorem ipsum'
      all_users: 'lorem ipsum'
      no_one: 'lorem ipsum'
      title_topbar_v1: 'lorem ipsum'
      description_topbar_v1: 'lorem ipsum'
      title_searchpage_v1: 'lorem ipsum'
      description_searchpage_v1: 'lorem ipsum'
      title_email_layout_v2: 'lorem ipsum'
      description_email_layout_v2: ''
    signup_login:
      signup_header: 'lorem ipsum'
      signup_info_text: 'lorem ipsum'
      google: 'lorem ipsum'
      google_info_text: 'lorem ipsum %{href} %{href2}'
      google_connect_id: 'lorem ipsum'
      google_connect_secret: 'lorem ipsum'
      google_connect_enabled: 'lorem ipsum'
      facebook: 'lorem ipsum'
      facebook_info_text: 'lorem ipsum %{href} %{href2}'
      facebook_connect_id: 'lorem ipsum'
      facebook_connect_secret: 'lorem ipsum'
      facebook_connect_enabled: 'lorem ipsum'
      linkedin: 'lorem ipsum'
      linkedin_connect_id: 'lorem ipsum'
      linkedin_connect_secret: 'lorem ipsum'
      linkedin_connect_enabled: 'lorem ipsum'
      linkedin_info_text: 'lorem ipsum %{href} %{href2}'
    cover_photos:
      preview_homepage: 'lorem ipsum'
      description: 'lorem ipsum'
      cover_photo: 'lorem ipsum'
      cover_photo_info_text: 'lorem ipsum'
      small_cover_photo: 'lorem ipsum'
      small_cover_photo_info_text: 'lorem ipsum'
    logos_and_color:
      favicon: 'lorem ipsum'
      favicon_info_text: 'lorem ipsum'
      not_added: 'lorem ipsum %{name}'
      color: 'lorem ipsum'
      color_info_text: 'lorem ipsum'
      marketplace_color: 'lorem ipsum'
      logos: 'lorem ipsum'
      main_logo: 'lorem ipsum'
      main_logo_info_text: 'lorem ipsum'
      square_logo: 'lorem ipsum'
      square_logo_info_text: 'lorem ipsum'
      current_file: 'lorem ipsum %{type} lorem ipsum "%{filename}".'
    user_rights:
      invitation_rights: 'lorem ipsum'
      join_with_invite_only: 'lorem ipsum'
      users_can_invite_new_users: 'lorem ipsum'
      allow_free_conversations: 'lorem ipsum'
      require_verification_to_post_listings: 'lorem ipsum'
      communication_rights: 'lorem ipsum'
      posting_rights: 'lorem ipsum'
      info_text: 'lorem ipsum'
    privacy:
      private_marketplace: 'lorem ipsum'
      header: 'lorem ipsum'
      private: 'lorem ipsum'
      info_text: 'lorem ipsum'
    essentials:
      header_link: 'lorem ipsum'
      header: 'lorem ipsum'
      community_name: 'lorem ipsum'
      community_info_text: 'lorem ipsum'
      community_slogan: 'lorem ipsum'
      community_slogan_info_text: 'lorem ipsum'
      community_description: 'lorem ipsum'
      community_description_info_text: 'lorem ipsum'
      default_language: 'lorem ipsum'
      marketplace_languages: 'lorem ipsum'
      color: 'lorem ipsum'
      show_slogan: 'lorem ipsum'
      show_description: 'lorem ipsum'
    admin_notifications:
      header: 'lorem ipsum'
      info_text: 'lorem ipsum'
      email_admins_about_new_members: 'lorem ipsum'
      email_admins_about_new_transactions: 'lorem ipsum'
    static_content:
      header: 'lorem ipsum'
      info_text: 'lorem ipsum'
      about: 'lorem ipsum'
      how_it_works: 'lorem ipsum'
      privacy_policy: 'lorem ipsum'
      terms_of_use: 'lorem ipsum'
      edit: 'lorem ipsum'
    landing_page:
      header: 'lorem ipsum'
      info_text_1: 'lorem ipsum'
      info_text_2: 'lorem ipsum'
      btn_text: 'lorem ipsum'
    display:
      grid: 'lorem ipsum'
      list: 'lorem ipsum'
      map: 'lorem ipsum'
      full_name: 'lorem ipsum'
      first_name_with_initial: 'lorem ipsum'
      first_name_only: 'lorem ipsum'
      show_category_in_listing_list: 'lorem ipsum'
      show_listing_publishing_date: 'lorem ipsum'
      listing_display_header: 'lorem ipsum'
      user_display: 'lorem ipsum'
      user_display_header: 'lorem ipsum'
      user_display_info_text: 'lorem ipsum'
      browse_view: 'lorem ipsum'
      browse_view_header: 'lorem ipsum'
      browse_view_info_text: 'lorem ipsum'      
    notifications:
      privacy_updated: 'lorem ipsum'
      essentials_updated: 'lorem ipsum'
      essentials_update_failed: 'lorem ipsum'
      admin_notifications_updated: 'lorem ipsum'
      display_updated: 'lorem ipsum'
      logos_updated: 'lorem ipsum'
      cover_photos_updated: 'lorem ipsum'
      user_rights_updated: 'lorem ipsum'
      listing_approval_updated: 'lorem ipsum'
      listing_comments_updated: 'lorem ipsum'
      configure_transactions_updated: 'lorem ipsum'
      newsletters_updated: 'lorem ipsum'
      search_updated: 'lorem ipsum'
      search_updated_failed: 'lorem ipsum'
      image_tags_updated: 'lorem ipsum'
      landing_pages_updated: 'lorem ipsum'
      search_pages_updated: 'lorem ipsum'
      listing_pages_updated: 'lorem ipsum'
      category_pages_updated: 'lorem ipsum'
      profile_pages_updated: 'lorem ipsum'
      google_analytics_updated: 'lorem ipsum'
      sharetribe_analytics_updated: 'lorem ipsum'
      custom_script_updated: 'lorem ipsum'
      topbar_updated: 'lorem ipsum'
      footer_updated: 'lorem ipsum'
      footer_update_failed: 'lorem ipsum'
      email_sent: 'lorem ipsum'
      test_email_sent: 'lorem ipsum'
      welcome_email_updated:  'lorem ipsum'
      welcome_email_updated_and_sent: 'lorem ipsum %{email}'
    seo:
      title: 'lorem ipsum'
      description: 'lorem ipsum'<|MERGE_RESOLUTION|>--- conflicted
+++ resolved
@@ -75,7 +75,6 @@
         sharetribe: 'lorem ipsum'
       advanced:
         custom_script: 'lorem ipsum'
-<<<<<<< HEAD
     manage_users:
       ban_msg: 'lorem ipsum'
       unban_msg: 'lorem ipsum'
@@ -151,11 +150,9 @@
       not_available: 'lorem ipsum'
       profile: "%{author}'s lorem ipsum"
       conversation: 'lorem ipsum'
-=======
     google_console:
       info_text: "lorem ipsum"
       info_text_2: "lorem ipsum <a href='%{url}' target='_blank'>lorem ipsum</a>."
->>>>>>> 9c1fe4ed
     footer:
       footer_enabling: 'lorem ipsum'
       footer_enabling_field: 'lorem ipsum'
