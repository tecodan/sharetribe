en:
  admin2:
    save_changes: 'Save changes'
    next_step: 'Next'
    prev_step: 'Prev'
    topnav:
      admin_menu: 'Admin menu'
      logo: 'Sharetribe Go Admin Panel'
      menu: 'Menu'
      go_to_your: 'Go to your'
      marketplace: 'Marketplace'
      avatar: 'Sharetribe Go Admin'
      logout: 'Log out'
      marketplace_id: 'Marketplace ID: %{id}'
    sidebar:
      dashboard: 'Dashboard'
      general_group: 'General'
      social_media_group: 'Social media'
      users_group: 'Users'
      listings_group: 'Listings'
      transactions_group: 'Transactions & Reviews'
      payment_group: 'Payment system'
      emails_group: 'Emails'
      search_group: 'Search & Location'
      seo_group: 'SEO'
      analytics_group: 'Analytics'
      advanced_group: 'Advanced'
      subscription: 'Subscription'
      help_center: 'Help Center'
      marketplace_guide: 'Marketplace Guide'
      what_new: "What's new?"
      general:
        essentials: 'Essentials'
        privacy: 'Privacy'
        static_content: 'Static content'
        admin_notifications: 'Admin notifications'
      design_group: 'Design'
      design:
        cover_photos: 'Cover photos'
        logos_and_color: 'Logos & Color'
        landing_page: 'Landing page'
        topbar: 'Top bar'
        footer: 'Footer'
        display: 'Display'
        experimental: 'Experimental'
      users:
        manage_users: 'Manage users'
        signup_login: 'Signup & Login'
        user_rights: 'User rights'
        invitations: 'Invitations'
      listings:
        listing_approval: 'Listing approval'
        listing_comments: 'Listing comments'
        manage_listings: 'Manage listings'
      transactions_reviews:
        config_transactions: 'Configure transactions'
        view_conversations: 'View conversations'
      payment_system:
        country_currency: 'Country & Currency'
      emails:
        email_users: 'Email users'
        automatic_newsletter: 'Automatic newsletter'
        welcome_email: 'Welcome email'
      search_location:
        search: 'Search'
        location: 'Location'
      social_media:
        image_tags: 'Image & tags'
        twitter: 'Twitter'
      seo:
        sitemap_robots: 'Sitemap & Robots'
        landing_pages: 'Landing page meta'
        search_pages: 'Search results pages meta'
        listing_pages: 'Listing pages meta'
        category_pages: 'Category pages meta'
        profile_pages: 'Profile pages meta'
        google_console: 'Google Search Console'
      analytics:
        google: 'Google Analytics'
        google_manager: 'Google Tag Manager'
        sharetribe: 'Sharetribe analytics'
      advanced:
        custom_script: 'Custom script'
<<<<<<< HEAD
    manage_users:
      ban_msg: 'This disables the user account from the marketplace and prevents them from accessing the site again with this account. Are you sure you want to proceed?'
      unban_msg: 'This enables the user account in the marketplace and allows them to access the site again with this account. Are you sure you want to proceed?'
      to_admin: 'This makes the user an admin. You should notify the user about their responsibilities and that they should review the Sharetribe terms of use. Are you sure you want to proceed?'
      search_by: 'Search users by name, display name or email...'
      export_csv: 'Export to CSV'
      all_statuses: 'All users (%{count})'
      name: 'Name'
      email: 'Email'
      join_date: 'Joined'
      posting: 'Posting'
      admin: 'Admin'
      disable: 'Disable'
      actions: 'Actions'
      unconfirmed_text: "This user hasn't confirmed their email address. It might be possible that the user didn't receive the confirmation email. Click the resend button if you want to send it again."
      resend_email: 'Re-send confirmation email'
      cancel: 'Cancel'
      unconfirmed: 'Unconfirmed'
      unconfirmed_user: 'Unconfirmed user: %{username}'
      edit: 'Edit'
      post_listing: 'Post listing as'
      ban_me_error: 'You cannot ban yourself'
      cannot_delete_yourself_admin: 'You cannot delete yourself as an admin'
      saved: 'Saved'
    email_users:
      compose_email: 'Compose email'
      recipients: 'Who do you want to email?'
      learn_segments: 'Learn more about the <a href="%{url}" target="_blank">user segments</a>.'
      receivers_languages: 'Language of the email receivers'
      any_language: 'Any language'
      subject: 'Email subject'
      subject_info_text: 'To improve email deliverability the email subject is generated automatically and cannot be changed.'
      email_subject_text: "A new message from the %{service_name} team"
      message_will_be_sent_only_to_people_with_this_language: "The email will be sent only to the users who are using %{service_name} in the language you choose."
      content: 'Email content'
      content_info_text: '"Firstname" cannot be removed and will be replaced by the actual first name of each recipient.'
      content_hello: 'Hello Firstname,'
      content_placeholder: 'What do you want to say to your members?'
      send_email: 'Send email to users'
      send_to_yourself: 'Send a test email to yourself'
    welcome_email:
      title: 'Welcome email content'
      title_info_text: "The message below will be sent to every new user when they join. You can customize the message to fit your marketplace. By clicking 'Send test message' you can send a preview message to your email address, so you can see how it looks in an email client."
      welcome_email_content: 'Email content'
      hello: 'Hello Firstname,'
      welcome_email_content_placeholder: 'Welcome to Bikerrrs!'
      welcome_email_content_info_text: '"Firstname" cannot be removed and will be replaced by the actual first name of each recipient.'
      send_to_yourself: 'Send a test email to yourself'
    invitations:
      invite_new_users: 'Invite new users'
      from: 'From'
      to: 'To'
      message: 'Message'
      accepted: 'Accepted'
      date_sent: 'Date sent'
    manage_listings:
      search_placeholder: 'Search listings by title, user or category...'
      export_to_csv: 'Export to CSV'
      all_listings: 'All listings (%{count})'
      listing: 'Listing'
      provider: 'Provider'
      created: 'Created'
      updated: 'Updated'
      category: 'Category'
      status: 'Status'
      actions: 'Actions'
      cancel: 'Cancel'
      reject: 'Reject'
      approve: 'Approve'
      edit: 'Edit'
      close: 'Close'
      close_info_text: 'This closes the listing. Are you sure you want to proceed?'
      processing_export: "Processing export to CSV..."
      confirm_popup_body: 'This listing has not been approved yet. You can now decide to approve or reject the listing. If you approve the listing it will be public and visible to all users. If you reject the listing it will not be public.'
    view_conversations:
      search_placeholder: 'Filter conversations by a name, email or keyword...'
      listing: 'Listing'
      sender: 'Sender'
      receiver: 'Receiver'
      started: 'Started'
      latest_activity: 'Latest activity'
      status: 'Status'
      not_available: 'Not available'
      profile: "%{author}'s Profile"
      conversation: 'Conversation'
=======
    google_manager:
      info_text: "Using a tag manager such as GTM is a great way to manage and deploy snippets of code or tracking pixels on your website without having to modify the code."
      info_text_2: "Because Sharetribe also relies on Google Tag Manager, you should <a href='%{url}' target='_blank'>learn how to configure GTM for your Go marketplace</a>."
>>>>>>> 820cb8b3
    google_console:
      info_text: "Google Search Console offers tools and reports to help you measure your site's Search traffic and performance and fix issues related to Google Search results."
      info_text_2: "It's a good idea to add your website to Google Search Console. It takes only a few minutes with <a href='%{url}' target='_blank'>these instructions</a>."
    footer:
      footer_enabling: 'Footer enabling'
      footer_enabling_field: 'Enable the footer in all pages of your marketplace'
      footer_enabling_info_text: "By customizing the footer, you can give your visitors more ways to access important sections of your marketplace and make your brand more visible. Select the variation of the footer, add text and social media links, add a copyright text: <a href='%{url}' target='_blank'>learn more about the footer</a>."
      plan_disabled: 'Would you like to configure your own custom footer? <a href="%{url}" target="_blank">Upgrade to the Pro plan or higher</a>.'
      footer_style: 'Footer style'
      footer_links: 'Footer links'
      add_new_footer_link: '+ Add a new footer link'
      footer_social_links: 'Footer social links'
      footer_copyright: 'Footer copyright'
      footer_copyright_placeholder: 'All rights reserved.'
      style:
        dark: 'Dark'
        light: 'Light'
        marketplace_color: 'Marketplace color'
        logo: 'Logo'
    topbar:
      top_bar_settings: 'Top bar settings'
      logo_link: 'Target URL for the marketplace Main logo'
      logo_link_info_text: 'You can customize the link of the logo (and the default home button of the top bar menu). By default the logo takes users to the homepage or Custom Landing Page.'
      post_new_listing_button: '"Post a new listing" button text'
      post_new_listing: 'Post a new listing'
      show_in_top_bar: 'Show in the Top bar'
      display_about_menu: '"About" and other static pages'
      display_contact_menu: '"Contact us" page'
      display_invite_menu: '"Invite new members" page'
      maximum_number_links: 'Maximum number of links displayed in the Top bar'
      limit_priority_links_info_text: 'If not all links are displayed, they will be grouped into a dropdown menu.'
      custom_links: 'Top bar custom links'
      new_custom_link: '+ Add a new custom link'
      link_title: 'Link title'
      all: 'All'
    custom_script:
      info_text: "This script is injected inside the tag of every page and can be used to insert custom CSS, JavaScript or HTML. <a href='%{url}' target='_blank'>Learn more about Custom script</a>."
      custom_head_script: 'CSS, JavaScript and/or HTML script'
      custom_head_script_placeholder: '<script src="https://example.com/customscript.js"></script>'
      custom_head_script_info_text: 'Please note that future changes to Sharetribe may render your script incompatible.'
    sharetribe:
      info_text: "To improve Sharetribe's services and support, Sharetribe tracks marketplace members' activity. Personal data is never collected and this information is never shared outside the Sharetribe team - that's a pinky promise. <a href='%{url}' target='_blank'>Learn more</a>."
      end_user_analytics: "Allow Sharetribe to track members activity in order to improve Sharetribe's services"
    google:
      info_text: "Track your traffic in your Sharetribe marketplace with Google Analytics. You'll be able to browse and analyze lots of data: number of visitors, pages viewed, time spent on your marketplace, traffic sources, etc. <a href='%{url}' target='_blank' >Learn more about the Google Analytics setup</a>."
      google_analytics_key: 'Google Analytics tracking ID'
      google_analytics_key_placeholder: 'UA-12345678-9'
      google_analytics_key_info_text: 'Tracking ID of your Google Analytics account.'
    profile_pages:
      title: 'Meta tags for the profile pages'
      title_info_text: 'Optimizing meta tags of your marketplace pages is important for usability and SEO (Search Engine Optimization). You can use variables to design the perfect tags. <a href="%{url}" target="_blank">Learn more about meta tags</a>.'
      profile_meta_title: 'Title meta tag'
      profile_meta_title_placeholder: 'Profile of {{user_display_name}} - {{marketplace_name}}'
      profile_meta_title_info_text: 'The content of this tag is suggested to search engines and displayed on results pages as the clickable headline. You can use the following variables: {{marketplace_name}}, {{marketplace_slogan}}, {{marketplace_description}}, {{user_display_name}}.'
      profile_meta_description: 'Description meta tag'
      profile_meta_description_placeholder: 'Learn more about {{user_display_name}} on {{marketplace_name}}'
      profile_meta_description_info_text: 'The content of this tag is suggested to search engines and appears underneath the blue clickable links in a search engine results page. You can use the following variables: {{marketplace_name}}, {{marketplace_slogan}}, {{marketplace_description}}, {{user_display_name}}.'
    category_pages:
      title: 'Meta tags for the category pages'
      title_info_text: 'Optimizing meta tags of your marketplace pages is important for usability and SEO (Search Engine Optimization). You can use variables to design the perfect tags. <a href="%{url}" target="_blank">Learn more about meta tags</a>.'
      category_meta_title: 'Title meta tag'
      category_meta_title_placeholder: '{{category_name}} - {{marketplace_name}}'
      category_meta_title_info_text: 'The content of this tag is suggested to search engines and displayed on results pages as the clickable headline. You can use the following variables: {{marketplace_name}}, {{marketplace_slogan}}, {{marketplace_description}}, {{category_name}}.'
      category_meta_description: 'Description meta tag'
      category_meta_description_placeholder: '{{category_name}} on {{marketplace_name}}'
      category_meta_description_info_text: 'The content of this tag is suggested to search engines and appears underneath the blue clickable links in a search engine results page. You can use the following variables: {{marketplace_name}}, {{marketplace_slogan}}, {{marketplace_description}}, {{category_name}}.'
    listing_pages:
      title: 'Meta tags for the listing pages'
      title_info_text: 'Optimizing meta tags of your marketplace pages is important for usability and SEO (Search Engine Optimization). You can use variables to design the perfect tags. <a href="%{url}" target="_blank">Learn more about meta tags</a>.'
      listing_meta_title: 'Title meta tag'
      listing_meta_title_placeholder: '{{listing_title}} - {{marketplace_name}}'
      listing_meta_title_info_text: 'The content of this tag is suggested to search engines and displayed on results pages as the clickable headline. You can use the following variables: {{marketplace_name}}, {{marketplace_slogan}}, {{marketplace_description}}, {{listing_title}}, {{listing_author}}, {{listing_price}}.'
      listing_meta_description: 'Description meta tag'
      listing_meta_description_placeholder: '{{listing_title}} for {{listing_price}} by {{listing_author}} on {{marketplace_name}}'
      listing_meta_description_info_text: 'The content of this tag is suggested to search engines and appears underneath the blue clickable links in a search engine results page. You can use the following variables: {{marketplace_name}}, {{marketplace_slogan}}, {{marketplace_description}}, {{listing_title}}, {{listing_author}}, {{listing_price}}.'
    search_pages:
      title: 'Meta tags for the search results pages'
      title_info_text: 'Optimizing meta tags of your marketplace pages is important for usability and SEO (Search Engine Optimization). You can use variables to design the perfect tags. <a href="%{url}" target="_blank">Learn more about meta tags</a>.'
      search_meta_title: 'Title meta tag'
      search_meta_title_placeholder: 'Search results - {{marketplace_name}}'
      search_meta_title_info_text: 'The content of this tag is suggested to search engines and displayed on results pages as the clickable headline. You can use the following variables: {{marketplace_name}}, {{marketplace_slogan}}, {{marketplace_description}}, {{keywords_searched}}, {{location_searched}}.'
      search_meta_description: 'Description meta tag'
      search_meta_description_placeholder: 'Search results for: {{keywords_searched}} {{location_searched}} on {{marketplace_name}}'
      search_meta_description_info_text: 'The content of this tag is suggested to search engines and appears underneath the blue clickable links in a search engine results page. You can use the following variables: {{marketplace_name}}, {{marketplace_slogan}}, {{marketplace_description}}, {{keywords_searched}}, {{location_searched}}.'
    landing_pages:
      title: 'Meta tags for the homepage or Custom Landing Page'
      title_info_text: 'Optimizing meta tags of your marketplace pages is important for usability and SEO (Search Engine Optimization). You can use variables to design the perfect tags. <a href="%{url}" target="_blank">Learn more about meta tags</a>.'
      meta_title: 'Title meta tag'
      meta_title_placeholder: '{{marketplace_name}} - {{marketplace_slogan}}'
      meta_title_info_text: 'The content of this tag is suggested to search engines and displayed on results pages as the clickable headline. You can use the following variables: {{marketplace_name}}, {{marketplace_slogan}}, {{marketplace_description}}.'
      meta_description: 'Description meta tag'
      meta_description_placeholder: '{{marketplace_description}} - {{marketplace_slogan}}'
      meta_description_info_text: 'The content of this tag is suggested to search engines and appears underneath the blue clickable links in a search engine results page. You can use the following variables: {{marketplace_name}}, {{marketplace_slogan}}, {{marketplace_description}}.'
    sitemap_robots:
      sitemap: 'Sitemap'
      robots: 'Robots.txt'
      sitemap_info_private: 'As your marketplace is private, there is no sitemap.'
      robots_info_private: 'As your marketplace is private, there is no robots.txt.'
      sitemap_info_text_1: 'Sitemaps are an easy way to inform search engines about pages on your site that are available for crawling. <a href="%{url}" target="_blank">Learn more about the XML Sitemap file</a>.'
      sitemap_info_text_2: 'A sitemap is automatically generated for your marketplace: it references up to the 500 most recent listings in your website. You can access your sitemap at <a href="%{url}" target="_blank">%{url}</a>.'
      robots_info_text_1: 'Robots.txt is a text file to instruct web robots (typically search engine robots) how to crawl pages on your website. <a href="%{url}" target="_blank">Learn more about the robots.txt file</a>.'
      robots_info_text_2: 'A robots.txt file is automatically generated for your marketplace. You can access your robots.txt at <a href="%{url}" target="_blank">%{url}</a>.'
    twitter:
      twitter_settings: 'Twitter settings'
      twitter_handle: 'Twitter handle'
      twitter_handle_info_text: 'Username of the Twitter account of your marketplace (if you have one). It will be mentioned when people use the tweet button on the listing page.'
      yourhandle: 'yourhandle'
    image_tags:
      social_logo: 'Image for social media'
      social_logo_info_text: 'This image will be shown in social media for Facebook, for Twitter, and for LinkedIn when someone shares your website. For the best results, it should have a 2:1 aspect ratio and a minimum size of 1200x600 pixels.'
      social_media_image: 'Social media image'
      social_media_tags: 'Social media tags'
      social_media_title: 'Title for social media'
      social_media_title_info_text: 'This text will be shown in social media for Facebook, for Twitter, and for LinkedIn when someone shares your website. See how it looks likes <a href="%{fb_url}" target="_blank">for Facebook</a>, <a href="%{twitter_url}" target="_blank">for Twitter</a> and <a href="%{link_url}" target="_blank">for LinkedIn</a>.'
      social_media_description: 'Description for social media'
    location:
      location_settings: 'Location settings'
      location_settings_info_text: 'Location can be present in multiple steps and features: the listing creation form and pages, the profile pages and settings, the homepage and search. You can disable entirely the use of location.'
      show_location: 'Allow users to add location to their profile and listings, and show a map view on the search page'
    search:
      keyword: 'Keyword'
      location: 'Location'
      keyword_and_location: 'Keyword & Location'
      imperial: 'Miles'
      metric: 'Kilometers'
      search_type: 'Search type'
      search_type_info_text: 'The location search can be used only if the location feature is enabled.'
      keyword_settings: 'Search placeholder'
      location_settings: 'Location search settings'
      show_distance: 'Show distance in'
      limit_distance: 'Show only nearby listings with location search.'
      search_placeholder: 'Search help text'
      search_placeholder_info_text: 'This is shown as the placeholder text in the search bar.'
      search_for: 'Search for'
    country_currency:
      payments_not_enabled: 'Payments not enabled'
      country: 'Country'
      country_info_text: 'Want to change the country of your marketplace? <a href="#" show-intercom=true >Contact the Sharetribe team</a>.'
      currency: 'Currency'
      support: 'Sharetribe Go offers PayPal and Stripe as payment gateways. You can learn more about the countries and currencies <a href="%{paypal_url}" target="_blank">supported by PayPal</a> and <a href="%{stripe_url}" target="_blank">supported by Stripe</a>.'
      stripe_paypal_allowed: "With <strong>%{country_name}</strong> and <strong>%{currency}</strong> as your marketplace settings, <strong>PayPal</strong> and <strong>Stripe</strong> can be configured as payment gateways in your marketplace."
      paypal_allowed: "With <strong>%{country_name}</strong> and <strong>%{currency}</strong> as your marketplace settings, <strong>PayPal</strong> can be configured as the payment gateway in your marketplace."
      stripe_allowed: "With <strong>%{country_name}</strong> and <strong>%{currency}</strong> as your marketplace settings, <strong>Stripe</strong> can be configured as the payment gateway in your marketplace."
      stripe_paypal_not_allowed: "With <strong>%{country_name}</strong> and <strong>%{currency}</strong> as your marketplace settings, there is unfortunately no payment gateways available for your marketplace."
    automatic_newsletter:
      send_automatic_newsletter: 'Send the automatic newsletter'
      send_automatic_newsletter_info_text: 'To be notified about new listings in your marketplace, your members can receive a daily or weekly newsletter. They can opt-out anytime from their own user settings. <a href=%{href} target="_blank">Learn more about the automatic newsletter</a>.'
      automatic_newsletter_frequency: 'Automatic newsletter frequency'
      automatic_newsletter_frequency_info_text: 'For new users, you can specify the new initial frequency of the automatic newsletter. Members can unsubscribe or change the frequency anytime, from their own user settings.'
      default_newsletter_frequency: 'Default automatic newsletter frequency'
      newsletter_daily: 'Daily'
      newsletter_weekly: 'Weekly'
      automatic_newsletters: 'Send automatic newsletters to all users'
    config_transactions:
      transaction_agreement_in_use: 'Buyers are required to accept an agreement before transaction'
      transaction_auto_completion: 'Transaction auto-completion'
      days: 'Days'
      info_text: 'Default 7 days, max 85 days. For transactions processed by Stripe, payments to sellers are delayed until the order is marked as completed.'
      automatic_confirmation_after_days: 'Automatically mark transactions completed after'
      transaction_agreement: 'Transaction agreement'
      agreement_label: 'Agreement label'
      agreement_label_info_text: 'This text will be shown next to a checkbox in the checkout form. The buyer needs to check the box to proceed with the transaction. An example label would be something like "By clicking this box I accept the agreement.'
      agreement_text: 'Agreement text'
      agreement_text_info_text: 'This is the content of the actual agreement that the buyer needs to accept. The agreement content is displayed when the user clicks the "View." link next to the agreement label.'
    listing_comments:
      info_text: "Allowing users to comment on a listing helps people clarify things publicly before starting a transaction. This is also helpful if your marketplace doesn't rely on online payments. You can delete comments from listing pages."
      listing_comments_in_use: 'Allow users to post comments to listings (viewable to all other users)'
    listing_approval:
      info_text: 'Reviewing all content before it is visible to all visitors is a great way to build trust. You can enable the Listing approval feature to review all new and edited listings. They can be approved or rejected. When that feature is enabled, providers who post a listing will have to "Submit for review", instead of posting it immediately.'
      pre_approved_listings: 'Review all listings before they are published'
    experimental:
      new_layout: 'New layout'
      info_text: "When new layout components are made available for your marketplace, you can choose whether you want to start using the new component or continue using the old one. You can toggle the selection at any point from this page. It's recommended to always be using the new version, as the old components might be phased out at some point. In case a component you're currently using is going to be phased out, you will be contacted in advance."
      only_you: 'Only you'
      all_users: 'All users'
      no_one: 'No one'
      title_topbar_v1: 'Enable the new Top bar for'
      description_topbar_v1: 'The new Top bar is visible on every page.'
      title_searchpage_v1: 'Enable the new Search page for'
      description_searchpage_v1: 'The new Search page requires the new Top bar.'
      title_email_layout_v2: 'Enable the layout for emails for'
      description_email_layout_v2: 'The new Search page requires the new Top bar.'
    signup_login:
      signup_header: 'Signup information text'
      signup_info_text: 'Info text that will be shown to users in the Sign up. You can give the users instructions for signing up, information like where to get an invite, etc.'
      google: 'Google'
      google_info_text: 'To enable Google Sign-In, create a project for your marketplace in the <a target="_blank" href="%{href}">Google Developers Console</a>. Add the generated ID and secret key of the app here. <a target="_blank" href="%{href2}">See instructions for configuring Google Sign-In</a>.'
      google_connect_id: 'Google Client ID'
      google_connect_secret: 'Google Client secret'
      google_connect_enabled: 'Users can sign up and login with a Google account'
      facebook: 'Facebook'
      facebook_info_text: 'To enable Facebook Login, you must create an application for your marketplace in the <a target="_blank" href="%{href}">Facebook Developers Dashboard</a>. Add the generated App ID and Secret Key of the application below. <a target="_blank" href="%{href2}">See instructions for configuring Facebook Login</a>.'
      facebook_connect_id: 'Facebook App ID'
      facebook_connect_secret: 'Facebook App Secret'
      facebook_connect_enabled: 'Users can sign up and log in with a Facebook account'
      linkedin: 'LinkedIn'
      linkedin_connect_id: 'LinkedIn Client ID'
      linkedin_connect_secret: 'LinkedIn Client Secret'
      linkedin_connect_enabled: 'Users can sign up and login with a LinkedIn account'
      linkedin_info_text: 'To enable LinkedIn Sign In, create an app for your marketplace in the <a target="_blank" href="%{href}">LinkedIn Developers Dashboard</a>. Add the generated ID and secret key of the app here. <a target="_blank" href="%{href2}">See instructions for configuring LinkedIn Sign In</a>.'
    cover_photos:
      preview_homepage: 'Preview homepage'
      description: 'Are you looking for some ready-made and optimized cover pictures? Or would you like some inspiration and websites where to find great cover pictures? <a href="%{href}" target="_blank">We have you covered</a>!'
      cover_photo: 'Cover photo'
      cover_photo_info_text: 'The cover photo is shown in the homepage for users who are not logged in. The dimensions should be 1920x450 pixels.'
      small_cover_photo: 'Small cover photo'
      small_cover_photo_info_text: 'The small cover photo is shown in all pages except on the homepage for users who are not logged in. The dimensions should be 1920x96 pixels.'
    logos_and_color:
      favicon: 'Favicon'
      favicon_info_text: "The favicon will be shown in the browser's tab. The dimensions should be 32x32 pixels."
      not_added: "You haven't added a %{name} yet."
      color: 'Color'
      color_info_text: 'The marketplace color is used in many places of the interface and email notifications.'
      marketplace_color: 'Marketplace color'
      logos: 'Logos'
      main_logo: 'Main logo'
      main_logo_info_text: 'The main logo will be shown on your marketplace Top bar and in automatic email notifications. The dimensions should be 336x80 pixels.'
      square_logo: 'Square logo'
      square_logo_info_text: 'The square logo will be shown when you perform some actions as an admin and when people bookmark your site to the home screen of their mobile device. The dimensions should be (at least) 600x600 pixels.'
      current_file: 'The current %{type} filename is "%{filename}".'
    user_rights:
      invitation_rights: 'Invitation rights'
      join_with_invite_only: 'Allow new users to join only with an invite from a registered user'
      users_can_invite_new_users: 'Allow all registered users, and not only admins, to invite new users'
      allow_free_conversations: 'Allow users to message each other freely'
      require_verification_to_post_listings: 'Allow only users verified by admins to post new listings'
      communication_rights: 'Communication rights'
      posting_rights: 'Posting rights'
      info_text: "To help users understand what is required to be allowed to post listings, you can share some details below: they will be displayed on the new listing form only to users who haven't been allowed to post listings already."
    privacy:
      private_marketplace: 'Private marketplace'
      header: 'Private marketplace landing page content'
      private: 'Allow only registered users to see listings and user profiles (make marketplace private)'
      info_text: 'This content is shown on the homepage of private marketplaces to users who are not logged in. Here you can describe your marketplace and the process to join it'
    essentials:
      header_link: 'Preview your Marketplace'
      header: 'Basic marketplace details'
      community_name: 'Marketplace name'
      community_info_text: 'Name is shown to users in emails and various other places.'
      community_slogan: 'Marketplace slogan & color'
      community_slogan_info_text: 'Slogan is shown in browsers, search engines and social media.'
      community_description: 'Marketplace description & color'
      community_description_info_text: 'Description is shown in browsers, search engines and social media.'
      default_language: '%{language} is used as default in the marketplace.'
      marketplace_languages: 'Marketplace languages'
      color: 'Color'
      show_slogan: 'Display the slogan in the homepage or Custom Landing Page for users who are not logged in'
      show_description: 'Display the description in the homepage for users who are not logged in'
    admin_notifications:
      header: 'Admin notification settings'
      info_text: "To monitor what's happening on your marketplace website, you can be notified of any new activity. Email notifications are sent to all confirmed emails of all admins."
      email_admins_about_new_members: 'Send admins an email whenever a new user signs up'
      email_admins_about_new_transactions: 'Send admins an email whenever a new transaction starts'
    static_content:
      header: 'Static content pages'
      info_text: 'You can edit up to four pages of static content. Users can find the pages by clicking the "About" link in the top bar.'
      about: 'About'
      how_it_works: 'How it works'
      privacy_policy: 'Privacy policy'
      terms_of_use: 'Terms of use'
      edit: 'Edit'
    landing_page:
      header: 'Custom Landing Page'
      info_text_1: 'The landing page is perhaps most important page of your marketplace. It is the first page that visitors see—sort of like the front door of your house. You have only a few seconds to convince new visitors that they should explore your site. The page needs to be appealing and your value proposition should be clear and enticing.'
      info_text_2: 'If you want to have a completely customized landing page for your marketplace, you can purchase it as an add-on for $99 per month.'
      btn_text: 'Learn more about the Custom Landing Page add-on'
    display:
      grid: 'Grid'
      list: 'List'
      map: 'Map'
      full_name: 'John Doe'
      first_name_with_initial: 'John D'
      first_name_only: 'John'
      show_category_in_listing_list: "Show listing's type on the List view"
      show_listing_publishing_date: "Show listing's publishing date on the listing page"
      listing_display_header: 'Listing display settings'
      user_display: 'Display name type'
      user_display_header: 'User display settings'
      user_display_info_text: 'Display name type determines how the name of each user is shown on the marketplace.'
      browse_view: 'Default browse view'
      browse_view_header: 'Browse view display settings'
      browse_view_info_text: 'The default browse view determines how the listings are displayed on the homepage by default.'
    notifications:
      privacy_updated: 'Privacy settings were updated'
      essentials_updated: 'Basic marketplace details were updated'
      essentials_update_failed: 'Basic marketplace details update failed'
      admin_notifications_updated: 'Admin notifications settings were updated'
      display_updated: 'Display settings were updated'
      logos_updated: 'Logos & Color settings were updated'
      cover_photos_updated: 'Cover photos settings were updated'
      signup_login_updated: 'Signup & Login settings were updated'
      user_rights_updated: 'User rights settings were updated'
      listing_approval_updated: 'Listing approval settings were updated'
      listing_comments_updated: 'Listing comments settings were updated'
      configure_transactions_updated: 'Configure transactions settings were updated'
      newsletters_updated: 'Automatic newsletter settings were updated'
      country_currency_updated: 'Country & Currency settings were updated'
      payments_connected: 'Payments already connected'
      search_updated: 'Search settings were updated'
      search_updated_failed: 'Search settings update failed'
      location_updated: 'Location settings were updated'
      image_tags_updated: 'Image & tags settings were updated'
      twitter_updated: 'Twitter settings settings were updated'
      landing_pages_updated: 'Landing page meta settings were updated'
      search_pages_updated: 'Search results pages meta settings were updated'
      listing_pages_updated: 'Listing pages meta settings were updated'
      category_pages_updated: 'Category pages meta settings were updated'
      profile_pages_updated: 'Profile pages meta settings were updated'
      google_analytics_updated: 'Google analytics settings were updated'
      sharetribe_analytics_updated: 'Sharetribe analytics settings were updated'
      custom_script_updated: 'Custom script settings were updated'
      topbar_updated: 'Top bar settings were updated'
      footer_updated: 'Footer settings were updated'
      footer_update_failed: 'Footer details update failed'
      email_sent: 'Email sent'
      test_email_sent: 'Test email was sent to your inbox'
      welcome_email_updated: 'Welcome email settings were updated'
      welcome_email_updated_and_sent: 'Welcome email settings were updated and a test email was sent to %{email}'
    seo:
      title: '%{title} | %{service_name} Go Admin panel'
      description: 'Manage the %{title} settings of your %{service_name} Sharetribe Go marketplace'<|MERGE_RESOLUTION|>--- conflicted
+++ resolved
@@ -81,7 +81,6 @@
         sharetribe: 'Sharetribe analytics'
       advanced:
         custom_script: 'Custom script'
-<<<<<<< HEAD
     manage_users:
       ban_msg: 'This disables the user account from the marketplace and prevents them from accessing the site again with this account. Are you sure you want to proceed?'
       unban_msg: 'This enables the user account in the marketplace and allows them to access the site again with this account. Are you sure you want to proceed?'
@@ -167,11 +166,9 @@
       not_available: 'Not available'
       profile: "%{author}'s Profile"
       conversation: 'Conversation'
-=======
     google_manager:
       info_text: "Using a tag manager such as GTM is a great way to manage and deploy snippets of code or tracking pixels on your website without having to modify the code."
       info_text_2: "Because Sharetribe also relies on Google Tag Manager, you should <a href='%{url}' target='_blank'>learn how to configure GTM for your Go marketplace</a>."
->>>>>>> 820cb8b3
     google_console:
       info_text: "Google Search Console offers tools and reports to help you measure your site's Search traffic and performance and fix issues related to Google Search results."
       info_text_2: "It's a good idea to add your website to Google Search Console. It takes only a few minutes with <a href='%{url}' target='_blank'>these instructions</a>."
