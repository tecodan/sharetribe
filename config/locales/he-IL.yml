--- conflicted
+++ resolved
@@ -360,57 +360,36 @@
         meta_title_label: "דף הבית או דף נחיתה מותאם אישית עם מטא תג"
         meta_title_info: "התוכן של התג מוצג ומוצע למנועי חיפוש ויוצג בדף חיפוש ככותרת הניתנת להקלה ‎%{link}‎ ‎%{vars}‎ "
         meta_title_link_text: "למד עוד על מטא תגים"
-<<<<<<< HEAD
-        meta_description_label: ~
-        meta_description_info: ~
-=======
         meta_description_label: "מטא תג לתיאור דף הבית או דף נחיתה מותאם"
         meta_description_info: "התוכן של התג מוצג ומוצע למנועי חיפוש ויוצג בדף חיפוש ככותרת הניתנת להקלה ‎%{link}‎ ‎%{vars}‎ "
->>>>>>> af0f9a9f
         meta_description_link_text: "למד עוד על מטא תגים"
         search_title: "עמוד תוצאות חיפוש"
         search_meta_title_label: "כותרת מטא תג של עמוד חיפוש"
         search_meta_title_info: "התוכן של התג מוצג ומוצע למנועי חיפוש ויוצג בדף חיפוש ככותרת הניתנת להקלה ‎%{link}‎ ‎%{vars}‎ "
         search_meta_title_link_text: "למד עוד על מטא תגים"
         search_meta_description_label: "מטא תג בדף תוצאות חיפוש"
-<<<<<<< HEAD
-        search_meta_description_info: ~
-=======
         search_meta_description_info: "התוכן של התג מוצג ומוצע למנועי חיפוש ויוצג בדף חיפוש ככותרת הניתנת להקלה ‎%{link}‎ ‎%{vars}‎ "
->>>>>>> af0f9a9f
         search_meta_description_link_text: "למד עוד על מטא תגים"
         listing_title: "עמוד מודעות"
         listing_meta_title_label: "כותרת מטא תג בעמוד מודעה"
         listing_meta_title_info: "התוכן של התג מוצג ומוצע למנועי חיפוש ויוצג בדף חיפוש ככותרת הניתנת להקלה ‎%{link}‎ ‎%{vars}‎ "
         listing_meta_title_link_text: "למד עוד על מטא תגים"
         listing_meta_description_label: "מטא תג פירוט עמוד מודעה"
-<<<<<<< HEAD
-        listing_meta_description_info: ~
-=======
         listing_meta_description_info: "התוכן של התג מוצג ומוצע למנועי חיפוש ויוצג בדף חיפוש ככותרת הניתנת להקלה ‎%{link}‎ ‎%{vars}‎ "
->>>>>>> af0f9a9f
         listing_meta_description_link_text: "למד עוד על מטא תגים"
         category_title: "דף קטגוריה"
         category_meta_title_label: "מטא תג כותרת דף קטגוריה"
         category_meta_title_info: "התוכן של התג מוצג ומוצע למנועי חיפוש ויוצג בדף חיפוש ככותרת הניתנת להקלה ‎%{link}‎ ‎%{vars}‎ "
         category_meta_title_link_text: "למד עוד על מטא תגים"
         category_meta_description_label: "מטא תג תיאור דף קטגוריה"
-<<<<<<< HEAD
-        category_meta_description_info: ~
-=======
         category_meta_description_info: "התוכן של התג מוצג ומוצע למנועי חיפוש ויוצג בדף חיפוש ככותרת הניתנת להקלה ‎%{link}‎ ‎%{vars}‎ "
->>>>>>> af0f9a9f
         category_meta_description_link_text: "למד עוד על מטא תגים."
         profile_title: "עמוד פרופיל"
         profile_meta_title_label: "מטא תג עמוד פרופיל"
         profile_meta_title_info: "התוכן של התג מוצג ומוצע למנועי חיפוש ויוצג בדף חיפוש ככותרת הניתנת להקלה ‎%{link}‎ ‎%{vars}‎ "
         profile_meta_title_link_text: "למד עוד על מטא תגים."
         profile_meta_description_label: "מטא תג פירוט עמוד פרופיל"
-<<<<<<< HEAD
-        profile_meta_description_info: ~
-=======
         profile_meta_description_info: "התוכן של התג מוצג ומוצע למנועי חיפוש ויוצג בדף חיפוש ככותרת הניתנת להקלה ‎%{link}‎ ‎%{vars}‎ "
->>>>>>> af0f9a9f
         profile_meta_description_link_text: "למד עוד על מטא תגים"
         sitemap_label: "מפת אתר"
         sitemap_info: "מפות אתר הינן דרכים טובות להודיע מנועי חיפוש על עמודים באתר אשר זמינים בפניהם.‎%{link}‎ "
@@ -484,13 +463,8 @@
           disputed: ~
           preauthorized: מקדמי
           rejected: נדחה
-<<<<<<< HEAD
-          payment_intent_requires_action: ~
-          payment_intent_action_expired: ~
-=======
           payment_intent_requires_action: ממתין
           payment_intent_action_expired: "פג תוקף"
->>>>>>> af0f9a9f
           refunded: ~
           dismissed: ~
         headers:
@@ -1323,15 +1297,9 @@
       payment_preauthorized: "תשלום אושר:‎%{sum}‎ "
       payment_preauthorized_wo_sum: "תשלום אושר"
       stripe:
-<<<<<<< HEAD
-        held_payment: ~
-        held_payment_wo_sum: "בקשה אושרה, תשלום מוחזק ע''י ‎%{service_name}‎  עד אשר ההזמנה תסומן כהושלמה."
-        confirmed_request: ~
-=======
         held_payment: "בקשה אושרה. תשלום עבור‎%{sum}‎  מוחזק ע''י ‎%{service_name}‎  עד שההזמנה סומנה כהושלמה."
         held_payment_wo_sum: "בקשה אושרה, תשלום מוחזק ע''י ‎%{service_name}‎  עד אשר ההזמנה תסומן כהושלמה."
         confirmed_request: "הזמנה סומנה כהושלמה. התשלום יועבר כעת לחשבון הבנק של ‎%{author_name}‎ "
->>>>>>> af0f9a9f
       canceled_the_order: ~
       marked_as_refunded: ~
       dismissed_the_cancellation: ~
@@ -1409,11 +1377,7 @@
           unknown_reason: "התשלום בהמתנה, נא כנס לחשבון הפייפאל שלך כדי לקבל פרטים."
           verify: "ממתין לאימות חשבון הפייפאל על-ידך."
       stripe:
-<<<<<<< HEAD
-        waiting_confirmation_from_requester: ~
-=======
         waiting_confirmation_from_requester: "מחכה ל‎%{requester_name}‎ שייסמן את ההזמנה כהושלמה."
->>>>>>> af0f9a9f
       order_canceled: ~
       waiting_for_marketplace_review: ~
       marketplace_notified: ~
@@ -1495,13 +1459,8 @@
       please_go_to_payment_settings: "‎%{payment_settings_link}‎ על מנת לסדר את העניין עליך לגשת ל"
       payment_settings_link: "הגדרות תשלום"
     payment_settings_reminder_v2:
-<<<<<<< HEAD
-      fill_payout_details: ~
-      you_have_added_listing_with_payment: ~
-=======
       fill_payout_details: "מלא את פרטי התשלום"
       you_have_added_listing_with_payment: "הוספת מודעה ‎%{listing_link}‎  עם תשלום. שמנו לב שלא הוספת עדיין פרטי תשלום. בכדי לקבל תשלומים אתה צריך לספר את פרטי התשלום שלך."
->>>>>>> af0f9a9f
     transaction_confirmed:
       here_is_a_message_from: "‎%{other_party_given_name}‎ הודעה מ"
       request_marked_as_confirmed: "ההזמנה הושלמה - זכור לתת משוב"
@@ -1514,41 +1473,23 @@
         has_marked_request_as_confirmed: ~
       team_title: ~
     transaction_confirmed_v2:
-<<<<<<< HEAD
-      headline_confirmed: ~
-      headline_canceled: ~
-      stripe:
-        has_marked_request_as_confirmed: ~
-      can_give_feedback: ~
-      team_title: ~
-=======
       headline_confirmed: "‎%{other_party_full_name}‎  סימן את ההזמנ‎ה עבור ‎%{listing_link}‎  כהושלמה."
       headline_canceled: "‎%{other_party_full_name}‎  הגיש ערעור עבור ‎%{listing_link}‎ "
       stripe:
         has_marked_request_as_confirmed: "התשלום עבור העסקה הזו הועבר לחשבונך."
       can_give_feedback: ~
       team_title: "צוות  ‎%{service_name}‎ "
->>>>>>> af0f9a9f
     transaction_automatically_confirmed:
       subject: "ההזמנה הושלמה באופן אוטומטי - זכור לתת משוב"
       we_have_marked_request_as_confirmed: "עדכנו את סטטוס הבקשה ‎%{request}‎ . ההזמנה עודכנה אוטומטית מאחר ו‎%{days_passed}‎  ימים חלפו מאז שהבקשה הוגשה"
     transaction_automatically_confirmed_v2:
-<<<<<<< HEAD
-      we_have_marked_request_as_confirmed: ~
-      order_automatically_confirmed: ~
-=======
       we_have_marked_request_as_confirmed: "סימנו את ההזמנה עבור ‎%{request}‎  כהושלמה."
       order_automatically_confirmed: "עדכנו את סטטוס הבקשה ‎%{request}‎ . ההזמנה עודכנה אוטומטית מאחר ו‎%{days_passed}‎  ימים חלפו מאז שהבקשה הוגשה"
->>>>>>> af0f9a9f
     booking_transaction_automatically_confirmed:
       subject: "ההזמנה הושלמה באופן אוטומטי - זכור לתת משוב"
       we_have_marked_request_as_confirmed: "סימנו את ההזמנה עבור ‎%{request}‎  כהושלמה. הבקשה אושרה אוטומטית מאחר ועבר המועד מזמן ההזמנה.\n"
     booking_transaction_automatically_confirmed_v2:
-<<<<<<< HEAD
-      order_automatically_confirmed: ~
-=======
       order_automatically_confirmed: "ההזמנה הושלמה אוטמטית מאחר וחלף יום אחד ממועד תאריך ההזמנה של המודעה."
->>>>>>> af0f9a9f
     automatically_confirmed_footer:
       giving_feedback_is_good_idea: "כעת באפשרותך לרשום ביקורת על ‎%{other_party_given_name}‎ . לרשום ביקורת זה תמיד רעיון טוב. אם הכל עבר חלק תן לאחרים לדעת ש‎%{other_party_given_name}‎ ראוי לאמון. אם היו בעיות כדאי לציין גם אותן."
       give_feedback_to: "לרשום ביקורת על ‎%{other_party_given_name}‎ "
@@ -1559,17 +1500,11 @@
       confirmation_link_text: "מאשר את הכתובת"
       or_paste_link: "לחלופין, תוכל להעתיק את הקישור הבא לדפדפן:"
     confirmation_instructions_v2:
-<<<<<<< HEAD
-      headline: ~
-      need_to_confirm: ~
-      confirmation_link_text: ~
-=======
       headline: "עליך לאשר את כתובת האימייל שלך‎ להצטרפות ל‏ ‎%{service_name}‎ "
       need_to_confirm: |-
           אשר את כתובת הדוא''ל כדי להשלים את חשבון ה ‎%{service_name}‎ .
           זה קל- פשוט לחץ על הכפתור!
       confirmation_link_text: "אשר ‎%{email}‎ "
->>>>>>> af0f9a9f
     common:
       hey: "‎%{name}‎ שלום"
       hi: ~
@@ -1623,11 +1558,7 @@
       you_have_a_new_message: "‎%{service_name}‎ שלך לך הודעה דרך‎%{sender_name}‎ ‎"
     new_message_v2:
       headline: ~
-<<<<<<< HEAD
-      reply: ~
-=======
       reply: "השב ל ‎%{sender}‎ "
->>>>>>> af0f9a9f
     new_payment:
       new_payment: "קיבלת תשלום חדש"
       price_per_unit_type: "‎%{unit_type}‎ מחיר ל"
@@ -1650,15 +1581,9 @@
       stripe:
         you_have_received_new_payment: ~
     payment_receipt_to_seller_v2:
-<<<<<<< HEAD
-      headline: ~
-      main_text_stripe: ~
-      price_breakdown: ~
-=======
       headline: "קיבלת תשלום סך ‎%{payment_sum}‎ עבור ‎%{listing_link}‎  ע''י ‎%{payer_name}‎ "
       main_text_stripe: "התשלום מוחזק ע''י ‎%{service_name}‎  עד שההזמנה תסומן כהושלמה."
       price_breakdown: "פירוט מחיר"
->>>>>>> af0f9a9f
     payment_receipt_to_payer:
       receipt_of_payment: "קבלה עבור תשלום"
       you_have_made_new_payment: "התקבל תשלום‎<b>‎ ‎%{payment_sum}‎ ‎</b>‎  עבור ‎<b>‎ ‎%{listing_title}‎ ‎</b>‎  מ ‎%{recipient_full_name}‎ . להלן הקבלה עבור התשלום."
@@ -1798,15 +1723,6 @@
       review_the_listing: "בדוק את המודעה החדשה"
       this_is_automatic_message: "זוהי הודעה אוטומטית אשר נשלחה למנהלים ב‎%{community}‎ "
     listing_approved:
-<<<<<<< HEAD
-      subject: ~
-      listing_has_been_approved: ~
-      view_the_listing: "צפה במודעה "
-    listing_rejected:
-      subject: ~
-      listing_has_been_rejected: ~
-      contact_link: ~
-=======
       subject: "צוות ה ‎%{community}‎  אישר את המודעה ‎%{listing_title}‎ "
       listing_has_been_approved: "חדשות טובות! המודעה שלך ‎%{listing_title}‎  אושרה ע''י צוות ‎%{community}‎ . המודעה פורסמה."
       view_the_listing: "צפה במודעה "
@@ -1814,7 +1730,6 @@
       subject: "צוות ה‎%{community}‎  לא אישר את המודעה ‎%{listing_title}‎ "
       listing_has_been_rejected: "לצערנו צוות ה‎%{community}‎ אישר את המודעה ‎%{listing_title}‎ לאחר בדיקה קפדנית. אתה יכול ‎%{contact_link}‎  כדי ללמוד עוד על עריכת מודעות ולייצר מודעה חדשה."
       contact_link: "צור קשר עם צוות ‎%{community}‎ "
->>>>>>> af0f9a9f
       edit_the_listing: "ערוך מודעה"
     edited_listing_submited_for_review:
       subject: "הוספת מודעה לבדיקה: ‎%{listing_title}‎  ע''י ‎%{author_name}‎  ב‎%{community}‎ "
@@ -2442,11 +2357,7 @@
       send_button:
         save_listing: "פרסם מודעה"
         submit_for_review: "שלח לביקורת"
-<<<<<<< HEAD
-        will_be_reviewed: ~
-=======
         will_be_reviewed: "כל המודעות ב‎%{service_name}‎  יעברו בדיקה לפני פרסום. כשהמודעה תאושר, יתקבל על כך מייל."
->>>>>>> af0f9a9f
         we_noticed_youre_an_admin: ~
       share_type:
         select: בחר
