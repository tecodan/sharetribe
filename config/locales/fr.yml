--- conflicted
+++ resolved
@@ -1755,11 +1755,7 @@
     transaction_cancel_flow:
       the_order_about: "la commande pour %{listing_title}"
       you_can_contact_the_marketplace_team: "Vous pouvez contacter l'équipe %{service_name} si vous avez le moindre problème."
-<<<<<<< HEAD
-      you_can_now_give_feedback: "Vous pouvez désormais donner un avis sur %{name}. Donner un avis est toujours une bonne idée. Si tout s'est bien passé, vous devriez signaler aux autres que est quelqu'un de confiance. S'il y a eu un problème, c'est aussi une bonne chose de le mentionner."
-=======
       you_can_now_give_feedback: "Vous pouvez désormais donner un avis sur %{name}. Donner un avis est toujours une bonne idée. Si tout s'est bien passé, vous devriez signaler aux autres que %{recipient} est quelqu'un de confiance. S'il y a eu un problème, c'est aussi une bonne chose de le mentionner."
->>>>>>> af0f9a9f
       give_feedback_to: "Donner un avis sur %{name}"
     transaction_disputed:
       subject: "Commande contestée - L'équipe %{service_name} examine la situation"
