fr:
  number:
    currency:
      format:
        separator: ","
        delimiter: " "
        format: "%n %u"
  admin:
    categories:
      edit:
        edit_listing_category: "Modifier la catégorie '%{category}'"
      index:
        listing_categories: "Catégories d'annonces"
        create_a_new_category: "+ Créer une nouvelle catégorie"
        remove_category_confirmation: "Voulez-vous vraiment supprimer la catégorie '%{category_name}' ? Cela ne peut pas être annulé."
        saving_order: "Sauvegarde de l'ordre des catégories"
        save_order_successful: "Ordre des catégories sauvegardé avec succès"
        save_order_error: "Une erreur s'est produite lors de la sauvegarde de l'ordre des catégories. Veuillez actualiser la page et essayer de nouveau."
      new:
        new_listing_category: "Nouvelle catégorie d'annonces"
      form:
        category_name:
          category_title: "Nom de la catégorie"
        category_parent:
          category_parent: "Catégorie parente"
          no_parent: "Pas de parente"
        category_transaction_types:
          transaction_types: "Types de transaction"
          transaction_types_description: "Les types de transaction définissent quels genres de transactions sont autorisés pour les annonces dans cette catégorie. Par exemple, est-ce uniquement de la vente ou bien louer et donner gratuitement sont-ils également permis."
          select_all: "Tout cocher"
          clear_all: "Tout décocher"
        buttons:
          save: Sauvegarder
          cancel: Annuler
      remove:
        remove_category: "Supprimer la catégorie"
        remove_category_name: "Supprimer la catégory '%{category_name}'"
        warning_remove_effects: "Attention ! Supprimer la catégorie '%{category_name}' aura les conséquences suivantes : "
        warning_listing_will_be_moved:
          one: "Il y a %{count} annonce dans cette catégorie. Elle sera déplacée dans la catégorie sélectionnée."
          other: "Il y a %{count} annonces dans cette catégorie. Elles seront déplacées dans la catégorie sélectionnée."
        warning_custom_field_will_be_moved:
          one: "Il y a %{count} champ personnalisé pour cette catégorie. Il sera déplacé dans la catégorie sélectionnée."
          other: "Il y a %{count} champs personnalisés pour cette catégorie. Ils seront déplacés dans la catégorie sélectionnée."
        warning_subcategory_will_be_removed:
          one: "Il y a %{count} sous-catégorie pour cette catégorie. Elle sera supprimée."
          other: "Il y a %{count} sous-catégories pour cette catégorie. Elles seront supprimées."
        warning_with_subcategories_listing_will_be_moved:
          one: "Il y a %{count} annonce dans cette catégorie et ses sous-catégories. Elle sera déplacée dans la catégorie sélectionnée."
          other: "Il y a %{count} annonces dans cette catégorie et ses sous-catégories. Elles seront déplacées dans la catégorie sélectionnée."
        warning_with_subcategories_custom_field_will_be_moved:
          one: "Il y a %{count} champ personnalisé pour cette catégorie et ses sous-catégories. Il sera déplacé dans la catégorie sélectionnée."
          other: "Il y a %{count} champs personnalisés pour cette catégorie et ses sous-catégories. Ils seront déplacés dans la catégorie sélectionnée."
        select_new_category: "Choisissez une nouvelle catégorie où les éléments listés ci-dessus seront déplacés : "
        buttons:
          remove: Supprimer
          cancel: Annuler
    communities:
      edit_details:
        community_details: "Détails de base"
        community_look_and_feel: Design
        edit_community: "Détails de base"
        enabled_languages: "Langues proposées"
        enabled_languages_description: "La liste des langues proposées aux utilisateurs. La première leur est proposée par défaut."
        default_language: "Langue par défaut"
        language_selection_disabled: "Le choix des langues est désactivé pour votre place de marché car vous utilisez les languages non-officiels suivants : %{languages}. Veuillez contacter le support Sharetribe si vous souhaitez modifier vos paramètres de languages."
        community_name: "Nom de la place de marché"
        edit_community_name_description: "Le nom de votre place de marché. Ceci est visible par les utilisateurs dans les emails et plusieurs autres endroits."
        community_slogan: "Slogan de la place de marché"
        community_slogan_display: "Afficher le slogan sur la page d'accueil"
        edit_community_slogan_description: "Ceci est affiché sur la page d'accueil de votre place de marché aux utilisateurs qui ne sont pas connectés. %{see_how_it_looks_like}."
        edit_community_slogan_description_hideable: "Ceci est visible lors de la navigation, pour les moteurs de recherche et les réseaux sociaux. Vous pouvez également l'afficher, sur la page d'accueil de votre place de marché, aux utilisateurs non connectés. %{see_how_it_looks_like}."
        community_description: "Description de la place de marché"
        community_description_display: "Afficher la description sur la page d'accueil"
        edit_community_description_description: "Ceci est affiché sur la page d'accueil de votre place de marché aux utilisateurs qui ne sont pas connectés. %{see_how_it_looks_like}."
        edit_community_description_description_hideable: "Ceci est visible lors de la navigation, pour les moteurs de recherche et les réseaux sociaux. Vous pouvez également l'afficher, sur la page d'accueil de votre place de marché, aux utilisateurs non connectés. %{see_how_it_looks_like}."
        community_search_placeholder: "Texte d'aide à la recherche"
        edit_community_search_placeholder_description: "Ceci est affiché sur la page d'accueil de la place de marché dans la barre de recherche. %{see_how_it_looks_like}."
        private_community_homepage_content: "Page d'accueil de la place de marché privée"
        edit_private_community_homepage_content_description: "Ce contenu n'est visible qu'aux utilisateurs non connectés, sur la page d'accueil de la place de marché privée. Vous pouvez décrire ici votre place de marché et comment la rejoindre. Vous pouvez aussi ajouter des images, des vidéos et du contenu HTML. %{see_how_it_looks_like}."
        update_information: "Sauvegarder les paramètres"
        invite_people: "Inviter de nouveaux utilisateurs"
        edit_signup_info: "Informations lors de l'inscription"
        edit_signup_info_description: "Ce texte peut être affiché aux utilisateurs sur la page d'inscription. Vous pouvez y donner des instructions à propos de l'inscription, des conseils pour obtenir une invitation, etc. Par défaut, il n'y a pas d'instructions."
        edit_info: "Modifier les informations"
        see_how_it_looks_like: "Voir un aperçu"
        verification_to_post_listings_info_content: "Texte affiché aux utilisateurs non validés"
        verification_to_post_listings_info_content_description: "Vous demandez à vos utilisateurs d'être validés manuellement par un administrateur avant qu'ils ne puissent poster une annonce. Ici, vous pouvez définir le texte qui est affiché aux utilisateurs non encore validés lorsqu'ils essaient de poster une nouvelle annonce."
        verification_to_post_listings_info_content_default: "%{service_name} nécessite que les utilisateurs soient validés par un administrateur avant qu'ils ne puissent poster une annonce. Vous n'avez pas encore été validé. Veuillez %{contact_admin_link} pour lui demander."
        contact_admin_link_text: "contacter l'équipe %{service_name}"
        save: "Sauvegarder les paramètres"
        transaction_agreement: "Accord de transaction"
        transaction_agreement_checkbox: "Les utilisateurs doivent accepter un accord avant une transaction"
        transaction_agreement_checkbox_header: "Libellé de l'accord"
        transaction_agreement_checkbox_label_description: "Ce texte sera affiché à côté de la case à cocher dans le formulaire de transaction. L'utilisateur doit cocher cette case pour continuer le processus. Un exemple de libellé de d'accord serait \"En cochant cette case, vous acceptez l'accord de transaction\"."
        transaction_agreement_text_header: "Texte de l'accord"
        transaction_agreement_description: "Ceci est le contenu de l'accord que l'utilisateur doit accepter. Le contenu de cet accord est affiché lorsque l'utilisateur clique sur le lien \"%{read_more}\" à côté du libellé de l'accord."
      edit_look_and_feel:
        edit_community_look_and_feel: "Modifier la présentation et l'aspect de la place de marché \"%{community_name}\""
        community_logo: Logo
        community_logo_icon: "Logo pour les réseaux sociaux et appareils mobiles"
        community_logo_icon_mobile: "Logo pour appareils mobiles"
        community_cover_photo: "Photo de couverture"
        small_community_cover_photo: "Photo de couverture réduite"
        favicon: Favicon
        favicon_info_text: "Le favicon remplacera celui par défaut dans Sharetribe. Les dimensions doivent être de 32x32 pixels et l'image téléchargée sera redimensionnée à ces dimensions."
        community_custom_color1: "Couleur principale de la place de marché"
        community_slogan_color: "Couleur du slogan de la place de marché"
        community_slogan_color_instructions_text: "Vous pouvez changer la couleur du slogan sur la page d'accueil en entrant une valeur hexadécimale. %{colorpicker} peut vous être utile pour choisir une couleur et obtenir sa valeur hexadécimale. Vous pourrez alors copier cette valeur ici. %{see_how_it_looks_like}."
        community_description_color: "Couleur de la description de la place de marché"
        community_description_color_instructions_text: "Vous pouvez changer la couleur de la description sur la page d'accueil en entrant une valeur hexadécimale. %{colorpicker} peut vous être utile pour choisir une couleur et obtenir sa valeur hexadécimale. Vous pourrez alors copier cette valeur ici. %{see_how_it_looks_like}."
        new_listing_button_custom_color: "Couleur du bouton Déposer une annonce"
        logo_instructions_text_with_dimensions: "Le logo doit avoir des dimensions de %{width}x%{height} pixels. Il sera affiché sur les grands écrans."
        logo_instructions_text_with_dimensions_no_placing: "Les dimensions du logo doivent être de %{width}x%{height} pixels."
        logo_icon_instructions_text_with_dimensions: "Ce logo carré sera utilisé lorsque des gens partageront votre site sur Facebook, quand ils navigueront sur votre site depuis un appareil mobile ou en tant qu'image lorsqu'ils mettront le site en favori. Les dimensions doivent être d'au moins %{width}x%{height} pixels."
        logo_icon_instructions_text_with_dimensions_no_placing: "Ce logo carré est affiché lorsque des utilisateurs partagent votre site sur Facebook ou qu'ils l'ajoutent comme favori sur l'écran d'accueil de leur smartphone ou tablette. Ses dimensions doivent être (au moins) de %{width}x%{height} pixels."
        logo_mobile_icon_instructions_text_with_dimensions: "Ce logo de format carré est affiché lorsque des utilisateurs créent un marque-page pour votre site sur la page d'accueil de leur appareil mobile. Ses dimensions doivent être (au moins) de %{width}x%{height} pixels."
        cover_photo_visibility: "La photo de couverture est affichée sur la page d'accueil aux utilisateurs non connectés."
        cover_photo_instructions_text_with_dimensions: "La photo sera redimensionnée en %{width}x%{height} pixels et les images trop grandes seront coupées au centre. %{see_how_it_looks_like}."
        small_cover_photo_visibility: "La photo de couverture réduite est affichée sur toute les pages excepté sur la page d'accueil pour les visiteurs non connectés."
        small_cover_photo_instructions_text_with_dimensions: "La photo sera redimensionnée en %{width}x%{height} pixels et les images trop grandes seront coupées au centre."
        main_content_width: "Lorsque vous choisissez les photos de couverture, gardez à l'esprit que la page principale a une largeur maximale de %{main_width} pixels. N'oubliez pas non plus de vérifier comment s'affiche votre photo de couverture sur des petits écrans (par exemple en réduisant la taille de la fenêtre de votre navigateur)."
        custom_color1_instructions_text: "Vous pouvez changer la couleur principale de l'interface en entrant une valeur hexadécimale. <a href=\"https://www.webfx.com/web-design/color-picker/d96e21\" target=\"_blank\" rel=\"noreferrer\">WebFX.com</a> peut vous être utile pour choisir une couleur et obtenir sa valeur hexadécimale. Vous pourrez alors copier cette valeur ici."
        new_listing_button_instructions_text: "Vous pouvez changer la couleur du bouton Déposer une nouvelle annonce en entrant une valeur hexadécimale. %{link_to_colorpicker} peut vous être utile pour choisir une couleur et obtenir sa valeur hexadécimale. Vous pourrez alors copier cette valeur ici."
        default_browse_view: "Vue par défaut"
        default_browse_view_instructions_text: "La vue par défaut est utilisée sur la page d'accueil pour définir comment sont affichées les annonces par défaut."
        grid: Grille
        list: Liste
        map: Carte
        name_display_type: "Affichage du nom"
        name_display_type_instructions_text: "Choisissez comment doit être affiché le nom de chaque utilisateur sur le site."
        full_name: "Nom complet (Prénom Nom)"
        first_name_with_initial: "Prénom et initiale du nom (Prénom N)"
        first_name_only: "Prénom seulement (Prénom)"
        invalid_color_code: "Le code de la couleur doit être une suite de 6 chiffres ou lettres (de A à F), par exemple D96E21"
        custom_head_script: "Script personnalisé"
        custom_head_script_instructions_text: "Ce script est inséré dans le tag <head> de chaque page et peut être utilisé pour insérer du contenu CSS, JavaScript ou HTML personnalisé. Notez que des futures évolutions de Sharetribe pourraient rendre votre script incompatible."
        current_image: "Image actuelle :"
      edit_text_instructions:
        edit_text_instructions: "Instructions textuelles"
      edit_welcome_email:
        welcome_email_content: "Contenu du message de bienvenue"
        welcome_email_content_description: "Le message ci-dessous sera envoyé à chaque nouvel utilisateur lors de leur inscription. Vous pouvez le modifier pour l'adapter à votre place de marché. En cliquant sur '%{send_test_message_link}' vous pouvez pré-visualiser le message en l'envoyant à votre adresse personnelle pour voir à quoi cela ressemblera exactement."
        edit_message: "Modifier le message"
        send_test_message: "Envoyer un message de test"
      outgoing_email:
        title: "Adresse email sortante"
        info: "Ce nom et cette adresse sont utilisés pour les emails envoyés depuis votre place de marché à vos utilisateurs."
        read_more: "En savoir plus sur l'adresse email sortante"
        sender_address: "Adresse de l'expéditeur : %{sender_address}"
        sender_address_default: "Adresse de l'expéditeur : non configurée (utilisation de l'adresse par défaut %{sender_address})"
        need_to_change: "Si vous souhaitez changer l'adresse email, veuillez %{contact_support_link}."
        contact_support_link_text: "contacter le support Sharetribe"
        set_sender_address: "Définir l'adresse d'expéditeur"
        sender_name_label: "Nom de l'expéditeur"
        sender_name_placeholder: "Nom de l'expéditeur"
        sender_email_label: "Adresse email"
        sender_email_placeholder: expediteur@exemple.fr
        amazon_ses_notification: "Vous recevrez un message de %{email_sender} pour confirmer votre adresse email. Le sujet de cet email sera \"%{email_subject}\". Veuillez suivre les instructions qu'il contient pour vérifier votre adresse."
        this_is_how_it_will_look: "Voici un aperçu du résultat : "
        send_verification_button: "Envoyer l'email de vérification"
        change_sender_email: "changer l'adresse email"
        successfully_saved: "Adresse de l'expéditeur sauvegardée avec succès. L'email de vérification va être envoyé très prochainement."
        successfully_saved_name: "Nom de l'expéditeur mis à jour avec succès."
        set_sender_name: "Changer le nom de l'expéditeur"
        change_sender_name: "Changer le nom de l'expéditeur"
        change_sender_prompt: "%{change_name_link} ou %{change_email_link}"
        status: "État : %{status}"
        status_verified: "Vérifiée - en cours d'utilisation"
        status_error: "Une erreur s'est produite. Veuillez actualiser la page et essayer de nouveau."
        status_requested: "Non vérifiée - email de vérification envoyé à %{email} %{time_ago}. %{resend_link}"
        status_expired: "Vérification de %{email} expirée. %{resend_link}"
        status_resent: "Email de vérification renvoyé à %{email}. %{resend_link}"
        resend_link: Renvoyer
        invalid_email_error: "Format de l'email invalide pour '%{email}'"
        invalid_email_domain: "L'adresse email '%{email}' utilise le fournisseur '%{domain}' non supporté. %{invalid_email_domain_read_more_link}"
        invalid_email_domain_read_more_link: "Lisez l'article dans l'espace d'aide pour en savoir plus."
        unknown_error: "Quelque chose s'est mal passé."
        white_label_offer: "Configurez votre propre adresse email comme expéditeur et supprimez toute mention de Sharetribe dans les messages envoyés en %{upgrade_pro_plan_link}."
        upgrade_plan_link: "vous abonnant à l'offre Pro ou supérieure"
        verification_sent_from: "L'email de vérification a été envoyé par %{verification_sender_name}."
        follow_the_instructions: "Veuillez suivre les instructions dans cet email pour vérifier votre adresse."
      getting_started:
        getting_started: "Pour bien commencer"
      available_languages:
        cs: Tchèque
        da-DK: Danois
        de: Allemand
        en: Anglais
        en-AU: "Anglais (Australie)"
        en-GB: "Anglais (Royaume-Uni)"
        es: Espagnol
        es-ES: "Espagnol (Espagne)"
        fi: Finnois
        fr: Français
        fr-CA: "Français (Canada)"
        el: Grec
        it: Italien
        ja: Japonais
        ko: Coréen
        nb: "Norvégien Bokmål"
        nl: Néerlandais
        pl: Polonais
        pt-BR: "Portuguais (Brésil)"
        pt-PT: Portugais
        ru: Russe
        sv: Suédois
        th-TH: "Thaïlandais (Thaïlande)"
        tr-TR: Turc
        vi: Vietnamien
        zh: Chinois
        zh-TW: "Chinois (Taïwan)"
      settings:
        settings: Paramètres
        general: Général
        access: "Paramètres d'accès"
        join_with_invite_only: "Autoriser un utilisateur à s'inscrire uniquement s'il est invité par un autre utilisateur déjà inscrit"
        users_can_invite_new_users: "Autoriser tous les utilisateurs déjà inscrits, et pas uniquement les administrateurs, à inviter d'autres utilisateurs"
        private: "Autoriser uniquement les utilisateurs connectés à voir les annonces et profils (rendre la place de marché privée)"
        require_verification_to_post_listings: "Autoriser uniquement les utilisateurs validés par un administrateur à poster de nouvelles annonces"
        search_preferences: "Paramètres de recherche"
        default_search_type: "Type de recherche : %{select_search_type}"
        keyword_search: "Recherche par mots-clés"
        keyword_and_location_search: "Recherche géographique et par mots-clés"
        location_search: "Recherche géographique"
        select_distance_unit: "Afficher les distances en %{distance_units_selector}"
        km: km
        miles: miles
        show_only_nearby: "Afficher uniquement les résultats à proximité lorsque la recherche géographique est utilisée"
        listing_preferences: "Paramètres d'annonces"
        transaction_preferences: "Paramètres de commandes"
        show_listing_publishing_date: "Afficher la date de publication de l'annonce sur la page de l'annonce"
        show_category_in_listing_list: "Afficher les types de transaction dans la vue liste"
        listing_comments_in_use: "Permettre aux utilisateurs de commenter les annonces (visibles par tous les utilisateurs)"
        email_preferences: "Paramètres d'email"
        automatic_newsletters: "Envoyer l'email quotidien/hebdomadaire automatique à tous les utilisateurs (sauf s'ils se désabonnent)"
        email_admins_about_new_members: "Envoyer aux administrateurs un email à chaque fois qu'un nouvel utilisateur s'inscrit"
        google_analytics_key: "Google Analytics tracking ID"
        twitter_handle: "Nom Twitter (utilisé dans le bouton \"Tweeter\" sur les pages des annonces)"
        update_settings: "Sauvegarder les paramètres"
        automatically_confirmed_no_escrow: "Les commandes seront automatiquement marquées comme réalisées %{days_dropdown} jours après le paiement"
        automatically_confirmed_no_escrow_stripe_info: "Pour les transactions gérées par Stripe, le transfert du paiement au vendeur est différé jusqu'à ce que la commande ait été marquée comme réalisée. %{learn_more}."
        buyer_transaction_fees_are_only_supported_with_stripe: "Les frais de service pour les acheteurs ne sont possibles qu'avec Stripe. Vous ne serez pas en mesure d'utiliser PayPal si vous paramétrez des frais de service pour les acheteurs avec Stripe."
        automatic_newsletter_frequency: "Fréquence d'envoi de la newsletter : %{frequency_dropdown}"
        newsletter_daily: Quotidienne
        newsletter_weekly: Hebdomadaire
        delete_marketplace_title: "Supprimer la place de marché"
        type_marketplace_domain: "Entrez le domaine (%{domain}) de votre place de marché ci-dessous : "
        type_marketplace_domain_placeholder: "Entrez le domain de votre place de marché ici"
        once_you_delete: "Une fois que vous aurez supprimé la place de marché, vous ne pourrez plus y accéder. Faites attention."
        are_you_sure: "Voulez-vous vraiment le faire ?"
        i_understand_button: "Je comprends qu'en cliquant ce bouton ma place de marché sera supprimée"
        last_community_updates: "Notez qu'après la suppression, vous et les utilisateurs de votre place de marché recevrez peut être un dernier email automatique contenant les dernières activités de la place de marché."
        you_will_be_redirected_to: "Une fois que vous aurez supprimé votre place de marché vous serez redirigé vers %{destination}. Vous ne pourrez plus accéder à votre place de marché."
        delete_this_marketplace: "Supprimer cette place de marché"
        payment_preferences: "Système de paiements"
<<<<<<< HEAD
        pre_approved_listings: "Afficher uniquement les annonces qui ont été validées par les administrateurs"
=======
        pre_approved_listings: "Vérifier toutes les annonces avant qu'elles ne soient publiées"
>>>>>>> 1ef8630b
      manage_members:
        manage_members: Utilisateurs
        email: Email
        name: Nom
        display_name: "Nom d'affichage"
        join_date: "Date d'inscription"
        admin: Administrateur
        posting_allowed: "Dépôt d'annonce autorisé"
        ban_user: Bannissement
        saving_user_status: Sauvegarde...
        save_user_status_successful: Sauvegardé
        export_all_as_csv: "Exporter au format CSV"
        save_user_status_error: "La sauvegarde a échoué. Veuillez rafraîchir la page et essayer de nouveau."
        ban_user_confirmation: "Ceci bannit l'utilisateur de la place de marché et l'empêche d’y accéder de nouveau avec ce compte. Voulez-vous vraiment continuer ?"
        unban_user_confirmation: "Cela stoppe le bannissement de l'utilisateur dans la place de marché et lui permet d'accéder au site de nouveau avec ce compte. Voulez-vous vraiment continuer ?"
        ban_me_error: "Vous ne pouvez pas vous bannir vous-même."
        search: Rechercher
        search_by_name_email: "Rechercher un nom, un email ou un nom d'affichage"
        reset_search: "Voir tous"
        for_search_terms: "pour : %{terms}"
        this_makes_the_user_an_admin: "Ce membre va devenir un administrateur. Vous devriez l'en informer, lui rappeler ses responsabilités et leur demander de lire les conditions d'utilisations de Sharetribe. Voulez-vous vraiment continuer ?"
        status_filter:
          all: "Tous les statuts"
          selected: "Statuts sélectionnés : %{count}"
          selected_js: "Statuts sélectionnés : "
          admin: Admin
          banned: Banni
          posting_allowed: "Dépôt d'annonce autorisé"
          accepted: Confirmé
          unconfirmed: "Non confirmé"
          pending: "En attente"
        this_user_hasnt_confirmed_their_email_address: "Cet utilisateur n'a pas confirmé son adresse email. Il se peut que l'utilisateur n'ai pas reçu l'email de confirmation. Cliquez sur le bouton \"Renvoyer\" si vous souhaiter l'envoyer de nouveau."
        unconfirmed_user: "Utilisateur non confirmé : %{name}"
        resend: Renvoyer
        cancel: Annuler
        user_didnt_complete_the_signup_process: "Cet utilisateur s'est inscrit via Facebook mais n'a pas terminé le processus d'inscription. Après avoir connecté un compte Facebook, les utilisateurs doivent encore accepter vos conditions d'utilisation et compléter les éventuels champs obligatoires."
        pending_user: "En attente : %{name}"
      new_layout:
        new_layout: "Nouveau design"
        description_roadmap_new: "Lorsque de nouveaux éléments de design sont disponibles pour votre place de marché, vous pouvez choisir de les utiliser sans attendre ou bien de continuer à utiliser les anciens. Vous pouvez modifier votre choix à tout moment depuis cette page. Il est préférable de toujours utiliser les versions les plus récentes, puisque les anciens éléments seront rendus obsolètes à un moment. Si un élément que vous utilisez devenait obsolète, vous serez contacté au préalable."
        enabled_for_you: "Activé pour vous"
        enabled_for_all: "Activé pour tous"
        new_topbar: "Nouvelle barre des menus (visible sur toute les pages)"
        searchpage: "Nouvelle page de recherche (nouvelle barre des menus requise)"
      social_media:
        social_media: "Réseaux sociaux"
        logo: "Image sur les réseaux sociaux"
        logo_info: "Cette image est affichée lorsque quelqu'un partage votre site sur Facebook, Twitter et LinkedIn. Idéalement, elle devrait avoir un ratio de 2:1 et des dimensions minimum de %{width}x%{height} pixels."
        social_media_title: "Titre sur les réseaux sociaux"
        social_media_title_info: "Ce texte est affiché lorsqu'un utilisateur partage votre site sur Facebook, Twitter ou LinkedIn. Vous pouvez prévisualiser le rendu %{facebook_preview_link}, %{twitter_preview_link} et %{linkedin_preview_link}."
        link_for_facebook: "pour Facebook"
        link_for_linkedin: "pour LinkedIn"
        link_for_twitter: "pour Twitter"
        social_media_description: "Description sur les réseaux sociaux"
        twitter_handle: "Nom Twitter"
        twitter_handle_info_text: "Nom Twitter du compte de votre place de marché (si vous en avez un). Il sera mentionné lorsque des utilisateurs utiliseront le bouton de partage Twitter sur les pages d'annonces."
        twitter_handle_info_text_with_instructions: "Nom Twitter du compte de votre place de marché (si vous en avez un). Il sera mentionné lorsque des utilisateurs utiliseront le bouton de partage Twitter sur les pages d'annonces. %{instructions_link}."
        twitter_instructions_link_text: "En savoir plus"
        twitter_handle_placeholder: nomtwitter
        invalid_twitter_handle: "Le nom Twitter ne peut contenir qu'au maximum 15 caractères alpha-numériques (lettres A-Z et chiffre 0-9)."
        facebook_connect: "Facebook Login"
        facebook_connect_info_text: "Pour activer la connexion avec Facebook, créez une application pour votre place de marché sur <a href='https://developers.facebook.com/'>Facebook Developers</a>. Ajoutez l'ID et la clé secrète de l'application ici."
        facebook_connect_info_text_with_instructions: "Pour activer la connexion avec Facebook, créez une application pour votre place de marché sur <a href='https://developers.facebook.com/'>Facebook Developers</a>. Ajoutez l'ID et la clé secrète de l'application ici. %{instructions_link}"
        facebook_instructions_link_text: "Lire les instructions pour configurer Facebook Login."
        facebook_connect_id: "Facebook App ID"
        invalid_facebook_connect_id: "L'App ID ne devrait contenir que des chiffres."
        facebook_connect_secret: "Facebook App Secret"
        invalid_facebook_connect_secret: "L'App Secret ne devrait contenir que des chiffres et des lettre de a à f."
        enable_facebook_login: "Permettre aux utilisateurs de se connecter avec leur compte Facebook"
        save: "Sauvegarder les paramètres"
        add_another_image: "Ajouter une autre image"
        google_connect: "Google Sign-In"
        google_instructions_link_text: "Lire les instructions pour configurer Google Sign-In."
        google_connect_info_text_with_instructions: "Pour activer la connexion avec Google Sign-In, créez un projet pour votre place de marché dans la <a href='https://developers.google.com/identity/sign-in/web/sign-in'>Google Developers Console</a>. Ajoutez l'ID et la clé secrète du projet ici. %{instructions_link}"
        google_connect_info_text: "Pour activer la connexion avec Google Sign-In, créez un projet pour votre place de marché dans la <a href='https://developers.google.com/identity/sign-in/web/sign-in'>Google Developers Console</a>. Ajoutez l'ID et la clé secrète du projet ici."
        enable_google_login: "Permettre aux utilisateurs de se connecter avec leur compte Google"
        google_connect_id: "Google Client ID"
        google_connect_secret: "Google Client secret"
        linkedin_connect: "LinkedIn Sign In"
        linkedin_instructions_link_text: "Lire les instructions pour configurer LinkedIn Sign In."
        linkedin_connect_info_text_with_instructions: "Pour activer la connexion avec LinkedIn Sign In, créez une application pour votre place de marché dans le <a href='https://www.linkedin.com/developers/'>LinkedIn Developers Dashboard</a>. Ajoutez l'ID et la clé secrète de l'application ici. %{instructions_link}"
        linkedin_connect_info_text: "Pour activer la connexion avec LinkedIn Sign In, créez une application pour votre place de marché dans le <a href='https://www.linkedin.com/developers/'>LinkedIn Developers Dashboard</a>. Ajoutez l'ID et la clé secrète de l'application ici."
        enable_linkedin_login: "Permettre aux utilisateurs de se connecter avec leur compte LinkedIn"
        linkedin_connect_id: "Linkedin Client ID"
        linkedin_connect_secret: "LinkedIn Client Secret"
      seo_settings:
        seo: SEO
        title: "Page d'accueil ou Page d'Accueil Personnalisée"
        meta_title_label: "Tag title de la page d'accueil ou de la Page d'Accueil Personnalisée"
        meta_title_info: "Le contenu de ce tag est suggéré aux moteurs de recherche et affiché comme lien sur leurs pages de résultats. %{link} %{vars}."
        meta_title_link_text: "Découvrez-en plus sur les meta tags."
        meta_description_label: "Tag description de la page d'accueil ou de la Page d'Accueil Personnalisée"
        meta_description_info: "Le contenu de ce tag est suggéré aux moteurs de recherche et apparaît sous le lien bleu sur les pages de résultats des moteurs de recherche. %{link} %{vars}."
        meta_description_link_text: "Découvrez-en plus sur les meta tags."
        search_title: "Page de résultats de recherche"
        search_meta_title_label: "Tag title de la page de résultats de recherche"
        search_meta_title_info: "Le contenu de ce tag est suggéré aux moteurs de recherche et affiché comme lien sur leurs pages de résultats. %{link} %{vars}."
        search_meta_title_link_text: "Découvrez-en plus sur les meta tags."
        search_meta_description_label: "Tag description de la page de résultats de recherche"
        search_meta_description_info: "Le contenu de ce tag est suggéré aux moteurs de recherche et apparaît sous le lien bleu sur les pages de résultats des moteurs de recherche. %{link} %{vars}."
        search_meta_description_link_text: "Découvrez-en plus sur les meta tags."
        listing_title: "Pages d'annonce"
        listing_meta_title_label: "Tag title des pages d'annonce"
        listing_meta_title_info: "Le contenu de ce tag est suggéré aux moteurs de recherche et affiché comme lien sur leurs pages de résultats. %{link} %{vars}."
        listing_meta_title_link_text: "Découvrez-en plus sur les meta tags."
        listing_meta_description_label: "Tag description des pages d'annonce"
        listing_meta_description_info: "Le contenu de ce tag est suggéré aux moteurs de recherche et apparaît sous le lien bleu sur les pages de résultats des moteurs de recherche. %{link} %{vars}."
        listing_meta_description_link_text: "Découvrez-en plus sur les meta tags."
        category_title: "Pages de catégorie"
        category_meta_title_label: "Tag title des pages de catégorie"
        category_meta_title_info: "Le contenu de ce tag est suggéré aux moteurs de recherche et affiché comme lien sur leurs pages de résultats. %{link} %{vars}."
        category_meta_title_link_text: "Découvrez-en plus sur les meta tags."
        category_meta_description_label: "Tag description des pages de catégorie"
        category_meta_description_info: "Le contenu de ce tag est suggéré aux moteurs de recherche et apparaît sous le lien bleu sur les pages de résultats des moteurs de recherche. %{link} %{vars}."
        category_meta_description_link_text: "Découvrez-en plus sur les meta tags."
        profile_title: "Pages de profil"
        profile_meta_title_label: "Tag title des pages de profil"
        profile_meta_title_info: "Le contenu de ce tag est suggéré aux moteurs de recherche et affiché comme lien sur leurs pages de résultats. %{link} %{vars}."
        profile_meta_title_link_text: "Découvrez-en plus sur les meta tags."
        profile_meta_description_label: "Tag description des pages de profil"
        profile_meta_description_info: "Le contenu de ce tag est suggéré aux moteurs de recherche et apparaît sous le lien bleu sur les pages de résultats des moteurs de recherche. %{link} %{vars}."
        profile_meta_description_link_text: "Découvrez-en plus sur les meta tags."
        sitemap_label: Sitemap
        sitemap_info: "Un sitemap est une bonne solution pour informer les moteurs de recherches des pages qui peuvent être indexées sur votre site. %{link}."
        sitemap_info_link_text: "Découvrez-en plus sur le fichier XML Sitemap"
        sitemap_info_public: "Un sitemap est automatiquement généré pour votre place de marché : il liste jusqu'à 500 des annonces récentes sur votre site. Vous pouvez accéder à votre sitemap sur %{link}."
        sitemap_info_private: "Puisque votre place de marché est privée, il n'y a pas de sitemap."
        robots_label: Robots.txt
        robots_info: "Le fichier robots.txt est un fichier pour informer les robots web (en général les robots des moteurs de recherche) comment parcourir les pages sur votre site. %{link}."
        robots_info_link_text: "Découvrez-en plus sur le fichier robots.txt"
        robots_info_2: "Un fichier robots.txt est automatiquement généré pour votre place de marché. Vous pouvez accéder à votre robots.txt sur %{link}."
        save: "Sauvegarder les paramètres"
      analytics:
        analytics: Analyses
        google_analytics_key: "Code de suivi Google Analytics"
        google_analytics_key_info_text: "Identifiant du code de suivi de votre compte Google Analytics."
        google_analytics_key_info_text_with_instructions: "Identifiant du code de suivi de votre compte Google Analytics. %{instructions_link}."
        google_analytics_instructions_link_text: "En savoir plus sur la connexion avec Google Analytics"
        sharetribe_analytics: "Analyses Sharetribe"
        sharetribe_analytics_info_text_with_instructions: "Pour améliorer le service et support, Sharetribe suit l'activité des membres de cette place de marché. Aucune information personnelle n'est collectée et les informations ne sont pas partagés en dehors de l'équipe Sharetribe. Ce suivi peut être totalement désactivé. %{instructions_link}"
        sharetribe_analytics_instructions_link_text: "En apprendre plus sur les analyses Sharetribe."
        end_user_analytics: "Autoriser Sharetribe à suivre l'activité des membres pour améliorer le service Sharetribe"
        save: "Sauvegarder les paramètres"
      logo_link:
        title: "Lien du logo"
        info: "Vous pouvez personnaliser le lien du logo (et du lien \"Accueil\" dans le menu). Par défaut le logo redirige vers la page d'accueil."
        url: URL
        placeholder: "https://www.example.com"
      menu_links:
        menu_links: "Liens personnalisés du menu"
        menu_links_display: "Affichage des liens du menu"
        save: "Sauvegarder les paramètres"
        add_menu_link: "Ajouter un nouveau lien au menu"
        title_placeholder: "Titre du lien"
        url_placeholder: "https://example.com/fr"
        title: Titre
        language: Langue
        url: URL
        empty: "Vous n'avez pas encore ajouté de liens au menu"
        max_number_of_links: "Nombre maximum de liens affichés dans la barre des menus : %{select_max_number}"
        all: Tous
        max_number_of_links_info: "Le lien vers %{about_page} sera toujours affiché en premier"
        about_page: "la page A propos"
      default_menu_links:
        title: "Liens par défaut du menu"
        about_link_title: "A propos"
        contact_link_title: "Nous contacter"
        invite_link_title: "Inviter des nouveaux membres"
        info: "Par défaut, les liens des pages suivantes ne sont pas affichés ailleurs dans votre place de marché : %{about_link}, %{contact_link}, %{invite_link}."
        display_about: "Afficher le lien vers la page <i>A propos</i> et les autres pages statiques"
        display_contact: "Afficher le lien vers la page <i>Nous contacter</i>"
        display_invite: "Afficher le lien vers la page <i>Inviter des nouveaux membres</i>"
      topbar:
        topbar: "Barre des menus"
        new_listing_button_label: "Texte du bouton Déposer une annonce"
        invalid_post_listing_button_label: "Veuillez ajouter un texte valide pour le bouton \"Déposer une annonce\""
      transactions:
        export_all_as_csv: "Exporter au format CSV"
        processing_export: "Export au format CSV en cours..."
        transactions: Transactions
        search_by_title_parties: "Rechercher une annonce ou un participant"
        search: Rechercher
        reset_search: "Voir tous"
        status_filter:
          all: "Tous les statuts"
          selected: "Statuts sélectionnés : %{count}"
          selected_js: "Statuts sélectionnés : "
          free: "Transaction gratuite"
          confirmed: Réalisée
          paid: Payée
          canceled: Annulée
          preauthorized: Pré-autorisée
          rejected: Rejetée
        headers:
          conversation: "Fil de conversation"
          listing: Annonce
          status: Statut
          sum: Total
          started: Début
          last_activity: "Dernière activité"
          initiated_by: Initiateur
          other_party: "Autre participant"
        status:
          conversation: Conversation
          free: "Transaction gratuite"
          pending: "En attente"
          preauthorized: Pré-autorisée
          accepted: Acceptée
          rejected: Rejetée
          paid: Payée
          confirmed: Réalisée
          canceled: Annulée
          initiated: "En attente du paiement PayPal"
          pending_ext: "En attente du paiement PayPal"
          none:
            free: "Transaction gratuite"
          paypal:
            free: Conversation
            pending: "En attente"
            preauthorized: Pré-autorisée
            accepted: Acceptée
            rejected: Rejetée
            paid: Payée
            confirmed: Réalisée
            canceled: Annulée
            initiated: "En attente du paiement PayPal"
            pending_ext: "En attente du paiement PayPal"
          stripe:
            free: Conversation
            pending: "En attente"
            preauthorized: Pré-autorisée
            accepted: Acceptée
            rejected: Rejetée
            paid: Payée
            confirmed: Réalisée
            canceled: Annulée
            initiated: "En attente du paiement Stripe"
            pending_ext: "En attente du paiement Stripe"
        not_available: "Non disponible"
      conversations:
        conversations: Conversations
        headers:
          started_from: "Commencée sur"
          status: Statut
          started: Commencée
          last_activity: "Dernière activité"
          initiated_by: Initiateur
          other_party: "Autre participant"
        participants: "Conversation : %{starter} avec %{author}"
        profile: "Profil de %{author}"
        search_by_keyword: "Rechercher un nom, un email ou un mot-clé"
        search: Rechercher
        reset_search: "Voir tous"
        for_keyword: "pour : <b>%{keyword}</b>"
      testimonials:
        testimonials: Avis
        no_testimonials_found: "Aucun avis trouvé"
        displaying_xx_reviews: "Affichage de <b>%{count}</b> avis pour les transactions %{tx_from} - %{tx_to} sur un total de <b>%{all_count}</b> avis."
        search_keyword: "Rechercher un nom, un email ou un mot-clé"
        search: Rechercher
        reset_search: "Voir tous"
        for_keyword: "pour : <b>%{keyword}</b>"
        headers:
          transaction: Transaction
          author: Auteur
          receiver: Destinataire
          status: Statut
          grade: Note
          text: Texte
        status:
          waiting: "En attente"
          skipped: Ignorée
          published: Publiée
          blocked: Bloquée
        status_filter:
          selected: "Filtres sélectionnés :%{count}"
          all: Filtres
          published: Publiées
          positive: Positive
          negative: Négative
          skipped: Ignorées
          waiting: "En attente"
          blocked: Bloquées
          selected_js: "Filtres sélectionnés : "
        form:
          review_text: "Texte de l'avis"
          save: Sauvegarder
          cancel: Annuler
          delete_review: "Supprimer l'avis"
          block_review: "Bloquer l'avis"
          confirm_modify: "Voulez-vous vraiment modifier/supprimer cet avis ? Une fois modifiée ou supprimée, il n'est plus possible d'en récupérer la version précédente."
          deleting_info: "Supprimer un avis permet à son auteur d''en laisser un nouveau pour la même transaction."
          blocking_info: "Bloquer un avis lors de sa suppression empêche son auteur d'en laisser un nouveau pour la même transaction."
      invitations:
        invitations: Invitations
        used:
          "yes": Oui
          "no": Non
        headers:
          sent_by: "Envoyée par"
          message: Message
          sent_to: "Envoyée à"
          used: Utilisée
          date_sent: "Date d'envoi"
      listings:
        listings: Annonces
        search_by_title_author_category: "Rechercher une annonce, un auteur ou une catégorie"
        search: Rechercher
        reset_search: "Voir tous"
        status:
          all: "Tous les statuts"
          selected_js: "Statuts sélectionnés : "
          open: Ouverte
          closed: Close
          expired: Expirée
          approval_pending: "En attente"
          approval_rejected: Rejetée
        headers:
          title: Titre
          author: Auteur
          created: "Publiée le"
          updated: "Mise à jour le"
          category: Catégorie
          status: Statut
        open: Ouverte
        closed: Close
        expired: Expirée
        approved: Approuvée
        approval_pending: "En attente"
        approval_rejected: Rejetée
        form:
          this_listing_has_not_not_been_approved_yet: "Cette annonce n'a pas encore été approuvée. Vous pouvez choisir de l'approuver ou la rejeter. Si vous approuvez l'annonce, elle sera publiée et visible par tous les utilisateurs. Si vous rejetez l'annonce, elle ne sera pas publiée."
          approve: Approuver
          reject: Rejeter
          cancel: Annuler
      user_fields:
        user_fields: "Champs d'utilisateurs"
      footer:
        footer: "Pied de page"
        offer_pro: "Paramétrez et supprimez toute mention de Sharetribe dans le pied de page en %{upgrade_pro_plan_link}."
        upgrade_plan_link: "vous abonnant à l'offre Pro ou supérieure"
        menu_links: "Liens du pied de page"
        language: Langue
        title: Titre
        url: URL
        add: "Ajouter un nouveau lien au pied de page"
        save: "Sauvegarder les paramètres"
        footer_style: "Style du pied de page"
        footer_copyright: "Texte copyright dans le pied de page"
        footer_enabled: "Footer activé"
        social_links: "Liens de réseaux sociaux"
        title_placeholder: "Titre du lien"
        url_placeholder: "https://example.com/nomdutilisateur"
        style:
          dark: Sombre
          light: Clair
          marketplace_color: "Couleur principale de la place de marché"
          logo: Logo
        social:
          title: Titre
          url: URL
      domain:
        domain: Domaine
        marketplace_domain: "Domaine de la place de marché"
        offer_pro: "Configurez votre propre domaine en %{upgrade_pro_plan_link}."
        upgrade_pro_plan_link: "vous abonnant à l'offre Pro ou supérieure"
        your_marketplace_address_is: "L'adresse de votre place de marché est : %{address}"
        would_you_like_to_change_address: "Souhaitez-vous modifier l'adresse de votre place de marché ? %{contact_us} !"
        contact_us: Contactez-nous
        you_can_now_use_a_custom_domain: "Avec votre offre actuelle, vous pouvez dès à présent utiliser votre propre domaine. Configurons le ensemble. %{contact_us} !"
        would_you_like_to_change_domain: "Souhaitez-vous modifier le domaine de votre place de marché ? %{contact_us} !"
    custom_fields:
      edit:
        edit_listing_field: "Modifier le champ d'annonce '%{field_name}'"
      edit_price:
        description: "Les valeurs minimum et maximum du filtre prix ne concernent que le filtre. Elles ne définissent pas une limites pour le prix des annonces."
        edit_price_field: "Modifier le champ d'annonce 'Prix'"
        show_price_filter_homepage: "Afficher le filtre de prix sur la page d'accueil"
        price_min: "Valeur minimum du filtre prix"
        price_max: "Valeur maximum du filtre prix"
      edit_location:
        edit_location_field: "Modifier le champ d'annonce 'Lieu'"
        this_field_is_required: "Ce champ est obligatoire"
      edit_expiration:
        edit_expiration_field: "Modifier le champ d'annonce 'Date d'expiration'"
        enable: "Activer la date d'expiration"
      form:
        field_required:
          this_field_is_required: "Rendre ce champ obligatoire lors de la création d'une nouvelle annonce"
          this_field_is_required_checkbox: "Rendre ce champ obligatoire lors de la création d'une nouvelle annonce (l'utilisateur doit sélectionner au moins un choix)"
        search_filter:
          search_filter: "Afficher un filtre basé sur ce champ sur la page d'accueil"
          date_cant_be_filtered: "Il n'y a pas de filtre possible pour un champ date."
          text_cant_be_filtered: "Il n'y a pas de filtre possible pour un champ texte. La recherche prend en compte les champs texte."
      index:
        listing_fields: "Champs et filtres d'annonces"
        listing_fields_help: "Vous pouvez ici modifier les champs qu'un utilisateur doit compléter lors de la création d'une annonce. Notez que certains champs sont prédéfinis et ne peuvent être modifiés."
        add_new_field: "Ajouter un nouveau champ : "
        remove_field_confirmation: "Voulez-vous vraiment supprimer le champ '%{field_name}' et toutes les données associées ? Cela ne peut pas être annulé."
        cancel: Annuler
        save: Sauvegarder
        field_title: "Nom du champ"
        field_type: "Type du champ"
        categories: "Catégories d'annonces pour lequel le champ est utilisé"
        select_all: "Tout cocher"
        clear_all: "Tout décocher"
        options: Choix
        add_option: "+ Ajouter une option"
        saving_order: "Sauvegarder l'ordre des champs"
        save_order_successful: "Sauvegarde de l'ordre des champs réussie"
        save_order_error: "Une erreur s'est produite lors de la sauvegarde de l'ordre des champs. Rafraîchissez la page et essayez de nouveau."
        select_one: "Sélectionner le type du champ..."
        continue: Continuer
        minimum_value: Minimum
        maximum_value: Maximum
        allow_decimals: "Autoriser les décimales"
      new:
        new_listing_field: "Nouveau champ d'annonce"
      field_types:
        text: Texte
        number: Nombre
        dropdown: "Liste déroulante"
        checkbox_group: "Cases à cocher"
        date: Date
        file: Fichier
        location: Adresse
    person_custom_fields:
      saving_failed: "La sauvegarde du champ d'utilisateur a échoué"
      index:
        user_fields: "Champs d'utilisateurs"
        field_title: "Nom du champ"
        field_type: "Type du champ"
        signup: Inscription
        public: Public
        add_new_field: "Ajouter un nouveau champ :"
        save: Sauvegarder
        cancel: Annuler
        minimum_value: Minimum
        maximum_value: Maximum
        allow_decimals: "Autoriser les décimales"
        add_option: "+ Ajouter une option"
      new:
        new_user_field: "Nouveau champ d'utilisateur"
      form:
        field_required:
          this_field_is_required: "Rendre ce champ obligatoire lors de la création d'un compte utilisateur"
          this_field_is_required_checkbox: "Rendre ce champ obligatoire lors de la création d'un compte utilisateur (au moins une option doit être sélectionnée)"
          this_field_is_public: "Afficher ce champ à tous sur la page de profil"
      edit:
        edit_user_field: "Modifier le champ d'utilisateur '%{field_name}'"
    emails:
      new:
        send_email_to_members: "Envoyer un email aux utilisateurs"
        send_email_to_members_title: "Envoyer un email aux utilisateurs"
        send_email: "Envoyez l'email"
        send_email_or: ou
        send_test_email: "Envoyer un message de test à vous-même"
        test_sent: "Un message de test vous a été envoyé"
        send_email_article_title: "cet article"
        send_email_article_text: "Vous pouvez en apprendre plus sur les segments d'utilisateurs dans %{article_link}."
        recipients:
          title: "A qui voulez-vous écrire ?"
          options:
            all_users: "Tous les utilisateurs"
            posting_allowed: "Utilisateurs étant autorisés à poster des annonces"
            with_listing: "Utilisateurs ayant posté au moins une annonce"
            with_listing_no_payment: "Utilisateurs ayant posté au moins une annonce mais n'ayant pas ajouté leurs informations de paiement"
            with_payment_no_listing: "Utilisateurs ayant ajouté leurs informations de paiement mais n'ayant pas posté d'annonces"
            no_listing_no_payment: "Utilisateurs n'ayant pas posté d'annonces ni ajouté leurs informations de paiement"
        email_subject: "Objet de l'email"
        email_content: "Contenu de l'email"
        email_content_placeholder: "Que souhaitez-vous dire à vos utilisateurs ?"
        email_language: "Langue des destinataires de l'email"
        any_language: "Toutes les langues"
        message_will_be_sent_only_to_people_with_this_language: "Cet email ne sera envoyé qu'aux utilisateurs de %{service_name} utilisant la langue que vous avez sélectionnée."
        email_sent: "Email envoyé."
        to_improve_email_deliverability: "Pour améliorer la distribution des emails, l'objet est créé automatiquement et ne peut être modifié."
        email_subject_text: "Un nouveau message de l'équipe %{service_name}"
        firstname_cannot_be_removed: "\"Prénom\" ne peut être enlevé et sera remplacé automatiquement par le prénom de chaque destinataire."
        hello_firstname: "Bonjour Prénom,"
        hello_firstname_text: "Bonjour %{person},"
    left_hand_navigation:
      general: Général
      users_and_transactions: Gérer
      configure: Configurer
      emails_title: Emails
      subscription: Abonnement
      preview: "Prévisualiser le site"
    listing_shapes:
      availability_title: Disponibilité
      read_more: "En savoir plus sur la gestion automatique des disponibilités."
      read_more_availability_management: "En savoir plus sur la gestion des disponibilités."
      allow_providers_to_manage_availability: "Autoriser les vendeurs à gérer leur disponibilité depuis un calendrier"
      per_hour_availability: "Disponibilité \"par heure\""
      per_day_availability: "Disponibilité \"par jour\""
      per_night_availability: "Disponibilité \"par nuit\""
      pricing_units_disabled_info: "Les unités de prix ne peuvent être utilisées lorsque le calendrier de disponibilité est activé."
      can_not_find_name: "Le type de transaction %{name} n'a pas pu être trouvé"
      index:
        listing_shapes: "Types de transaction"
        description: "Les types de transaction déterminent comment le processus de transaction fonctionne sur votre site. Vous pouvez choisir de permettre à vos utilisateurs de louer ou vendre, ou même de simplement publier des informations et de communiquer directement."
        read_more_about_order_types: "En savoir plus sur les types de transaction"
        add_new_shape: "Ajouter un nouveau type de transaction : "
        select_template: "Sélectionner un modèle..."
        all_categories: "Toutes les catégories"
        no_categories: "Aucune catégorie"
        category_count: "%{category_count} catégories"
        header:
          listing_shape_name: "Nom du type de transaction"
          listing_shape_categories: "Catégories où cela est proposé"
        order:
          saving_order: "Sauvegarder l'ordre"
          save_order_successful: "Ordre des types de transaction sauvegardé avec succès"
          save_order_error: "Une erreur s'est produite lors de la sauvegarde de l'ordre. Veuillez actualiser la page et essayer de nouveau."
      templates:
        selling_products: "Vendre des produits"
        renting_products: "Louer des produits"
        offering_services: "Proposer des services"
        giving_things_away: "Donner des choses"
        requesting: Demander
        announcement: "Partager des informations"
        custom: Personnalisé
      new:
        create_listing_shape: "Créer un type de transaction"
        create: Créer
        cancel: Annuler
        create_success: "Nouveau type de transaction '%{shape}' créé"
        create_failure: "Impossible de créer un nouveau type de transaction. Erreur : %{error_msg}"
      edit:
        edit_listing_shape: "Editer le type de transaction '%{shape}'"
        update: Sauvegarder
        cancel: Annuler
        update_success: "Changements du type de transaction '%{shape}' sauvegardés"
        update_failure: "Impossible de sauvegarder les modifications. Erreur : %{error_msg}"
        delete: "Supprimer le type de transaction"
        confirm_delete_order_type:
          one: "Il y a %{count} annonce utilisant ce type de transaction. Si vous supprimez ce type de transaction, cette annonce sera close. Voulez-vous vraiment supprimer ce type de transaction ?"
          other: "Il y a %{count} annonces utilisant ce type de transaction. Si vous supprimez ce type de transaction, ces annonces seront closes. Voulez-vous vraiment supprimer ce type de transaction ?"
        can_not_delete_last: "Vous ne pouvez pas supprimer ce type de transaction car c'est actuellement le seul dans votre place de marché."
        can_not_delete_only_one_in_categories: "Vous ne pouvez pas supprimer ce type de transaction car il est le seul utilisé dans les catégories suivantes : %{categories}"
      listing_shape_name: Nom
      listing_shape_name_placeholder: "Par ex. : Vendre"
      action_button_label: "Libellé du bouton de transaction"
      action_button_placeholder: "Par ex. : Acheter"
      open_listings_warning:
        one: "Il y a %{count} annonce utilisant ce type de transaction. Si vous modifiez l'un des paramètres ci-dessous, cette annonce conservera les anciens paramètres. Cette annonce pourra être modifiée pour utiliser les nouveaux paramètres en l'éditant manuellement. Si vous ne souhaitez pas conserver cette annonce visible sur votre site avec les anciens paramètres, vous pouvez la clore en cliquant sur le bouton ci-dessous."
        other: "Il y a %{count} annonces utilisant ce type de transaction. Si vous modifiez l'un des paramètres ci-dessous, ces annonces conserveront les anciens paramètres. Ces annonces pourront être modifiées pour utiliser les nouveaux paramètres en les éditant manuellement. Si vous ne souhaitez pas conserver ces annonces visibles sur votre site avec les anciens paramètres, vous pouvez les clore en cliquant sur le bouton ci-dessous."
      close_listings_action:
        one: "Clore %{count} annonce"
        other: "Clore %{count} annonces"
      confirm_close_listings_action:
        one: "Voulez-vous vraiment clore %{count} annonce ?"
        other: "Voulez-vous vraiment clore %{count} annonces ?"
      successfully_closed: "Les annonces ont été closes avec succès"
      successfully_deleted: "Type de transaction '%{order_type}' supprimé avec succès"
      pricing_and_checkout_title: "Prix et transaction"
      online_payments_label: "Permettre aux vendeurs d'utiliser le système de paiement en ligne"
      shipping_label: "Permettre aux vendeurs de définir des frais de livraison"
      price_label: "Permettre aux vendeurs de définir un prix dans leurs annonces"
      units_title: "Unités de prix"
      units_desc: "Si vous choisissez des unités de prix, le prix de l'annonce sera affiché avec le format \"prix par unité de prix\". Par exemple : \"39€ par heure\"."
      units:
        piece: "Par unité"
        hour: "Par heure"
        day: "Par jour"
        night: "Par nuit"
        week: "Par semaine"
        month: "Par mois"
        unit: "Par unité"
      can_not_find: "Impossible de trouver le type de transaction avec l'id suivant : %{id}"
      add_custom_unit: "+ Ajouter une unité de prix personnalisée..."
      delete_custom_unit: supprimer
      custom_unit_form:
        title: "Nouvelle unité de prix"
        label_heading: Libellé
        selector_label_heading: "Libellé du sélecteur"
        label_placeholder: "Ex. : \"kg\", \"30 minutes\", \"personne\", \"leçon\""
        selector_placeholder: "Ex. : \"Nombre de personnes\", \"Total en kg\""
        per: Par
        unit_type:
          heading: "Type d'unité"
          quantity_label: "Quantité (par unité, par kg, par personne, par visite de 2 heures...)"
          time_label: "Temps (par 30 minutes, par 2 semaines, par année...)"
    paypal_accounts:
      marketplace_paypal_integration: "Paramètres du système de paiements"
      preferences_updated: "Préférences du système de paiements mises à jour"
      contact_support_link_text: "contactez le support Sharetribe"
      integration_info_text: "Le système de paiement de votre place de marché est propulsé par PayPal. Pour permettre à vos utilisateurs de réaliser des paiements au sein de votre place de marché, vous devez connecter votre compte PayPal. Une fois connecté, vous pourrez choisir un montant minimal de transaction et éventuellement vos frais de service."
      link_paypal_personal_account_label: "Proposez-vous vous aussi vos produits ou services ?"
      link_paypal_personal_account: "Dans ce cas, vous devez également connecter votre compte PayPal depuis %{personal_payment_preferences_link}."
      link_stripe_personal_account: "Dans ce cas, vous devez également ajouter vos informations bancaires dans %{personal_payment_preferences_link}."
      link_paypal_and_stripe_personal_account: "Dnas ce cas, vous devrez également connecter votre compte PayPal ou Stripe dans %{personal_payment_preferences_link}."
      personal_payment_preferences_link_text: "votre compte personnel"
      read_more_about_paypal: "En savoir plus sur le système de paiement."
      edit_payment_settings: "Modifier les paramètres de paiements"
      supported_currencies_information_text: "Le système de paiement de Sharetribe gère 24 devises. Si votre devise n'est pas dans la liste, veuillez %{contact_support_link}. Si vous modifier la devise de votre place de marché, les annonces existantes conserveront l'ancienne devise. Vous devrez éditer ces annonces une à une pour les convertir à la nouvelle devise."
      currency_change_warning_text: "Un conseil : si vous appliquez ce changement de devise, n'oubliez pas de demander à vos vendeurs d'éditer manuellement leurs annonces existantes pour mettre à jour la devise."
      marketplace_currency_label: "Devise de la place de marché : "
      minimum_listing_price_label: "Montant minimal de transaction : "
      transaction_fee_label: "Frais de service pour les vendeurs :"
      minimum_transaction_fee_label: "Frais de service minimaux pour les vendeurs :"
      save_settings: "Sauvegarder les paramètres"
      minimum_listing_price_below_tx_fee: "Le montant minimal de transaction doit être au moins égal aux frais de service minimaux %{minimum_transaction_fee}."
      minimum_listing_price_below_min: "Le montant minimal de transaction doit être supérieur aux frais de service minimaux %{minimum_commission}."
    payment_preferences:
      title: "Paramètres du système de paiements"
      general_settings: "1. Paramètres généraux"
      connect_a_payment_provider: "2. Connecter une plateforme de paiement"
      contact_support: "contacter le support"
      no_payments_link_text: ici
      your_country: "Votre pays :"
      you_cannot_use_online_payments: "Vous ne pouvez pas utiliser le système de paiements avec le pays %{country_name} et la devise %{currency}. Veuillez choisir une autre devise ou %{support_link} pour changer votre pays. Vous pouvez en apprendre plus sur les pays et devises supportés %{help_link}. Dans le futur d'autres plateformes de paiement seront peut être ajoutées et plus de devises supportées."
      which_to_choose: "Laquelle choisir ?"
      you_can_use_stripe_or_paypal: "Vous pouvez utiliser Stripe, PayPal ou les deux comme plateforme de paiements. %{choose_link}"
      you_can_use_stripe_only: "Vous pouvez utiliser Stripe comme plateforme de paiement. %{read_more_link}"
      read_more_stripe: "En savoir plus sur les paiements avec Stripe."
      you_can_use_paypal_only: "Vous pouvez utiliser PayPal comme plateforme de paiement. %{read_more_link}"
      read_more_paypal: "En savoir plus sur les paiements avec PayPal."
      read_more_about_paypal_and_stripe: "En savoir plus sur les paiements, Stripe et PayPal"
      general_settings_updated: "Paramètres généraux du système de paiements mis à jour"
      transaction_fee_settings_updated: "Frais de service mis à jour"
      choose_popup_text: |-
          Si vous souhaitez permettre à vos utilisateurs d'accepter des paiements en ligne, vous devez choisir la devise de votre place de marché et connecter au moins une des deux plateformes de paiements supportées par Sharetribe : Stripe et PayPal. Vous pouvez également choisir d'utiliser les deux, ce qui signifie que vos vendeurs pourront accepter les paiements avec les deux méthodes. 
          Vous pouvez créer un nouveau compte sur chacune des plateformes si vous n'en avez pas déjà un. Une fois que vous aurez connecté un compte, vous pourrez choisir des éventuels frais de services que vous facturerez pour chaque transaction. 
          Quelles sont les différences entre Stripe et PayPal ? Stripe vous permet de conserver les fonds pour le vendeur jusqu'à trois mois et proposer une méthode de paiement (carte bancaire). Stripe permet également à vos vendeurs de recevoir leur argent directement sur leur compte en banque en fournissant simplement leurs informations bancaires. PayPal proposer deux méthodes de paiement (carte bancaire et compte PayPal) et propose un programme de protection pour les vendeurs et acheteurs. Les vendeurs doivent avec un compte PayPal business pour recevoir des paiements. 
          Si vous utilisez Stripe, ses frais seront déduits de vos frais de service, n'oubliez donc pas de définir des frais suffisamment élevés. Si vous utilisez PayPal, ses frais seront facturés au vendeur, en plus de vos frais de service. Stripe et PayPal ont des frais définis de manière assez différente. En général, les frais Stripe sont un peu plus bas.
      invalid_api_keys: "Stripe API keys invalides"
      missing_api_keys: "Stripe API keys manquantes"
      stripe_verified: "Accès à l'API Stripe vérifié"
      change_settings: "Modifier les paramètres et les frais"
      configure_stripe: "Configurer Stripe"
      configure_paypal: "Configurer PayPal"
      transaction_fee_settings: "Paramètres des frais de service"
      transaction_fee_save: Sauvegarder
      stripe_fee: "frais Stripe"
      stripe_fee_notice: "Des %{stripe_fee_link} seront déduits des frais de services que vous facturez."
      fee_should_be_less_than_minimum_price: "Le montant des frais de service minimaux doit être inférieur aux montant minimal de transaction"
      confirm_disable: "Voulez-vous vraiment désactiver %{gateway} ? Si vous le désactiver, les vendeurs ne pourront plus recevoir de nouveaux paiements et les acheteurs ne pourront plus payer avec ce système de paiement. Si les vendeurs n'ont pas configuré d'autres méthodes de paiements, les vendeurs ne pourront pas les payer."
      commission_from_buyer_label: "Frais de service pour les acheteurs :"
      minimum_buyer_transaction_fee_label: "Frais de service minimaux pour les acheteurs :"
      stripe_connected:
        title: "Stripe connecté"
        disable: "Désactiver Stripe"
        disabled: "Stripe désactivé"
        enable: "Réactiver Stripe"
      paypal_connected:
        title: "PayPal connecté"
        disable: "Désactiver PayPal"
        disabled: "PayPal désactivé"
        enable: "Réactiver PayPal"
      cannot_enable_gateway: "Impossible d'activer %{gateway}."
      cannot_disable_gateway: "Impossible de désactiver %{gateway}."
      cannot_enable_gateway_because_of_buyer_commission: "Impossible d'activer la plateforme de paiements %{gateway} car les frais de service pour les acheteurs sont utilisés"
      stripe_form:
        add_your_api_keys: "Ajouter vos Stripe API keys"
        how_to_get_these: "Comment les obtenir ?"
        publishable_key_example: "Par exemple : %{api_publishable_key_example}"
        secret_key_example: "Par exemple : %{api_secret_key_example}"
        save_api_keys: "Sauvegarder les Stripe API keys"
        invalid_secret: "Cela ne semble pas être une \"%{secret_key}\" correcte"
        invalid_publishable: "Cela ne semble pas être une \"%{publishable_key}\" correcte"
      index:
        header: "Paramètres de paiement disponibles"
        info: "Vous pouvez configurer les plateformes de paiements disponibles dans votre place de marché. Actuellement Stripe et PayPal sont disponibles."
        active: Activée
        gateway: "Plateforme de paiement"
        process: Processus
        commission: "Frais de service"
        minimum_price: "Prix minimal"
        minimum_fee: "Frais minimal"
        api_verified: "API vérifiée ?"
        actions: Actions
        payments_not_enabled: "Le système de paiement n'est pas activé dans votre place de marché"
    transaction_types:
      sell: Vente
      sell_w_online_payment: "Vente avec paiement en ligne"
      sell_wo_online_payment: "Vente sans paiement en ligne"
      rent: Location
      rent_w_online_payment: "Location avec paiement en ligne"
      rent_wo_online_payment: "Location sans paiement en ligne"
      give: Don
      lend: Prêt
      swap: Échange
      service: Offre
      service_w_online_payment: "Offre avec paiement en ligne"
      service_wo_online_payment: "Offre sans paiement en ligne"
      request: Demande
      inquiry: Information
      share_for_free: "Partage gratuit"
      default_action_button_labels:
        sell: Acheter
        rent: Louer
        request: Proposer
        offer: Demander
        inquiry: Contacter
  common:
    edit_page: "Modifier la page"
    default_community_slogan: "Votre place de marché"
    default_community_description: "C'est l'endroit où vendre, louer, échanger et partager des biens et services avec les autres membres de la place de marché."
    cancel: Annuler
    fields_that_are_mandatory: "Les champs marqués d'un astérisque (*) sont obligatoires."
    or: ou
    password: "Mot de passe "
    service_name: "%{service_name}"
    share_types:
      request: demande
      offer: offre
      borrow: "emprunt "
      buy: "achat "
      give_away: "don "
      lend: "prêt "
      receive: "récupération gratuite "
      rent: "location "
      rent_out: "location "
      sell: "vente "
      offer_to_swap: échange
      request_to_swap: échange
      share_for_free: "partage gratuit"
      accept_for_free: "usage gratuit "
    categories:
      item: Objets
      favor: Services
      rideshare: Covoiturage
      housing: Lieux
      tools: Outils
      sports: Sport
      music: Musique
      books: "Livres & magazines"
      games: "Jeux & jouets"
      furniture: Mobilier
      outdoors: "Plein air & extérieur"
      food: "Alimentation & cuisine"
      electronics: "Matériel électronique"
      pets: Animaux
      film: "Films & vidéos"
      clothes: "Vêtements & accessoires"
      garden: Jardin
      travel: Voyage
      other: Autre
    username: "Nom d'utilisateur "
    username_or_email: "Email ou nom d'utilisateur "
    what_is_this: "Qu'est-ce que c'est ?"
    removed_user: "Utilisateur supprimé"
    payment_fee_info:
      title: "Commission et frais de transactions"
      stripe: Stripe
      paypal: PayPal
      info: "Les paiements sur %{service_name} sont gérés par les plateformes de paiement listées ci-dessous. %{service_name} facture une commission qui peut diffèrer selon la plateforme de paiement utilisée. Cette dernière peut également facture des frais pour chaque paiement, comme décrit ci-dessous."
    paypal_fee_info:
      title: "Frais de transaction PayPal"
      body_text: |-
          Lors du l'utilisation de PayPal, %{service_name} facture une commission de %{paypal_commission}%. La commission minimale par transaction est de %{minimum_transaction_fee}. Les frais PayPal ne sont pas inclus dans ce montant donc en plus des frais de %{service_name}, vous serez facturé les frais PayPal pour chaque transaction gérée par PayPal. Ces frais sont généralement entre 2% et 5% du montant total de la transaction et dépend de votre nombre de transaction mensuel et du pays de résidence de l'acheteur. En général, les transactions au sein d'un même pays ont des frais plus faibles que les transactions internationales et réaliser plus de ventes mensuelles vous permet de bénéficier de réductions sur les frais.
          Vous pouvez retrouver les frais exacts en vous connectant à votre compte PayPal et en allant %{link_to_paypal}. Après chaque transaction vous recevrez un reçu affichant les frais exacts.
      body_text_accept: |-
          Cette transaction est gérée par PayPal. PayPal facture des frais de transaction pour chaque paiement. Ces frais sont généralement entre 2% et 5% du montant total de la transaction et dépend de votre nombre de transaction mensuel et du pays de résidence de l'acheteur. En général, les transactions au sein d'un même pays ont des frais plus faibles que les transactions internationales et réaliser plus de ventes mensuelles vous permet de bénéficier de réductions sur les frais.
          Vous pouvez retrouver les frais exacts en vous connectant à votre compte PayPal et en allant %{link_to_paypal}. Après chaque transaction vous recevrez un reçu affichant les frais exacts.
      link_to_paypal_text: ici
    stripe_fee_info:
      title: "Frais de transaction Stripe"
      body_text: "Pour les paiements par Stripe, %{service_name} facture une commission de %{stripe_commission}%. La commission minimale par transaction est de %{minimum_transaction_fee}. Les frais de transaction Stripe sont inclus dans ces frais de service."
      link_to_stripe_text: ici
  conversations:
    accept:
      details: "Détails de la commande"
      order_by: "Commande par %{orderer_link}"
      accept_offer: "Accepter l'offre"
      accept_request: "Accepter la demande"
      reject_offer: "Pas cette fois"
      reject_request: "Pas cette fois"
      close_listing: "Clore l'annonce %{listing_title_link}"
      update_later: "Ne pas clore l'annonce (vous pourrez la modifier ou la clore plus tard)"
      optional_message: "Message complémentaire"
      price_to_pay: "Montant total à payer"
      accept: Accepter
      decline: Refuser
      quantity_label: "Quantité : "
      sum_label: "Sous-total : "
      service_fee_label: "Frais de service de %{service_name} : "
      buyer_service_fee_label: "Frais de service de %{service_name} :"
      you_will_get_label: "Vous recevrez : "
      total_label: "Total : "
      total_value: "%{seller_gets}*"
      total_value_paypal: "%{seller_gets}*"
      total_value_stripe: "%{seller_gets}"
      paypal_fee_info: "* Hors <a id='%{fee_info_link_id}' href='#'>frais de transaction PayPal</a>"
      payment_fee_info: "* Hors <a id='%{fee_info_link_id}' href='#'>frais de service</a>"
      shipping_price_label: "Frais de livraison : "
      stripe-fee_label: "Frais de service"
    confirm:
      confirm_description: "Si votre commande a été satisfaite, vous pouvez la marquer comme réalisée. Vous pourrez alors donner un avis sur l'autre personne."
      cancel_description: "Si votre commande n'a pas été satisfaite, vous pouvez la marquer comme \"contestée\". Vous pourrez toujours donner un avis sur l'autre personne et décrire ce qu'il s'est passé."
      cancel_payed_description: "Si votre demande a été acceptée mais que vous changez d'avis, vous pouvez toujours l'annuler avant le paiement."
      canceling_payed_transaction: "Annuler la transaction"
      confirm: Réalisée
      cancel: Contester
      continue: Continuer
      give_feedback_to: "Donner un avis sur %{person_link}"
      do_not_give_feedback: "Ne pas donner d'avis"
    details:
      day: jour
      days: jours
      price_per_day: "Prix par jour : %{price}"
    index:
      loading_more_messages: "Chargement de la suite des messages"
      message_partitive: message
      messages_partitive: messages
      no_received_messages: "Aucun message"
      no_sent_messages: "Pas de messages envoyés"
    conversation:
      accepted_request: "Demande acceptée."
      accepted_offer: "Offre acceptée."
      rejected_request: "Demande refusée."
      rejected_offer: "Offre refusée."
      confirmed_request: "Commande réalisée."
      confirmed_offer: "Offre réalisée."
      canceled_request: "Commande annulée."
      canceled_offer: "Offre annulée."
      message_from: "Message de %{person}"
      about_listing: "A propos de l'annonce %{listing_title}"
      free_message: "Message direct"
      message_content_not_available: "Le contenu du message n'est pas disponible"
    message:
      accepted_request: "a accepté la demande"
      received_payment: "a accepté la demande, a reçu le paiement de %{sum}"
      received_payment_wo_sum: "a accepté la demande, a reçu le paiement"
      accepted_offer: "a accepté l'offre"
      rejected_request: "a refusé la demande, a annulé le paiement"
      rejected_offer: "a refusé l'offre"
      confirmed_request: "a marqué la commande comme réalisée"
      confirmed_offer: "a marqué l'offre comme réalisée"
      canceled_request: "A annulé la commande"
      canceled_offer: "a annulé l'offre"
      paid: "a payé %{sum}"
      payment_preauthorized: "Paiement autorisé : %{sum}"
      payment_preauthorized_wo_sum: "Paiement autorisé"
      stripe:
        held_payment: "A accepté la demande. Le paiement de %{sum} est retenu par %{service_name} jusqu'à ce que la commande soit marquée comme réalisée."
        held_payment_wo_sum: "A accepté la demande. Le paiement est retenu par %{service_name} jusqu'à ce que la commande soit marquée comme réalisée."
        confirmed_request: "A marqué la commande comme réalisée. Le paiement a été transféré, ou le sera automatiquement très bientôt, sur le compte en banque de %{author_name}."
    new:
      message: Message
      message_to: "Message à %{author_name}"
      optional_message_to: "Message optionnel pour %{author_name}"
      send_message: "Envoyer le message"
      send: Envoyer
      this_message_is_private: "Ce message entre %{person} et vous est privé."
      you_will_get_notified_of_acceptance: "Vous recevrez une notification par email lorsque %{person} acceptera ou refusera votre proposition."
      you_will_get_notified: "Vous recevrez une notification par email lorsque %{person} vous répondra."
      title: Titre
      send_message_to_user: "Envoyer un message à %{person}"
      about_listing: "A propos de l'annonce %{listing_title}"
      author_has_to_accept_request: "%{author_name} doit accepter la requête avant que vous ne puissiez payer"
    show:
      in_response_to_listing: "à propos de l'annonce"
      message_sent_by: "Message envoyé par"
      message_sent_to: "Message envoyé à"
      send_reply: "Envoyer le message"
      write_a_reply: "Écrire un message : "
      conversation_about_listing: "Discussion avec %{person} à propos de %{listing}"
      conversation_with_user: "Discussion avec %{person}"
      conversation_with: "Conversation avec %{person}"
      last_message_at: "(dernier message %{time})"
      price: "Prix : %{price}"
      sum: "Total : %{sum}"
      total: "Total : %{total}"
    status:
      payment_errored: "Le paiement a échoué. Veuillez essayer de nouveau."
      payment_errored_starter: "Le paiement a échoué. Veuillez essayer de nouveau. Si le problème se reproduit, veuillez contacter le support Sharetribe."
      payment_errored_author: "Le paiement a échoué. Veuillez contacter %{starter_name} et leur demander d'effectuer le paiement de nouveau."
      cancel_payed_transaction: Annuler
      feedback_given: "Avis donné"
      feedback_skipped: "Pas d'avis donné"
      give_feedback: "Donner un avis"
      offer_accepted: Acceptée
      offer_rejected: Refusée
      offer_canceled: Annulée
      offer_confirmed: Terminée
      offer_paid: "Paiement réussi"
      offer_preauthorized: "Paiement réussi"
      offer_waiting_for_payment: "En attente du paiement par %{requester_name}"
      pay: Payer
      preauthorized: "Paiement réussi"
      paid: "Paiement réussi"
      pending_external:
        paypal:
          multicurrency: "Nous n'avons pu traiter votre paiement PayPal car votre compte PayPal n'est pas configuré pour recevoir de l'argent en %{currency}. Rendez-vous sur %{paypal_url} et connectez-vous à votre compte pour accepter ou rejeter manuellement le paiement."
          verify: "Vous ne pouvez accepter cette transaction car vous n'avez pas vérifié votre compte PayPal. Rendez-vous sur %{paypal_url} pour vérifier votre compte."
          intl: "Nous n'avons pu traiter votre paiement PayPal car votre compte PayPal ne dispose pas d'un système d'annulation. Rendez-vous sur %{paypal_url} et connectez-vous à votre compte pour accepter ou rejeter manuellement le paiement."
      waiting_for_current_user_to_deliver_listing: "En attente de votre réalisation de la commande relative à %{listing_title}"
      waiting_for_listing_author_to_deliver_listing: "En attente de %{listing_author_name} de la réalisation de la commande relative à %{listing_title}"
      request_accepted: Acceptée
      request_rejected: Refusée
      request_confirmed: Terminée
      request_canceled: Annulée
      request_paid: "Paiement réussi"
      request_preauthorized: "Paiement autorisé"
      skip_feedback: "Ne pas donner d'avis"
      waiting_for_listing_author_to_accept_offer: "En attente d'acceptation de l'offre par %{listing_author_name}"
      waiting_for_listing_author_to_accept_request: "En attente d'acceptation de la demande par %{listing_author_name}. Dès que %{listing_author_name} acceptera, le montant sera prélevé."
      waiting_for_you_to_accept_request: "En attente de votre acceptation de la demande"
      waiting_confirmation_from_requester: "En attente de %{requester_name} de la confirmation de réalisation de la commande"
      waiting_confirmation_from_you: "En attente de votre confirmation de réalisation de la commande"
      waiting_payment_from_requester: "En attente du paiement par %{requester_name}"
      waiting_payment_from_you: "En attente de votre paiement"
      waiting_feedback_from_you: "En attente de votre avis"
      pending_external_inbox:
        paypal:
          multicurrency: "En attente de votre acceptation du paiement PayPal"
          intl: "En attente de votre acceptation du paiement PayPal"
          unknown_reason: "Le paiement est en cours. Connectez-vous à votre compte PayPal pour obtenir plus de détails."
          verify: "En attente de votre vérification de votre compte PayPal"
      stripe:
        waiting_confirmation_from_requester: "En attente de %{requester_name} de la confirmation de réalisation de la commande. Une fois que la commande sera marquée comme réalisée, le paiement sera transféré sur votre compte en banque."
    status_link:
      accept_offer: "Accepter l'offre"
      accept_request: "Accepter demande"
      reject_offer: "Pas cette fois"
      reject_request: "Pas cette fois"
      accept_preauthorized_offer: "Accepter l'offre"
      accept_preauthorized_request: "Accepter la demande"
      reject_preauthorized_offer: "Pas cette fois"
      reject_preauthorized_request: "Pas cette fois"
      confirm: Réalisée
      cancel: Contester
  feedback:
    feedback_subject: "Nouveau contact pour %{service_name}"
    feedback_body: "%{author_name_and_email} a envoyé le message suivant à propos de %{service_name}"
    unlogged_user: "Utilisateur non connecté"
    anonymous_user: "Utilisateur anonyme"
  community_memberships:
    access_denied:
      access_denied: "Accès refusé"
      you_are_banned_in_this_community: "L'équipe vous a supprimé l'accès à %{service_name}. Si vous voulez en discuter avec l'équipe %{service_name}, vous pouvez %{link_to_contact_page}."
      contact_page_link: "les contacter"
    new:
      welcome_fb_user: "Bienvenue sur %{service_name}, %{name} !"
      fb_join_accept_terms: "Il ne reste plus qu'une étape avant de rejoindre %{service_name} : vous devez accepter les conditions d'utilisation."
      join_community: "Rejoindre %{service_name}"
      you_can_join: "Vous pouvez rejoindre %{service_name} en acceptant les conditions d'utilisation et en cliquant sur 'Rejoindre %{service_name}' ci-dessous."
      you_can_join_email_confirmation: "Pour rejoindre %{service_name} vous devez avoir une adresse email valide se terminant par %{email_ending}. Complétez votre adresse email, acceptez les conditions d'utilisation puis cliquez sur 'Rejoindre %{service_name}' ci-dessous et confirmez votre email."
      you_can_join_email_confirmation_multiple_addresses: "%{service_name} a un accès restreint selon l'email. Complétez votre adresse email, acceptez les conditions d'utilisation de %{service_name} puis cliquez sur 'Rejoindre %{service_name}' ci-dessous."
      you_can_join_with_invite_only: "Vous devez être invité par un autre membre pour rejoindre %{service_name}. Si vous avez un code d'invitation, entrez le ci-dessous, acceptez les conditions d'utilisation puis cliquez sur 'Rejoindre %{service_name}' ci-dessous."
      if_want_to_view_content: "Pour voir le contenu de %{service_name} sans la rejoindre en tant que membre, vous devez"
      log_out: "vous déconnecter"
      join_community_button: "Rejoindre %{service_name}"
    give_consent:
      invitation_code_invalid_or_used: "Le code d'invitation était invalide ou déjà utilisé."
      email_not_allowed: "Cet email n'est pas autorisé sur %{service_name}."
      email_not_available: "L'adresse email que vous avez saisi est déjà utilisée."
      consent_not_given: "Les conditions d'utilisations n'ont pas été acceptées."
  emails:
    accept_reminder:
      remember_to_accept_offer: "N'oubliez pas d'accepter ou de refuser l'offre de %{sender_name}"
      remember_to_accept_request: "N'oubliez pas d'accepter ou de refuser la demande de %{sender_name}"
      you_can_accept_or_reject_offer_at: "Vous pouvez accepter ou refuser l'offre à"
      you_can_accept_or_reject_request_at: "Vous pouvez accepter ou refuser la demande à"
      you_have_not_yet_accepted_or_rejected_offer: "Vous n'avez pas encore accepté ou refusé l'offre %{title} reçue %{date}."
      you_have_not_yet_accepted_or_rejected_request: "Vous n'avez pas encore accepté ou refusé la demande %{title} reçue %{date}."
      show_thread: "Voir la conversation"
    branding:
      powered_by: "%{service_name} est propulsé par la plate-forme de places de marché %{sharetribe_link}."
      create_own: "Voulez-vous créer votre propre place de marché en ligne, comme %{service_name} ? %{learn_more}."
      learn_more: "Découvrez-en plus"
    confirm_reminder:
      you_have_not_yet_confirmed_or_canceled_request: "Vous n'avez pas encore réalisé ou annulé la commande %{request_link}. Si la commande a été réalisée, vous devriez la marquer comme terminée. Vous pourrez ensuite donner un avis sur %{other_party_given_name}."
      remember_to_confirm_request: "Rappel de confirmation ou d'annulation d'une demande"
      if_will_not_happen_you_should_cancel: "Si vous pensez que cette commande ne sera pas réalisée pour une raison ou une autre, vous pouvez %{cancel_it_link}."
      cancel_it_link_text: l'annuler
      automatic_confirmation: "Si vous ne confirmez ou n'annulez pas la commande sous %{days_to_automatic_confirmation} jours après que la commande ait été acceptée, nous la signalerons automatiquement comme terminée."
    payment_settings_reminder:
      remember_to_add_payment_details: "N'oubliez pas d'ajouter vos informations de paiements pour recevoir les paiements"
      you_have_added_listing_with_payment: "Vous avez ajouté une annonce %{listing_link} avec un paiement. Cependant, vous n'avez pas ajouté vos informations de paiement. Pour en recevoir, vous devez ajouter vos informations de paiement."
      please_go_to_payment_settings: "Veuillez vous rendre dans vos %{payment_settings_link} et y compléter les informations nécessaires."
      payment_settings_link: "paramètres de paiement"
    transaction_confirmed:
      here_is_a_message_from: "Voici un message de %{other_party_given_name} : "
      request_marked_as_confirmed: "Commande réalisée - n'oubliez pas de déposer un avis"
      request_marked_as_canceled: "Commande annulée"
      has_marked_request_as_confirmed: "%{other_party_full_name} a marqué la commande de '%{request}' comme réalisée. Vous pouvez désormais donner un avis sur %{other_party_given_name}."
      has_marked_request_as_canceled: "%{other_party_full_name} a annulé la commande de '%{request}'. Vous pouvez malgré tout donner un avis sur %{other_party_given_name}."
      giving_feedback_is_good_idea: "Donner un avis est toujours une bonne idée. Si tout s'est bien passé, vous devriez signaler aux autres que %{other_party_given_name} est quelqu'un de confiance. S'il y a eu un problème, c'est aussi une bonne chose de le mentionner."
      give_feedback_to: "Donner un avis sur %{other_party_given_name}"
      stripe:
        has_marked_request_as_confirmed: "%{other_party_full_name} a confirmé la commande à propos de %{request} comme réalisée. Le paiement de cette transaction a maintenant été transféré vers votre compte en banque. Vous pouvez laisser un avis sur %{other_party_given_name}."
    transaction_automatically_confirmed:
      subject: "Commande automatiquement signalée comme terminée - n'oubliez pas de donner un avis"
      we_have_marked_request_as_confirmed: "Nous avons marqué la commande de '%{request}' comme réalisée. La commande a été marquée comme réalisée automatiquement car %{days_passed} jours se sont écoulés depuis que la demande a été acceptée."
    booking_transaction_automatically_confirmed:
      subject: "Commande automatiquement signalée comme terminée - n'oubliez pas de donner un avis"
      we_have_marked_request_as_confirmed: "Nous avons signalé la commande de '%{request}' comme réalisée. La demande a été automatiquement réalisée car une journée s'est écoulée depuis la fin de la période de réservation."
    automatically_confirmed_footer:
      giving_feedback_is_good_idea: "Vous pouvez désormais donner un avis sur %{other_party_given_name}. Donner un avis est toujours une bonne idée. Si tout s'est bien passé, vous devriez signaler aux autres que %{other_party_given_name} est quelqu'un de confiance. S'il y a eu un problème, c'est aussi une bonne chose de le mentionner."
      give_feedback_to: "Donner un avis sur %{other_party_given_name}"
      show_thread: "Voir la conversation"
    confirmation_instructions:
      confirmation_instructions_signature: "Cordialement, <br/> L'équipe %{service_name}"
      need_to_confirm: "Pour rejoindre %{service_name}, confirmez votre adresse email en cliquant sur le bouton ci-dessous."
      confirmation_link_text: "Confirmer mon adresse email"
      or_paste_link: "Vous pouvez également copier le lien suivant dans la barre d'adresse de votre navigateur : "
    common:
      hey: "Bonjour %{name},"
      kassi_team: "L'équipe %{service_name}"
      thanks: "Merci,"
      dont_want_to_receive_these_emails: "Souhaitez-vous recevoir ces emails ?"
      edit_your_email_settings_here: "Gérer vos paramètres d'email ici"
      message_not_displaying_correctly: "Cet email ne s'affiche pas correctement ?"
      view_it_in_your_browser: "Voir dans votre navigateur."
      or: ou
      unsubscribe_from_these_emails_info: "Vous avez reçu cet email car vous êtes membre de %{service_name}."
      unsubscribe_from_these_emails: "désabonnez-vous de ces emails"
      unsubscribe_from_invitation_emails_info: "Vous avez reçu cet email car un membre de %{service_name} vous a invité à les y rejoindre."
      unsubscribe_from_invitation_emails: "Se désinscrire des emails d'invitation à rejoindre %{service_name}"
    conversation_status_changed:
      has_accepted_your_offer: "%{accepter} a accepté votre offre %{listing}"
      has_accepted_your_request: "%{accepter} a accepté votre demande %{listing}"
      has_rejected_your_offer: "%{accepter} a refusé votre offre %{listing}."
      has_rejected_your_request: "%{accepter} a refusé votre demande %{listing}."
      view_thread: "Voir la conversation"
      your_offer_was_accepted: "Votre offre a été accepté"
      your_offer_was_rejected: "Votre offre a été refusée"
      your_request_was_accepted: "Votre demande a été acceptée"
      your_request_was_rejected: "Votre demande a été refusée"
      you_can_now_pay_to: "Vous pouvez maintenant payer le montant demandé à %{payment_receiver}."
      pay_now: "Payer maintenant"
      remember_to_confirm: "Quand la commande est réalisée, n'oubliez pas de la signaler comme terminée. Si la commande n'est pas réalisée vous avez %{days_to_automatic_confirmation} pour l'annuler. Autrement, elle sera automatiquement signalée comme réalisée."
    invitation_to_kassi:
      hi: "Bonjour !"
      you_have_been_invited_to_kassi: "%{inviter} vous a invité à rejoindre %{service_name}."
      here_is_a_message_from: "Voici un message personnel de %{inviter} :"
      join_now: Rejoindre
      invitation_code: "Code d'invitation : %{code}"
    new_comment:
      has_commented_your_listing_in_kassi: "%{author} a commenté votre annonce '%{listing}'."
      view_comment: "Voir le commentaire"
      you_have_a_new_comment: "%{author} a déposé un commentaire sur votre annonce sur %{service_name}"
      listing_you_follow_has_a_new_comment: "%{author} a commenté une annonce que vous suivez dans %{service_name}"
      has_commented_listing_you_follow_in_kassi: "%{author} a commenté l'annonce '%{listing}' que vous suivez sur %{service_name}."
    new_message:
      view_message: "Voir le message"
      has_sent_you_a_message_in_kassi: "%{sender} vous a envoyé un message sur %{service_name}."
      you_have_a_new_message: "Vous avez un nouveau message sur %{service_name} de la part de %{sender_name}"
    new_payment:
      new_payment: "Vous avez reçu un nouveau paiement"
      price_per_unit_type: "Prix par %{unit_type}"
      quantity: "Quantité : "
      you_have_received_new_payment: "Vous avez été payé <b>%{payment_sum}</b> pour <b>%{listing_title}</b> par %{payer_full_name}. Voici votre reçu."
      listing_per_unit_title: "%{title}, par %{unit_type}"
    payment_receipt_to_seller:
      payment_gateway_fee: "Frais de service :"
      shipping_total: "Frais de livraison :"
      product: "Produit :"
      price_payer_paid: "Prix payé par %{payer_full_name} :"
      subtotal: "Sous-total :"
      service_fee: "Frais de service de %{service_name} :"
      buyer_service_fee: "Frais de service de %{service_name} :"
      you_will_get: "Total :"
      new_payment: "Vous avez reçu un nouveau paiement"
      price_per_unit_type: "Prix par %{unit_type}"
      quantity: "Quantité :"
      you_have_received_new_payment: "Vous avez été payé <b>%{payment_sum}</b> pour <b>%{listing_title}</b> par %{payer_full_name}. Voici votre reçu."
      stripe:
        you_have_received_new_payment: "La somme de <b>%{payment_sum}</b> a été payée pour <b>%{listing_title}</b> par %{payer_full_name}. Le paiement est retenu par %{service_name} jusqu'à ce que la commande soit marquée comme réalisée. Voici votre reçu."
    payment_receipt_to_payer:
      receipt_of_payment: "Reçu du paiement"
      you_have_made_new_payment: "Vous avez payé <b>%{payment_sum}</b> pour <b>%{listing_title}</b> à %{recipient_full_name}. Voici un reçu du paiement."
      product: Produit
      price_per_unit_type: "Prix par %{unit_type}"
      duration: Durée
      quantity: Quantité
      subtotal: Sous-total
      buyer_service_fee: "Frais de service de %{service_name} :"
      total: Total
      price: Prix
      service_fee: "Frais de service"
      stripe_gateway_fee: "Frais Stripe"
      paypal_gateway_fee: "Frais PayPal"
      money_will_be_transferred: "L'argent sera transféré à %{recipient_name} quand a) vous aurez marqué la demande comme réalisée ou quand b) %{automatic_confirmation_days} jours auront passé après votre paiement."
    paypal_new_payment:
      paypal_gateway_fee: "Frais PayPal : "
      shipping_total: "Frais de livraison : "
    braintree_new_payment:
      product: "Produit : "
      price_payer_paid: "Prix payé par %{payer_full_name} : "
      service_fee: "Frais de service de %{service_name} : "
      you_will_get: "Total : "
    receipt_to_payer:
      receipt_of_payment: "Reçu du paiement"
      you_have_made_new_payment: "Vous avez payé <b>%{payment_sum}</b> pour <b>%{listing_title}</b> à %{recipient_full_name}. Voici un reçu du paiement."
      product: Produit
      price_per_unit_type: "Prix par %{unit_type}"
      duration: Durée
      quantity: Quantité
      subtotal: Sous-total
      total: Total
      price: Prix
      buyer_service_fee: "Frais de service de %{service_name}"
      stripe_gateway_fee: "Frais Stripe :"
      paypal_gateway_fee: "Frais PayPal :"
      money_will_be_transferred: "L'argent sera transféré à %{recipient_name} quand a) vous aurez marqué la demande comme réalisée ou quand b) %{automatic_confirmation_days} jours auront passé après votre paiement."
      listing_per_unit_title: "%{title}, %{unit_type}"
      stripe:
        you_have_made_new_payment: "Vous avez payé <b>%{payment_sum}</b> pour <b>%{listing_title}</b> à %{service_name}. Le paiement est retenu par %{service_name} et sera transféré à %{recipient_full_name} une fois que vous aurez marqué la commande comme réalisée. Voici le reçu de votre paiement."
    new_testimonial:
      has_given_you_feedback_in_kassi: "%{name} vous a donné un avis sur %{service_name}"
      you_can_give_feedback_to: "Vous n'avez pas encore donné un avis sur %{name}."
      view_feedback: "Voir l'avis"
    new_update_to_listing:
      listing_you_follow_has_been_updated: "Une annonce que vous suivez a été mise à jour"
      has_updated_listing_you_follow_in_kassi: "%{author} a mis à jour l'annonce '%{listing}' que vous suivez sur %{service_name}."
      view_changes: "Voir les modifications"
    community_updates:
      added_offer: "%{name_link} a ajouté une annonce : "
      added_request: "%{name_link} a ajouté une annonce : "
      added_listing: "%{name_link} a ajouté une annonce : "
      update_mail_title: "Actualités de %{title_link}"
      title_link_text: "%{community_name}"
      intro_paragraph: "Voici une partie de ce qu'il s'est passé sur %{community_link} depuis %{time_since_last_update}."
      intro_paragraph_link_text: "%{community_name}"
      reduce_email_footer_text: "Trop d'emails ? %{settings_link} ou %{unsubscribe_link}."
      settings_link_text: "Gérez vos paramètres d'email"
      unsubscribe_link_text: désabonnez-vous
    newsletter:
      hi: "Bonjour %{name},"
      newest_offers: "Ce que les membres proposent aux autres en ce moment"
      newest_requests: "Ce dont les membres ont besoin en ce moment"
      text_version_text: "Et si vous partagiez quelque chose dont les autres ont besoin ? Ou peut être avez-vous besoin de quelque chose que d'autres pourraient avoir ? Ajoutez une offre ou une demande ou jetez un oeil aux offres et demandes des autres membres sur %{url}"
    reset_password_instructions:
      change_my_password: "Changer mon mot de passe"
      reset_password_instructions: "<p>Vous avez déclaré avoir oublié votre nom d'utilisateur et/ou votre mot de passe pour %{service_name}.</p><p>Votre nom d'utilisateur est : %{username}</p><p>Si vous souhaitez réinitialiser votre mot de passe, cliquez ici : %{password_reset_link}</p><br/><p>Si vous n'avez fait aucune demande, ignorez simplement cet email. Votre mot de passe ne sera pas modifié tant que vous ne cliquez pas sur le lien ci-dessus et en créez un nouveau.</p>"
    testimonial_reminder:
      remember_to_give_feedback_to: "Rappel : n'oubliez pas de donner un avis sur %{name}"
      you_have_not_given_feedback_yet: "Vous n'avez pas encore donné d'avis sur %{name} suite à l'annonce '%{event}'. N'oubliez pas de donner un avis sur la façon dont %{given_name} a agi lors de la transaction."
    transaction_preauthorized:
      subject: "%{requester} est intéressé(e) et a autorisé un paiement pour %{listing_title} posté sur %{service_name}"
      transaction_requested_by_user: "Bonne nouvelle ! %{requester} est intéressé(e) par \"%{listing_title}\" et a autorisé un paiement pour cette annonce."
      you_have_time_to_accept: "Vous devez accepter ou refuser la demande sous %{payment_expires_in}."
      if_you_do_accept: "Si vous acceptez la demande sous ce délai, vous recevrez immédiatement l'argent sur votre compte."
      if_you_do_accept_stripe: "Si vous acceptez la demande sous ce délai, le paiement sera confirmé. Vous recevrez l'argent directement sur votre compte en banque après que vous ayez réalisé la commande \"%{listing_title}\" pour %{requester}."
      if_you_do_not_accept: "Si vous rejetez la demande ou ne l'acceptez pas sous ce délai, la transaction sera automatiquement annulée, l'acheteur %{requester} ne sera pas facturé et vous ne serez pas payé."
      click_here_to_reply: "Cliquez ici pour répondre à la demande"
    transaction_preauthorized_reminder:
      subject: "N'oubliez pas d'accepter la demande de %{requester} à propos de l'annonce %{listing_title}"
      remember_to_accept: "N'oubliez pas d'accepter la demande de %{requester} à propos de l'annonce \"%{listing_title}\". %{requester} a déjà payé pour cette annonce. Vous devez accepter la demande pour recevoir le paiement."
      one_day_left: "Si vous n'acceptez pas la demande sous une journée la demande sera automatiquement refusée et vous ne recevrez pas le paiement."
      click_here_to_reply: "Cliquez ici pour répondre à la demande"
    welcome_email:
      welcome_email_subject: "Bienvenue sur %{service_name}"
      welcome_to_marketplace: "Bienvenue sur %{service_name} ! Ravi que vous nous ayez rejoint."
      love_marketplace_crew: "Love,<br /><i>L'équipe de %{service_name}</i>"
      welcome_email_footer_text: "Quels types d'emails souhaitez vous recevoir de la part de %{service_name} ? %{settings_link}"
      settings_link_text: "Vérifiez vos paramètres"
    new_listing_by_followed_person:
      subject: "%{author_name} a publié une nouvelle annonce sur %{service_name}"
      has_posted_a_new_listing: "%{author_name} a publié une nouvelle annonce : "
      you_are_receiving_this_because: "Vous recevez cette notification car vous suivez %{author_name}."
      view_listing: "Voir l'annonce"
    new_member_notification:
      new_member_has_joined: "Un nouveau membre a rejoint %{community}. Il lui reste peut être encore à vérifier son adresse email."
      this_is_automatic_message: "Ceci est un message automatique envoyé aux administrateurs de %{community}."
      person_name: "Nom : "
      person_email: "Email : "
    listing_submited_for_review:
      subject: "Nouvelle annonce à vérifier : \"%{listing_title}\" par %{author_name} sur %{community}"
      there_is_a_new_listing_to_review: "Il y a une nouvelle annonce à vérifier : \"%{listing_title}\" par %{author_name}. Vous devez maintenant approuver ou rejeter cette annonce."
      review_the_listing: "Vérifier l'annonce"
      this_is_automatic_message: "Ceci est un message automatique envoyé aux administrateurs de %{community}."
    listing_approved:
      subject: "L'équipe %{community} a approuvée votre annonce \"%{listing_title}\""
      listing_has_been_approved: "Bonne nouvelle ! Votre annonce \"%{listing_title}\" a été vérifiée et approuvée par l'équipe %{community}. Elle a été publiée."
      view_the_listing: "Voir l'annonce"
    listing_rejected:
      subject: "L'équipe %{community} a rejeté votre annonce \"%{listing_title}\""
      listing_has_been_rejected: "Hélas l'équipe %{community} a rejeté votre annonce \"%{listing_title}\" après l'avoir vérifiée avec toute l'attention nécessaire. Vous pouvez %{contact_link} pour en savoir plus ou bien éditer votre annonce et la proposer de nouveau pour une nouvelle vérification."
      contact_link: "contacter l'équipe %{community}"
      edit_the_listing: "Editer l'annonce"
  error_messages:
    booking:
      booking_failed_payment_voided: "La réservation a échoué à cause d'une erreur inattendue. Veuillez essayer de nouveau un peu plus tard. Vous n'avez pas été facturé."
      double_booking_payment_voided: "Hélas les dates que vous avez choisi ne sont plus disponibles. Veuillez choisir d'autres dates. Vous n'avez pas été facturé."
    onboarding:
      server_rendering: "Le chargement du guide de démarrage a échoué. Nous en avons été prévenus et nous sommes en train de résoudre cela !"
    listings:
      departure_time: "L'heure de départ doit être comprise entre l'heure actuelle et dans un an."
      share_type: "Vous devez cocher au moins une des cases ci-dessus."
      valid_until: "Cette date doit être comprise entre aujourd'hui et dans six mois."
      price: "Le prix doit être un nombre entier positif."
      minimum_price: "Le prix minimum est de %{minimum_price} %{currency}."
    testimonials:
      you_must_explain_not_neutral_feedback: "Si vous souhaitez donner un avis non-neutre, veuillez expliquer pourquoi."
      you_must_select_a_grade: "Pensez à évaluer l'utilisateur en cliquant sur l'une des icônes ci-dessus (pour voir les explications des icônes, déplacer la souris sur elles)"
    transaction_agreement:
      required_error: "Vous devez accepter l'accord"
    paypal:
      transaction_cannot_complete: "La transaction n'a pas pu être réalisée. Ceci est probablement dû au fait que votre banque n'a pas autorisé l'utilisation de votre carte bancaire. Veuillez essayer de nouveau en utilisant une autre méthode de paiement."
      buyer_cannot_pay_error: "Le paiement a été refusé par PayPal. Veuillez contacter leur support client pour obtenir plus d'informations : %{customer_service_link}"
      pending_review_error: "Le paiement a été soumis mais a été marqué par PayPal comme 'nécessitant une validation'. Quand cette validation sera confirmée par PayPal, le paiement sera automatiquement autorisé."
      seller_express_checkout_disabled: "PayPal Express Checkout a été désactivé pour le compte PayPal de l'auteur de cette annonce. Veuillez contacter l'auteur pour lui signaler qu'il y a un problème avec son compte PayPal et lui conseiller de contacter le service client PayPal."
      generic_error: "Une erreur s'est produite durant le processus de paiement. Le paiement PayPal n'a pas pu être réalisé."
      cancel_error: "Une erreur s'est produite durant l'annulation. Celle-ci n'a pas pu être réalisée."
      accept_authorization_error: "Une erreur s'est produite lors de la validation de la pré-autorisation du paiement PayPal. Merci d'essayer de nouveau."
      reject_authorization_error: "Une erreur s'est produite lors de la tentative de rejet du paiement PayPal avec pré-autorisation. Veuillez essayer de nouveau."
    stripe:
      generic_error: "Une erreur s'est produite durant le paiement. Le paiement Stripe n'a pu être finalisé."
      accept_authorization_error: "Une erreur s'est produite en essayant d'accepter le paiement préautorisé par Stripe. Veuillez essayer de nouveau."
      reject_authorization_error: "Une erreur s'est produite en essayant de rejeter le paiement préautorisé par Stripe. Veuillez essayer de nouveau."
  error_pages:
    back_to_kassi_front_page: "Retourner sur la page d'accueil"
    error_404:
      if_you_believe: "Si vous pensez que l'adresse est correcte et qu'elle devrait fonctionner, veuillez nous aider à localiser l'erreur en indiquant notamment l'adresse ayant causé le problème et ce qui aurait dû s'afficher (utiliser formulaire ci-dessous)."
      page_can_not_be_found: "Page introuvable !"
      page_you_requested_can_not_be_found: "La page que vous avez demandé n'a pas pu être trouvée. Avez-vous saisi la bonne adresse ?"
    error_404_title: "page introuvable"
    error_410:
      page_removed: "Page supprimée"
      page_you_requested_has_been_removed: "La page que vous cherchez a été supprimée"
      page_removed_reason: "Il y a plusieurs raisons potentielles à cela. Par exemple, un utilisateur peut avoir supprimé son compte ou bien une annonce a pu être close."
    error_410_title: "page supprimée"
    error_500:
      temporary_unavailable: "La place de marché est temporairement indisponible"
      unable_to_process: "Le système n'est pour le moment pas en mesure de traiter votre demande. Veuillez essayer de nouveau dans quelques instants."
      we_hate_this: "Nous détestons quand cela se produit ! Nous avons été informé de la situation et nous sommes en train de la résoudre."
      refer_to_error_id: "Si vous souhaitez contacter le support à propos de ce problème, veuillez mentionner l'identifiant de l'erreur \"%{error_id}\" dans votre message."
    error_500_title: "impossible de charger la page"
    error_description: "Description d'erreur"
    no_javascript:
      javascript_is_disabled_in_your_browser: "Javascript est désactivé dans votre navigateur"
      kassi_does_not_currently_work_without_javascript: "%{service_name} ne fonctionne pas correctement sans JavaScript. Essayez d'activer javascript à partir des préférences de votre navigateur puis rechargez cette page."
      contact_us: "nous contacter"
      send_feedback: "Envoyer votre message"
      your_feedback_to_admins: "Votre message pour l'équipe %{service_name}"
    send: Envoyer
    your_email_address: "Votre adresse email"
  errors:
    messages:
      invalid_date: "n'est pas une date valide"
      invalid_time: "n'est pas une heure valide"
      invalid_datetime: "n'est pas une date/heure valide"
      is_at: "doit être au %{restriction}"
      before: "doit être avant %{restriction}"
      on_or_before: "doit être au ou avant %{restriction}"
      after: "doit être après %{restriction}"
      on_or_after: "doit être au ou après %{restriction}"
      positive_number: "Vous devez saisir un nombre entier."
      from_must_be_less_than_till: "\"Heure de début\" doit être antérieure à \"Heure de fin\""
  event_feed_events:
    accept:
      has_accepted_lend_item: "%{offerer_name} a accepté de prêter %{listing_title} à %{requester_name} %{time_ago}."
      has_accepted_borrow_item: "%{offerer_name} a accepté de prêter %{listing_title} à %{requester_name} %{time_ago}."
      has_accepted_rent_out_item: "%{offerer_name} a accepté de louer %{listing_title} à %{requester_name} %{time_ago}."
      has_accepted_rent_item: "%{offerer_name} a accepté de prêter %{listing_title} à %{requester_name} %{time_ago}."
      has_accepted_give_away_item: "%{offerer_name} a accepté de donner %{listing_title} à %{requester_name} %{time_ago}."
      has_accepted_receive_item: "%{offerer_name} a accepté de donner %{listing_title} à %{requester_name} %{time_ago}."
      has_accepted_sell_item: "%{offerer_name} a accepté de vendre %{listing_title} à %{requester_name} %{time_ago}."
      has_accepted_buy_item: "%{offerer_name} a accepté de vendre %{listing_title} à %{requester_name} %{time_ago}."
      has_accepted_trade_item: "%{offerer_name} a accepté d'échanger %{listing_title} avec %{requester_name} %{time_ago}."
      has_accepted_sell_housing: "%{offerer_name} a accepté de vendre %{listing_title} à %{requester_name} %{time_ago}."
      has_accepted_buy_housing: "%{offerer_name} a accepté de vendre %{listing_title} à %{requester_name} %{time_ago}."
      has_accepted_rent_out_housing: "%{offerer_name} a accepté de louer %{listing_title} à %{requester_name} %{time_ago}."
      has_accepted_rent_housing: "%{offerer_name} a accepté de louer %{listing_title} à %{requester_name} %{time_ago}."
      has_accepted_favor: "%{offerer_name} a accepté d'offrir %{listing_title} à %{requester_name} %{time_ago}."
      has_accepted_rideshare: "%{offerer_name} a accepté de partager un covoiturage %{listing_title} avec %{requester_name} %{time_ago}."
    join:
      joined_kassi: "%{name} a rejoint %{service_name} %{time_ago}."
    login:
      logged_in_to_kassi: "%{name} s'est connecté à %{service_name} %{time_ago}."
    comment:
      commented: "%{commenter_name} a commenté l'annonce %{listing_title} %{time_ago}."
      offer_partitive: offre
      request_partitive: demande
  header:
    about: "A propos"
    home: Accueil
    members: "Place de marché"
    new_listing: "Nouvelle annonce"
    mobile_version: "Version mobile"
    offers: Offres
    requests: Demandes
    search_kassi: "Rechercher sur %{service_name}"
    create_new_marketplace: "Créer une nouvelle place de marché"
    contact_us: "Nous contacter"
    profile: Profil
    manage_listings: "Mes annonces"
    invite: "Inviter des nouveaux membres"
    login: "Se connecter"
    signup: S'inscrire
    menu: Menu
  homepage:
    additional_private_listings_slate:
      additionally_one_private_offer_exists: "Il y a aussi <b>une autre offre</b>,"
      additionally_one_private_request_exists: "Il y a aussi <b>une autre demande</b>,"
      additionally_some_private_offers_exist: "Il y a aussi <b>%{number_of_listings} autres offres</b>,"
      additionally_some_private_requests_exist: "Il y a aussi <b>%{number_of_listings} autres demandes</b>,"
    blank_slate:
      add_first: "Ajouter !"
      but_that_is_visible_only_to_registered_members: "mais elle est visible uniquement aux membres inscrits."
      but_those_are_visible_only_to_registered_members: "mais elles sont visibles uniquement aux membres inscrits."
      create_new_account_for_yourself: "Créez un nouveau compte"
      examples_of_what_you_could_offer_to_others: "Que pourriez-vous proposer aux autres"
      examples_of_what_you_could_request_to_others: "Que pourriez-vous demander aux autres"
      favor_offer_list: "maintenance informatique, réparation de vêtements et de vélos, pâtisserie"
      favor_request_list: "baby-sitting, cours de piano, promener les chiens, tondre la pelouse"
      favors_to_offer: "Aide : "
      favors_to_request: "Aide : "
      item_offer_list: "outils, équipements sportifs, déguisements, matériel de camping"
      item_request_list: "outils, équipements sportifs, déguisements, matériel de camping"
      items_to_offer: "Articles à prêter : "
      items_to_request: "Articles à emprunter : "
      log_in: "connectez-vous !"
      no_offers_visible_unless_logged_in: "Aucune offre d'objet, de service ou de covoiturage n'est visible par les utilisateurs non connectés."
      no_open_offers_currently: "Aucune offre d'objet, de service ou de covoiturage en cours."
      no_open_requests_currently: "Aucune demande d'objet, de service ou de covoiturage en cours."
      no_requests_visible_unless_logged_in: "Aucune demande d'objet, de service ou de covoiturage n'est visible par les utilisateurs non connectés."
      one_private_offer_exists: "Il y a déjà <b>une offre</b>,"
      one_private_request_exists: "Il y a déjà <b>une demande</b>,"
      ride_offer: "Accompagner les enfants des autres à leurs activités"
      ride_request: "Covoiturage pour aller travailler"
      some_private_offers_exist: "Il y a déjà <b>%{number_of_listings} offres</b>,"
      some_private_requests_exist: "Il y a déjà <b>%{number_of_listings} demandes</b>,"
    custom_filters:
      update_view: Actualiser
      min: "Min : "
      max: "Max : "
    event_feed:
      latest_events: "Que se passe t-il"
    grid_item:
      processing_uploaded_image: "(Traitement de l'image envoyée...)"
    index:
      no_listings_with_your_search_criteria: "Désolé, aucune annonce correspondant à vos critères n'a été trouvée. Peut-être pourriez-vous étendre votre recherche ?"
      no_listings_notification: "Aucune annonce. %{add_listing_link}."
      add_listing_link_text: "Déposer une annonce"
      open_listing: "annonce en ligne"
      open_listings: "annonces en lignes"
      private_listing_notification_log_in: connecter
      is: est
      are: sont
      what_do_you_need: "Que recherchez-vous ?"
      post_new_listing: "Déposer une annonce"
      are_offering: offrent
      add_news_item: "Ajouter un article"
      lend_rent_help_carpool: "Vendre, prêter, aider, faire du covoiturage"
      loading_more_content: "Chargement de plus de contenu"
      more_events: "Plus d'événements ..."
      news: Actualités
      no_news: "Pas d'actualités"
      more_news: "Plus d'actualités"
      or: et
      or_see_what_the_others: "...ou regardez ce que les autres"
      recent_events: "Evénements les plus récents"
      requesting: demandent
      tell_it_here: "Dites-le ici !"
      welcome_to_new_kassi: "Bienvenue sur la nouvelle version de %{service_name} !"
      no_reviews: "Aucun avis"
      no_image: "Aucune image"
      filter: Filtre
      this_is_private_community: "Vous devez vous connecter pour voir le contenu."
    invitation_form:
      email: "Adresse(s) email"
      message: "Votre message"
      send_invitation: "Envoyer les invitations"
      add_email_addresses_description: "Ajoutez ci-dessous les adresses email des gens que vous souhaitez inviter. Pour ajouter plusieurs adresses, séparez les par une virgule."
      add_lots_of_email_addresses: "Puisque vous êtes administrateur, voici un conseil : si vous souhaitez envoyer de nombreuses invitations, vous devriez utiliser un outil d'emailing. Lisez %{this_article_link} pour découvrir plusieurs services qui pourront répondre à ce besoin."
      this_article_link: "cet article"
      invitation_emails_field_placeholder: "ami1@example.com, ami2@example.com, ..."
      invitation_message_field_placeholder: "J'ai rejoint cette super place de marché. Tu devrais aussi !"
      errors_in_emails: "Vérifiez que les adresses email que vous avez ajoutées sont valides et ne comportent pas de caractères interdits. Si vous avez ajouté plusieurs adresses, assurez-vous qu'elles soient séparées par une virgule."
    list_item:
      review: avis
      reviews: avis
      distance_away: "à %{distance} %{distance_unit}"
    news_item:
      show_less: Réduire
      show_more: Développer
    profile_info_empty_notification:
      add_your_info: "Ajoutez vos informations de contact"
      add_a_profile_picture: "Ajouter une image de profil"
      you_have_not_added_your_info: "Vous n'avez pas ajouté d'informations de contact. N'hésitez pas à le faire afin que les autres membres puissent vous joindre facilement. Vous pouvez également ajouter une photo de vous : il sera ainsi plus simple de vous faire confiance."
      add_your_info_link: "Ajoutez vos informations maintenant"
    recent_listing:
      please_offer: Offre
      comment: commentaire
      comments: commentaires
    filters:
      show: "Filtrer : "
      search: Rechercher
      map: "Voir sur la carte"
      list: "Voir la liste"
      map_button: Carte
      grid_button: Grille
      list_button: Liste
      all_listing_types: "Tous les types d'annonces"
      all_categories: "Toutes les catégories"
    errors:
      search_engine_not_responding: "La recherche est pour le moment indisponible. Essayez de nouveau dans quelques instants."
  infos:
    about:
      default_about_text_title: "Qu'est ce que Sharetribe ?"
      default_about_text: "Cette place de marché a été créé grâce à la plate-forme Sharetribe. Avec Sharetribe, vous pouvez facilement créer votre place de marché en ligne. C'est gratuit et ne prend que quelques minutes ! %{click_here_link} pour en savoir plus !"
      click_here_link_text: "Cliquez ici"
    how_to_use:
      default_title: "Comment ça marche"
      default_content: "Ici vous pouvez trouver des informations sur le fonctionnement de %{marketplace_name}."
  landing_page:
    hero:
      search: Rechercher
      signup: S'inscrire
      search_placeholder: "Que recherchez-vous ?"
      search_location_placeholder: "Où ?"
    listings:
      no_listing_image: "Aucune image"
  layouts:
    admin:
      admin: "Panneau d'administration %{service_name}"
    branding:
      powered_by: "%{service_name} est propulsé par la plate-forme de places de marché %{sharetribe_link}."
      create_own: "Voulez-vous créer votre propre place de marché en ligne, comme %{service_name} ? %{learn_more}."
      learn_more: "Découvrez-en plus"
    no_tribe:
      inbox: Messagerie
      settings: Paramètres
      feedback: "Contacter l'équipe %{service_name}"
    application:
      join_this_community: "Rejoindre la place de marché"
      read_more: "En savoir plus"
      feedback: "Votre message pour l'équipe %{service_name}"
      dont_use_to_contact_support: "Nous avons remarqué que vous êtes un administrateur de %{service_name}. Ce formulaire est celui que vos utilisateur utilisent pour vous contacter. Vous ne pouvez pas utiliser ce formulaire pour contacter le support Sharetribe. Vous pouvez cependant le faire via le widget dans le coin en bas à droite de votre panneau d'administration."
      feedback_forum: "forum de discussion"
      feedback_handle: Commentaire
      give_feedback: "Nous contacter"
      or_check_our: "... ou consultez notre"
      send_feedback_to_admin: "Envoyer votre message"
      to_see_what_others_have_suggested: "pour voir ce que les autres ont suggéré et votez pour vos fonctionnalités préférées."
      your_email_address: "Votre adresse email (pour vous joindre)"
      connect: S'inscrire
      invite_your_friends: "Invitez des amis !"
      invite_your_neighbors: "Invitez vos voisins !"
      invite_your_friends_description: "Plus il y a de gens sur %{service_name}, plus cela est utile et efficace."
      invite_your_friends_invite_only_description: "Les utilisateurs ne peuvent rejoindre %{service_name} sans y avoir été invité."
      join_without_facebook: "...ou bien %{join_without_facebook_link}"
      join_without_facebook_link: "inscrivez-vous sans Facebook"
    conversations:
      messages: Messages
      notifications: Notifications
      received: Reçus
      sent: Envoyés
    global-header:
      select_language: "Choisir la langue"
    infos:
      about: "A propos"
      how_to_use: "Comment ça marche"
      info_about_kassi: "Informations à propos de %{service_name}"
      news: Actualités
      register_details: "Politique de Confidentialité"
      terms: "Conditions d'utilisation"
    logged_in:
      admin: Admin
      go_to_your_profile_page: Profil
      hi: Bonjour
      login: Connexion
      logout: Déconnexion
      notifications: Notifications
      requests: "Demandes d'amis"
      settings: Paramètres
      sign_up: "Créer un compte"
    logged_in_messages_icon:
      messages: Messages
    logged_in_notifications_icon:
      notifications: Notifications
    mobile_logged_in:
      admin: Admin
      go_to_your_profile_page: Profil
      hi: Bonjour
      login: Connexion
      logout: Déconnexion
      notifications: Notifications
      requests: "Demandes d'amis"
      settings: Paramètres
      sign_up: S'inscrire
    notifications:
      listing_could_not_be_saved: "L'annonce n'as pas pu être sauvegardée. Veuillez essayer de nouveau. Si le problème persiste, veuillez %{contact_admin_link}."
      contact_admin_link_text: "contacter l'équipe %{service_name}"
      test_welcome_email_delivered_to: "Un email de test a été envoyé à %{email}."
      something_went_wrong: "Quelque chose s'est mal passé."
      community_updated: "Détails mis à jour."
      community_update_failed: "La mise à jour des détails a échoué"
      account_creation_succesful_you_still_need_to_confirm_your_email: "Votre compte a bien été créé. Vous devez à présent confirmer votre adresse email."
      community_joined_succesfully_you_still_need_to_confirm_your_email: "Vous êtes désormais membre de %{service_name}. Il vous reste à confirmer votre adresse email."
      comment_cannot_be_empty: "Commentaire ne peut pas être vide"
      comment_sent: "Commentaire envoyé"
      confirmation_link_is_wrong_or_used: "Le lien de confirmation a déjà été utilisé ou est erroné. Essayez de vous connecter ou contactez-nous si le problème persiste."
      additional_email_confirmed: "Votre adresse email est désormais confirmée."
      could_not_get_email_from_social_network: "Impossible de récupérer l'adresse email depuis %{provider} et de créer un compte sans cet adresse email."
      social_network_email_unconfirmed: "L'adresse email '%{email}' associée à votre compte %{provider} est déjà utilisée mais n'a pas encore été confirmée. Veuillez confirmer l'adresse email avant de vous connecter avec %{provider}."
      create_new_listing: "Créer une autre annonce"
      create_one_here: "en créer un ici"
      email_confirmation_sent_to_new_address: "Un email de confirmation est envoyé à la nouvelle adresse."
      email_not_found: "L'email que vous avez fourni est introuvable dans la base de données de %{service_name}."
      error_with_session: "Erreur avec la session."
      feedback_considered_spam: "Le commentaire n'a pas pu être enregistré en raison de sa mise en forme. Essayez à nouveau ou utilisez le forum de discussion."
      feedback_not_saved: "Le commentaire n'a pas pu être envoyé."
      feedback_saved: "Merci pour votre message! Nous vous répondrons dès que possible."
      feedback_sent_to: "Avis envoyé à %{target_person}."
      feedback_skipped: "Pas d'avis donné"
      invitation_cannot_be_sent: "L' (les) invitation(s) n'a (n'ont) pas pu être envoyée(s)"
      invitation_cannot_unsubscribe: "Erreur lors de la désinscription des emails d'invitation"
      invitation_limit_reached: "Vous avez essayé d'envoyer trop d'invitations. La limite journalière a été atteinte."
      invitation_sent: "L' (les) invitation(s) a (ont) été envoyée(s)"
      invitation_successfully_unsubscribed: "Désinscription des emails d'invitations réussie"
      inviting_new_users_is_not_allowed_in_this_community: "Inviter de nouveaux utilisateurs n'est pas autorisé."
      login_again: "Veuillez vous reconnecter de nouveau."
      login_failed: "La connexion a échoué. Veuillez saisir vos identifiants."
      account_creation_successful: "Bienvenue sur %{service_name}, %{person_name} !"
      account_deleted: "Votre compte a été supprimé."
      login_successful: "Bienvenue, %{person_name} !"
      logout_successful: "Vous avez été déconnecté de %{service_name}. A bientôt !"
      news_item_created: "Article créé"
      news_item_creation_failed: "Erreur lors de la création de l'article"
      news_item_update_failed: "Erreur lors de la mise à jour de l'article"
      news_item_updated: "Article mis à jour"
      news_item_deleted: "Article supprimé"
      offer_accepted: "Offre acceptée"
      offer_confirmed: "Offre réalisée"
      offer_closed: "Offre close"
      listing_created_successfully: "Annonce créée avec succès. %{new_listing_link}."
      offer_rejected: "Offre refusée"
      offer_canceled: "Offre annulée"
      listing_updated_successfully: "Annonce mise à jour avec succès"
      listing_updated_availability_management_enabled: "Annonce mise à jour avec succès. Gestion des disponibilités activée."
      listing_updated_availability_management_disabled: "Annonce mise à jour avec succès. Gestion des disponibilités désactivée."
      only_kassi_administrators_can_access_this_area: "Veuillez vous connecter avec un compte administrateur pour accéder à cette page"
      only_listing_author_can_close_a_listing: "Seul l'auteur de l'annonce peut la clore"
      only_listing_author_can_edit_a_listing: "Seul l'annonce de liste peut la modifier"
      payment_successful: "Paiement réussi"
      payment_canceled: "Paiement annulé"
      error_in_payment: "Erreur lors du paiement. Si vous n'avez pas terminé le paiement, essayez de nouveau. Si vous l'aviez terminé, merci de nous contacter."
      cannot_receive_payment: "L'autre partie ne peut recevoir le paiement à cause d'une erreur. Veuillez contacter l'équipe %{service_name} pour en savoir plus"
      payment_waiting_for_later_accomplishment: "Quand vous aurez payé, nous le signalerons au vendeur et vous recevrez une facture par email"
      password_recovery_sent: "Les instructions pour réinitialiser votre mot de passe ont été envoyées à votre adresse email."
      person_activated: "Utilisateur activé"
      person_deactivated: "Utilisateur désactivé"
      person_updated_successfully: "Informations mises à jour"
      poll_answered: "Sondage completé"
      poll_could_not_be_answered: "Impossible de répondre au sondage"
      poll_created: "Sondage créé"
      poll_creation_failed: "Erreur lors de la création du sondage"
      poll_update_failed: "Erreur lors de la mise à jour du sondage"
      poll_updated: "Sondage mis à jour"
      poll_deleted: "Sondage supprimé"
      read_more: "En savoir plus !"
      registration_considered_spam: "L'inscription n'a pas fonctionné, veuillez nous contacter depuis le menu en précisant le message \"email2 error\"."
      reply_cannot_be_empty: "Vous ne pouvez pas envoyer un message vide"
      reply_sent: "Message envoyé avec succès"
      request_accepted: "Demande acceptée"
      request_confirmed: "Commande réalisée"
      request_rejected: "Demande refusée"
      request_canceled: "Commande annulée"
      message_sent: "Message envoyé"
      message_not_sent: "L'envoi du message a échoué. Veuillez essayer de nouveau."
      this_content_is_not_available_in_this_community: "Ce contenu n'est pas accessible."
      unknown_error: "Erreur inconnue. S'il vous plait, contactez-nous pour nous envoyer plus de détails sur ce qu'il s'est passé."
      update_error: "Une erreur s'est produite lors de la réactualisation de vos informations, veuillez essayer de nouveau"
      you_are_not_allowed_to_give_feedback_on_this_transaction: "Vous n'êtes pas autorisé à donner un avis sur cet événement"
      you_are_not_authorized_to_do_this: "Vous n'êtes pas autorisé à faire ceci"
      you_are_not_authorized_to_view_this_content: "Vous n'êtes pas autorisé à voir ce contenu"
      listing_closed: "Cette annonce est close"
      send_instructions: "Vous allez recevoir un email vous expliquant comment ré-initialiser votre mot de passe dans quelques minutes."
      you_cannot_reply_to_a_closed_offer: "Vous ne pouvez pas répondre à une offre close"
      you_cannot_send_message_to_yourself: "Vous ne pouvez pas vous envoyer un message à vous-même"
      you_followed_listing: "Vous suivez désormais cette annonce"
      you_have_already_given_feedback_about_this_event: "Vous avez déjà donné un avis sur cet événement"
      you_are_now_member: "Bienvenue sur %{service_name} !"
      you_are_already_member: "Vous êtes déjà membre de %{service_name}. Bienvenue de nouveau !"
      you_must_log_in_to_create_new_listing: "Vous devez vous connecter à %{service_name} pour créer une nouvelle annonce. Si vous n'avez pas encore de compte vous pouvez %{sign_up_link}."
      additional_email_confirmed_dashboard: "Votre adresse email est confirmée."
      you_must_log_in_to_give_feedback: "Vous devez vous connecter pour donner un avis"
      you_must_log_in_to_invite_new_users: "Vous devez vous connecter pour pouvoir inviter de nouveaux utilisateurs sur %{service_name}"
      you_must_log_in_to_send_a_comment: "Vous devez vous connecter pour déposer un nouveau commentaire"
      you_must_log_in_to_send_a_message: "Vous devez vous connecter à %{service_name} pour envoyer un message à un autre utilisateur."
      you_must_log_in_to_do_a_transaction: "Vous devez vous connecter à %{service_name} pour réaliser une transaction."
      you_must_log_in_to_view_this_content: "Vous devez vous connecter pour voir ce contenu"
      you_must_log_in_to_view_this_page: "Vous devez vous connecter pour voir cette page"
      you_must_log_in_to_view_your_inbox: "Vous devez vous connecter à %{service_name} pour consulter votre messagerie."
      you_must_log_in_to_view_your_settings: "Vous devez vous connecter à %{service_name} pour afficher vos paramètres."
      you_must_log_in_to_add_news_item: "Vous devez vous connecter à %{service_name} pour ajouter un nouvel article."
      you_must_log_in_to_change_profile_settings: "Vous devez vous connecter à %{service_name} pour modifier les paramètres de profil."
      you_must_log_in_to_accept_or_reject: "Vous devez vous connecter pour accepter ou refuser la transaction"
      you_must_log_in_to_confirm_or_cancel: "Vous devez vous connecter pour annuler ou confirmer la transaction"
      you_need_to_confirm_your_account_first: "Vous devez d'abord confirmer votre email."
      you_must_fill_all_the_fields: "Vous devez compléter tous les champs"
      you_unfollowed_listing: "Vous ne suivez plus cette annonce"
      joining_community_failed: "Rejoindre cette place de marché a échoué."
      can_not_delete_email: "Vous ne pouvez pas supprimer cette adresse email"
      user_does_not_have_email_to_delete: "Vous n'avez pas l'adresse email que vous essayez de supprimer"
      email_deleted: "Email supprimé"
      listing_author_payment_details_missing: "Veuillez contacter l'auteur de l'annonce via le bouton 'Contact' ci-dessous. Il doit mettre à jour ses informations de paiement pour en recevoir."
      images_are_processing: "Nous traitons vos images. Donnez nous une ou deux minutes et elle seront visibles."
      maintenance_mode:
        zero: "Le site va maintenant être rendu inaccessible pour maintenance"
        one: "Le site sera inaccessible pour maintenance dans %{count} minute"
        other: "Le site sera inaccessible pour maintenance dans %{count} minutes"
      automatically_logged_out_please_sign_in: "Vous avez été déconnecté automatiquement. Veuillez vous connecter de nouveau."
      stripe_you_account_balance_is_not_0: "Le solde de votre compte n'est pas nul, il ne peut donc pas être supprimé. Cela peut être car vous avez des transactions non encore réalisées ou bien des paiements vers votre compte en banque sont en attente. Veuillez contacter l'équipe %{service_name} pour en savoir plus."
      visit_admin: "Voulez-vous aller dans %{link} ?"
      visit_admin_link: "votre panneau d'administration"
    settings:
      account: Compte
      notifications: Notifications
      profile: "Info du profil"
      settings: Paramètres
      paypal_payments: "Paiements PayPal"
      stripe_payments: "Paiement Stripe"
      payments: Paiements
      listings: Annonces
      listings_search_placeholder: "Rechercher le titre d'une annonce"
  listings:
    bubble_listing_not_visible:
      listing_not_visible: "Vous n'avez pas la permission de consulter cette annonce."
    comment:
      wrote: "a écrit"
      send_private_message: "Envoyer un message à %{person}"
      delete: Supprimer
      are_you_sure: "Voulez-vous vraiment supprimer ce commentaire ?"
    comment_form:
      ask_a_question: "Ajoutez un commentaire ou posez une question pour demander des détails. Tous les autres utilisateurs pourront voir votre commentaire."
      log_in: "vous connecter"
      send_comment: "Envoyer un commentaire"
      to_send_a_comment: "pour envoyer un nouveau commentaire."
      write_comment: "Ecrire un nouveau commentaire :"
      you_cannot_send_a_new_comment_because_listing_is_closed: "Vous ne pouvez pas déposer de nouveau commentaire car cette annonce est close."
      you_must: "Vous devez"
      subscribe_to_comments: "Me prévenir des nouveaux commentaires et mises à jour"
    edit:
      edit_listing: "Editer l'annonce"
    edit_links:
      close_listing: "Clore l'annonce"
      edit_listing: "Editer l'annonce"
      reopen_listing: "Ré-ouvrir l'annonce"
      move_to_top: "Remonter en tête de liste"
      show_in_updates_email: "Afficher dans la prochaine newsletter"
      show_in_updates_email_loading: Chargement...
      show_in_updates_email_error: "Impossible de se connecter au serveur. Veuillez essayer de nouveau après avoir rafraîchi la page."
      show_in_updates_email_success: "Cette annonce sera diffusée dans le prochain email d'actualité, automatiquement envoyé aux utilisateurs"
      listing_is_pending: "L'annonce est en cours de vérification"
      listing_is_rejected: "L'annonce a été rejetée"
      approve_listing: "Approuver l'annonce"
      reject_listing: "Rejeter l'annonce"
    map:
      open_in_google_maps: "Ouvrir dans Google Maps"
    error:
      something_went_wrong: "Quelque chose s'est mal passé, code d'erreur : %{error_code}"
      something_went_wrong_plain: "Quelque chose s'est mal passé"
      create_failed_to_connect_to_booking_service: "La création de l'annonce a échoué : impossible de se connecter au service de réservation. Veuillez essayer de nouveau."
      update_failed_to_connect_to_booking_service: "La mise à jour de l'annonce a échoué : impossible de se connecter au service de réservation. Veuillez essayer de nouveau."
    follow_links:
      follow: "Recevoir les nouveaux commentaires par email."
      unfollow: "Ne pas recevoir les nouveaux commentaires par email."
    form:
      custom_field_partials:
        dropdown:
          select_one___: Choisir...
      departure_time:
        at: A
        departure_time: "Heure de départ"
      departure_time_radio_buttons:
        repeated: "Récurrent (préciser les dates dans 'description détaillée')"
      description:
        detailed_description: "Description détaillée"
        youtube_info: "Si votre description contient des liens YouTube, les vidéos seront affichées sous la description."
      destination:
        destination: "Lieu d'arrivée"
      form_content:
        favor: service
        housing: lieu
        item: objet
        offer_something: "Proposer quelque chose"
        request_something: "Demander quelque chose"
        rideshare: covoiturage
        i_want_to_offer: "Je souhaite proposer..."
        i_want_to_request: "J'ai besoin de..."
      googlemap:
        googlemap_copy: "Extrémités depuis plan"
        googlemap_description: Plan
        googlemap_updatemap: "Mettre à jour le plan"
      images:
        image: Image
        best_result: "Pour un résultat idéal, ajoutez des images au format JPG, GIF ou PNG, de dimensions %{width}x%{height} pixels."
        no_file_selected: "Aucun fichier sélectionné"
        remove_image: "Supprimer l'image"
        select_file: "Choisir une image"
        add_more: "+ En ajouter plus"
        removing: Suppression...
        processing: Traitement...
        loading_image: Chargement...
        image_uploading_in_progress: "Envoi de l'image en cours..."
        processing_takes_a_while: "Toutes les images ont bien été envoyées ! Leur traitement va prendre quelques instants mais vous pouvez publier l'annonce et continuer sans crainte."
        this_may_take_a_while: "cela ne prend qu'un instant"
        percentage_loaded: "%{percentage} %"
        uploading_failed: "Erreur lors de l'envoi d'image"
        image_processing_failed: "Échec du traitement de l'image"
        file_too_large: "Le fichier est trop volumineux"
        accepted_formats: "L'image doit être un fichier au format GIF, JPG ou PNG."
        images_not_uploaded_confirm: "Toutes les images ne sont pas encore envoyées. Voulez-vous vraiment continuer ?"
      location:
        location: Lieu
      price:
        price: Prix
        per: par
        per_day: "par jour"
        mass: "unité, kg, l, m²..."
        time: "heure, jour, mois..."
        long_time: "semaine, mois..."
        after_service_fee_you_will_get: "Après les frais de service de %{service_name} et du prestataire de paiement vous recevrez %{sum_with_currency}"
        no_service_fee_you_will_get_paypal_text: "%{paypal_fee_info_link} seront déduits du montant."
        no_service_fee_you_will_get_payment_text: "%{payment_fee_info_link} seront déduits du montant."
        after_service_fee_you_will_get_payment_text: "Lorsque quelqu'un passera commande, vous recevrez ce montant moins %{payment_fee_info_link}"
        payment_fee_info_link_text: "une commission %{service_name} et des frais de paiements"
        delivery: Livraison
        shipping: Envoi
        shipping_price: "Frais de livraison"
        shipping_price_additional: "Eléments supplémentaires"
        pickup: Retrait
      origin:
        location: Lieu
        origin: "Lieu de départ"
      send_button:
        save_listing: "Publier l'annonce"
        submit_for_review: "Soumettre pour vérification"
        will_be_reviewed: "Toutes les annonces sur %{service_name} sont vérifiées avant d'être publiées. Une fois que votre annonce aura été approuvée, un email vous sera envoyé et votre annonce sera publiée."
        we_noticed_youre_an_admin: "Nous avons remarqué que vous êtes un administrateur de %{service_name}. Vos modifications sera effectifs automatiquement sans avoir besoin d'une vérification."
      share_type:
        select: Selectionner
        borrow: Emprunt
        buy: Achat
        give_away: Don
        lend: Prêt
        offer_type: "Type d'offre"
        receive: "Usage gratuit"
        rent: Location
        rent_out: Location
        request_type: "Type de demande"
        sell: Vente
        share_for_free: "Partage gratuit"
        accept_for_free: "Usage gratuit"
        trade: Échange
      tag_list:
        comma_separate: "(séparés par une virgule)"
        tags: Tags
      title:
        listing_title: "Titre de l'annonce"
      valid_until:
        valid_until: "Date d'expiration"
      valid_until_radio_buttons:
        for_the_time_being: "Pas de date d'expiration"
      privacy:
        privacy: Visibilité
        private: "Privée (visible uniquement par les utilisateurs connectés)"
        public: "Publique (visible même par les utilisateurs non connectés)"
    help_texts:
      help_share_type_title: "Type d'offre ou de demande"
      help_tags_title: Tags
      help_valid_until_title: "Date d'expiration"
    index:
      all_categories: "Toutes les catégories"
      all_offer_types: "Tout type d'offres"
      all_request_types: "Tout type de demandes"
      category: Catégorie
      did_not_found_what_you_were_looking_for: "Vous n'avez pas trouvé ce que vous cherchiez ?"
      favors: Services
      housing: Lieux
      items: Objets
      list_view: "Vue en liste"
      listings: Listes
      map_view: "Afficher le plan"
      offer_something: "Proposez le !"
      offer_type: "Type d'offre"
      offers: Offres
      request_something: "Demandez quelque chose !"
      request_type: "Type de demande"
      requests: Demandes
      rideshare: Covoiturage
      you_have_something_others_do_not: "Vous avez quelque chose à offrir ?"
      feed_title: "%{listing_type} sur %{service_name} %{optional_category}"
    left_panel_link:
      borrows: Emprunt
      buys: Achat
      favors: Services
      give_aways: Don
      housings: Lieux
      items: Objets
      lends: Prêt
      receives: "A accepter gratuitement"
      rent_outs: Location
      rents: Location
      rideshares: Covoiturage
      sells: Vente
      share_for_frees: "Partage gratuit"
      accept_for_frees: "Usage gratuit"
      trades: Échange
    listing_actions:
      booking_from: Du
      booking_to: Au
      how_paypal_works: "Comment fonctionne PayPal"
      payment_help: "Aide à propos du paiement"
      unable_load_availability: "Impossible de charger les informations de disponibilités. Veuillez essayer de nouveau dans quelques instants."
      booking_date: Date
      select_one: Choisissez...
      start_time: "Heure de début"
      end_time: "Heure de fin"
      marketplace_fees_may_apply: "Des frais de service de %{service_name} peuvent s'ajouter"
    new:
      listing: annonce
      selected_category: "Catégorie : %{category}"
      selected_subcategory: "Sous-catégorie : %{subcategory}"
      selected_transaction_type: "Type d'annonce : %{transaction_type}"
      select_category: "Choisir une catégorie"
      select_subcategory: "Sélectionner une sous-catégorie"
      select_transaction_type: "Sélectionner le type d'annonce"
      you_need_to_fill_payout_details_before_accepting: "Vous devez compléter les détails de paiements avant de pouvoir déposer une annonce. Allez aux %{payment_settings_link} pour compléter les détails."
      contact_admin_link_text: "contacter l'équipe %{service_name}"
      community_not_configured_for_payments: "%{service_name} n'a pas encore été configuré pour les paiements, vous ne pouvez donc pas déposer d'annonce pour le moment. Veuillez %{contact_admin_link} pour en savoir plus."
      payment_settings_link: "paramètres de paiement"
      community_not_configured_for_payments_admin: "%{service_name} n'a pas encore été configuré pour les paiements, vous ne pouvez donc pas déposer d'annonce pour le moment. Rendez-vous dans les %{payment_settings_link} pour y compléter les informations de paiements."
      you_are_now_posting_a_listing_on_behalf_of: "Vous êtes en train de publier une annonce en tant que %{name}"
    quantity:
      hour: "Nombre d'heures : "
      day: "Nombre de jours : "
      night: "Nombre de nuits : "
      week: "Nombre de semaines : "
      month: "Nombre de mois : "
      unit: "Nombre d'unités :"
      custom: "Quantité : "
    quantity_placeholder: Quantité
    please_comment: "Faire un commentaire"
    reply_link:
      listing_closed: "L'annonce est close"
    show:
      add_your_phone_number: "Ajouter votre numéro de téléphone"
      add_profile_picture: "Ajoutez une photo de profil"
      comments: Commentaires
      contact_by_phone: "Contacter par téléphone : "
      contact: Contacter
      favor_offer: "Offre de service "
      favor_request: "Demande de service "
      inquiry: Information
      item_offer_trade: "Offre d'échange "
      item_request_trade: "Demande d'échange "
      no_description: "Cette annonce n'a pas de description"
      no_image: "Aucune image"
      no_reviews: "Aucun avis reçu"
      offer: "Offre "
      listing_created: Créée
      open_until: "Valide jusqu'au %{date}"
      feedback: Remarque
      qr_code: "QR code"
      request: Demande
      rideshare_offer: "Offre de covoiturage"
      rideshare_request: "Demande de covoiturage "
      send_private_message: "Envoyer un message"
      tags: Tags
      time: fois
      times: fois
      times_viewed: Vu
      processing_uploaded_image: "(Traitement de l'image envoyée...)"
      listing_created_at: "Annonce créée"
      price:
        per_quantity_unit: "par %{quantity_unit}"
        per_day: "par jour"
      delivery: Livraison
      shipping: "Envoi (+%{price})"
      shipping_no_price: Envoi
      shipping_price_additional: "Envoi (+%{price}, éléments supplémentaires : +%{shipping_price_additional})"
      pickup: Retrait
      pickup_no_price: Retrait
      youtube_video_player: "lecteur vidéo YouTube"
    unit_types:
      piece: unité
      hour: heure
      day: jour
      night: nuit
      week: semaine
      month: mois
      unit: unité
    verification_required:
      verification_required: "Vérification nécessaire"
  listing_conversations:
    preauthorize:
      dates_not_available: "Les dates choisies ne sont pas disponibles"
      error_in_checking_availability: "Impossible de vérifier la disponibilité des dates sélectionnés"
      details: Détails
      by: "%{listing} par %{author}"
      payment: Paiement
      exp: "Exp : "
      you_will_be_charged: "Vous ne serez prélevé que si %{author} accepte la transaction. %{author} doit accepter la transaction sous %{expiration_period} jours. Si %{author} refuse ou ne répond pas, aucun prélèvement ne sera effectué."
      day: jour
      days: jours
      night: nuit
      nights: nuits
      invalid_parameters: "Valeurs non correctes pour une nouvelle transaction"
    transaction_agreement_checkbox:
      read_more: Lire.
    stripe_payment:
      payment: Paiement
      pay_with_card: "Payer par carte bancaire"
      address: "Adresse de livraison"
      address_country: "Pays *"
      address_name: "Nom et prénom *"
      address_city: "Ville *"
      address_state: "Etat *"
      address_street1: "Adresse *"
      address_street2: "Adresse (suite)"
      address_postal_code: "Code postal"
  mapview:
    index:
      all_categories: "Toutes les catégories"
      all_offer_types: "Tout type d'offre"
      all_request_types: "Tout type de demande"
      category: Catégorie
      did_not_found_what_you_were_looking_for: "Vous n'avez pas trouvé ce que vous cherchiez ?"
      favors: Services
      housing: Lieux
      items: Objets
      list_view: "Vue en liste"
      map_view: Plan
      offer_something: "Parlez-en à d'autres !"
      offer_type: "Type d'offre"
      offers: Offres
      request_something: "Demander quelque chose !"
      request_type: "Type de demande"
      requests: Demandes
      rideshare: Covoiturage
      you_have_something_others_do_not: "Vous avez quelque chose à offrir ?"
    please_comment: Commentaire
  mercury:
    content_too_long: "Le contenu ajouté est trop long."
  okl:
    member_id: "Member id"
    member_id_or_email: "Identifiant ou email"
  paypal_accounts:
    payout_info_title: "Recevoir des paiements"
    paypal_account_email_connected: "<del>Connecter votre compte PayPal</del> Connecté !"
    payout_info_paypal: "%{service_name} utilise PayPal comme solution de paiement. Un %{create_paypal_account_link} est nécessaire pour recevoir des paiements pour vos annonces et il doit être connecté à %{service_name}."
    paypal_billing_agreement_made: "<del>Autoriser %{service_name} à prélever des frais de service sur chaque transaction.</del> Autorisé !"
    commission_permission_needed: "Vous devez également autoriser %{service_name} à prélever des frais de service."
    create_paypal_account_link_text: "compte PayPal"
    connected_account: "Le compte PayPal '%{email}' est désormais connecté."
    paypal_receive_funds_info_label_australia_only: "Votre compte PayPal doit permettre de recevoir des paiements. Cela peut nécessiter un compte Premier ou Business."
    paypal_receive_funds_info_label: "Votre compte PayPal doit permettre la réception de paiements. Cela nécessite un compte Business."
    paypal_receive_funds_info_australia_only: "Si vous voyez une erreur en essayant de connecter votre compte à %{service_name}, soit %{upgrade_paypal_account_link} ou (si vous êtes un particulier), créer un nouveau compte Premier. Ces deux types de comptes sont entièrement gratuits."
    paypal_receive_funds_info: "Si vous voyez une erreur en essayant de connecter votre compte à %{service_name}, %{upgrade_paypal_account_link}. C'est simple et gratuit. Si vous êtes un particulier, PayPal recommande d'utiliser votre nom comme nom Business ou Entreprise."
    upgrade_paypal_account_link_text: "connectez vous et surclassez votre compte PayPal en un compte Business"
    admin_account_not_connected: "Utiliser le système de paiement de %{service_name} pour recevoir des paiements est impossible tant que celui-ci n'a pas été activé. Veuillez %{contact_admin_link} pour en savoir plus."
    contact_admin_link_text: "contacter l'équipe %{service_name}"
    you_are_ready_to_accept_payments: "Vous pouvez désormais recevoir des paiements !"
    commission: "%{commission} %"
    not_now: "Ne pas connecter de compte PayPal pour le moment"
    new:
      payout_info_you_need_to_connect: "Pour accepter les paiements vous devez connecter votre compte PayPal à %{service_name}."
      payout_info_text: "Pour connecter votre compte, veuillez suivre ces étapes."
      contact_admin_link_text: "contacter l'équipe %{service_name}"
      admin_account_not_connected: "Connecter votre compte PayPal n'est pas encore possible car %{service_name} n'a pas activé le système de paiement. Veuillez %{contact_admin_link} pour en savoir plus."
      paypal_account_email: "Connecter votre compte PayPal"
      paypal_account_email_placeholder: "Votre adresse email PayPal"
      paypal_account_email_info_text: "Si vous n'avez pas de compte PayPal, vous pouvez en créer un en %{create_paypal_account}. Si vous obtenez un message d'erreur en connectant votre compte PayPal, surclassez le en un compte Business. Surclasser un compte est simple et gratuit. Si vous êtes un particulier, vous pouvez utiliser votre nom et prénom comme \"Nom de société\". Pour surclasser votre compte, %{upgrade_paypal_account} et cherchez le lien de surclassement."
      create_paypal_account: "cliquant ici"
      upgrade_paypal_account: "connectez-vous à votre compte PayPal"
      paypal_account_billing_agreement: "Autoriser %{service_name} à prélever des frais de service"
      follow_steps: "Suivez les étapes ci-dessous pour pouvoir recevoir des paiements : "
      connect_paypal_account_title: "Connecter votre compte PayPal"
      connect_paypal_account_title_with_step: "Etape %{current_step}/%{total_steps} : connecter votre compte PayPal"
      connect_paypal_account_instructions: "Cliquez sur le bouton ci-dessous pour vous connecter à PayPal et lier votre compte PayPal avec %{service_name}."
      connect_paypal_account: "Connecter votre compte PayPal"
      paypal_account_billing_agreement_with_step: "Etape %{current_step}/%{total_steps} : autoriser les frais de service"
      paypal_account_billing_agreement_info_both: "Après avoir réalisé une vente sur %{service_name}, des frais (%{commission_from_seller} du montant total, hors frais de livraison, frais minimaux de %{minimum_commission}) seront prélevés sur votre compte PayPal. Vous devez autoriser ceci pour recevoir des paiements sur %{service_name}. Ces frais n'incluent pas %{paypal_info_link}."
      paypal_account_billing_agreement_info_fixed: "Après avoir réalisé une vente sur %{service_name}, des frais de %{minimum_commission} seront prélevés sur votre compte PayPal. Vous devez autoriser ceci pour recevoir des paiements sur %{service_name}. Ces frais n'incluent pas %{paypal_info_link}."
      paypal_account_billing_agreement_info_relative: "Après avoir réalisé une vente sur %{service_name}, des frais (%{commission_from_seller} du montant total, hors frais de livraison) seront prélevés sur votre compte PayPal. Vous devez autoriser ceci pour recevoir des paiements sur %{service_name}. Ces frais n'incluent pas %{paypal_info_link}."
      paypal_account_billing_agreement_info_none: "%{service_name} ne prélève actuellement aucun frais de service. Si les frais de service sont activés, vous devrez autoriser %{service_name} à prélever des frais de services pour recevoir des paiements. Ces frais n'incluent pas %{paypal_info_link}."
      paypal_info_link_text: "les frais de transaction PayPal"
      billing_agreement_description: "Autoriser %{service_name} à prélever des frais de service."
      billing_agreement: Autoriser
      permissions_not_granted: "Les autorisations pour se connecter à votre compte PayPal n'ont pas été permises."
      could_not_fetch_redirect_url: "L'url de redirection n'a pas pu être récupérée pour vous connecter à PayPal"
      paypal_not_enabled: "Les paiements PayPal ne sont pas activés."
      billing_agreement_canceled: "L'accord de facturation a été annulé"
      billing_agreement_not_accepted: "Vous n'avez pas accepté l'accord de facturation sur PayPal"
      billing_agreement_wrong_account: "Les comptes PayPal ne correspondent pas. Veuillez utiliser le même compte PayPal que celui utilisé lors de la première étape."
      something_went_wrong: "Quelque chose s'est mal passé. Veuillez essayer de nouveau. Si le problème persiste, veuillez contacter l'équipe %{service_name}."
      account_not_verified: "Vous n'avez pas vérifié votre compte PayPal. Vous devez vous connecter sur paypal.com et vérifier votre compte avant de pouvoir poursuivre."
      account_restricted: "Votre compte PayPal est restreint et ne peut être connecté. Veuillez vous connecter sur paypal.com pour en savoir plus ou contactez le support PayPal pour résoudre le problème."
    paypal_account_connected_title: "Compte PayPal connecté"
    paypal_account_connected: "Le compte PayPal <%{email}> a été connecté à %{service_name}."
    change_account: "Changer de compte PayPal"
    missing: "Vous avez des annonces actives mais votre compte PayPal n'est pas encore configuré pour recevoir des paiements. Veuillez connecter votre compte PayPal depuis vos %{settings_link} et y autoriser %{service_name} à prélever une commission."
    from_your_payment_settings_link_text: "paramètres de paiement"
    redirect_message: "Redirection vers PayPal. Si rien ne se produit, veuillez cliquer %{redirect_link}."
    redirect_link_text: ici
    paypal_account_all_set_up: "Bravo, tout est configuré correctement !"
    can_receive_payments: "Vous pouvez désormais recevoir des paiements pour vos annonces."
    paypal_account_connected_summary: "Compte PayPal <%{email}> connecté avec succès"
    paypal_permission_granted_summary: "Frais de service autorisés"
  paypal:
    pay_with_paypal: "Procéder au paiement"
    checkout_with: "Paiement avec"
    or_pay_with_paypal: ou
    checkout_with_paypal: "Payer avec PayPal"
    cancel_succesful: "Paiement PayPal correctement annulé"
    transaction:
      commission_payment_name: "Paiement des frais de service pour %{listing_title}"
      commission_payment_description: "La place de marché %{service_name} a prélevé ces frais de service sur une transaction de %{listing_title}"
    wait_while_loading: "Merci de patienter."
    chatting_with_paypal: "Nous échangeons avec PayPal."
  people:
    edit_links:
      activate: Activer
      deactivate: Désactiver
    help_texts:
      feedback_description_title: Avis
      help_invitation_code_title: "Il vous faut une invitation pour participer"
      terms_title: "Conditions d'utilisation de %{service_name}"
      invite_only_help_text: "Choisissez cette option si vous souhaitez que les nouveaux membres ne puissent rejoindre la place de marché que s'ils ont été invités par un utilisateur déjà membre."
      invite_only_help_text_title: "Sur invitation"
    inactive_notification:
      this_person_is_not_active_in_kassi: "Cet utilisateur n'est plus actif sur %{service_name}"
      inactive_description: "Cet utilisateur a arrêté d'utiliser %{service_name}. Vous ne pouvez plus le contacter, l'évaluer ni commenter ses annonces."
    new:
      create_new_account: "Créer un compte"
      email: "Adresse email"
      email_is_in_use: "L'adresse email que vous avez saisi est déjà utilisée."
      email_is_in_use_or_not_allowed: "Cette adresse email n'est pas autorisée ou est déjà utilisée. Si vous n'arrivez pas à vous connecter, contactez-nous."
      email_not_allowed: "Cette email n'est pas autorisé sur %{service_name}. Veuillez utiliser une adresse autorisée. Si vous n'arrivez toujours pas à vous connecter, contactez-nous."
      invalid_username_or_email: "Ce nom d'utilisateur ou cette adresse email sont invalides ou déjà utilisé"
      email_restriction_instructions:
        one: "L'accès à %{service_name} est limité. Pour en être membre, vous devez avoir une adresse email du type %{allowed_emails}."
        other: "L'accès à %{service_name} est limité. Pour en être membre, vous devez avoir une adresse email autorisée."
      family_name: Nom
      given_name: Prénom
      i_accept_the_terms_and_privacy: "J'accepte les %{terms} et la %{privacy}"
      admin_emails_consent: "J'accepte de recevoir occasionnellement des messages de l'équipe %{service_name} et je comprends que je peux changer d'avis à tout moment"
      invalid_invitation_code: "Le code d'invitation n'est pas valide."
      invitation_code: "Code d'invitation"
      not_required: ", pas demandé"
      notification_is_mandatory: "Vous devez choisir au moins une adresse email pour recevoir les notifications. Si vous ne souhaitez pas recevoir d'emails de %{service_name}, vérifiez vos paramètres de notifications."
      password_again: "Confirmer le mot de passe"
      show_my_name_to_others: "Montrer mon nom complet aux autres utilisateurs de %{service_name}"
      sign_up: "Créer un nouveau compte sur %{service_name}"
      terms: "conditions d'utilisation"
      privacy: "politique de confidentialité"
      username_is_in_use: "Ce nom d'utilisateur est déjà utilisé."
      username_is_invalid: "Nom d'utilisateur incorrect. Les caractères autorisés sont les lettres, les chiffres et le tiret bas ('_')."
      visible_only_to_you: "visible uniquement par vous et l'équipe %{service_name}"
      visible_to_everybody: "visible à tout le monde"
      create_account_with_provider: "S'inscrire avec %{provider}"
      OR: OU
      signup_with_email: "S'inscrire avec un email"
      this_field_will_be_publicly_visible: "(Ce champ sera visible à tous)"
    profile_feedback:
      grade: "note :"
      and_gave_following_feedback: "et a donné l'avis suivant"
    profile_listings:
      no_image: "Aucune image"
      manage_listings: "Gérer toutes mes annonces"
    show:
      contact: "Contacter %{person}"
      about_me: "A propos de moi : "
      add_description: "Partagez quelque chose à propos de vous"
      add_location: "Ajoutez une adresse"
      add_phone_number: "Ajoutez un numéro de téléphone"
      address: "Adresse : "
      as_expected: "Correspondait à mes attentes"
      edit_profile_info: "Modifier le profil"
      exceeded_expectations: "Dépassait mes attentes"
      positive: positif
      hide_description: Réduire
      less_than_expected: "Ne correspondait pas à mes attentes"
      phone_number: "Numéro de téléphone : "
      show_all_feedback: "Montrer tous les avis"
      show_all_testimonials: "Montrer tous les avis"
      show_full_description: "Voir la suite..."
      slightly_better_than_expected: "Dépassait mes attentes"
      slightly_less_than_expected: "Ne correspondait pas à mes attentes"
      what_are_these: "Qu'est-ce que c'est ?"
      review: "avis reçu"
      reviews: "avis reçus"
      listing: annonce
      listings: annonces
      open_listing: "annonce en ligne"
      open_listings: "annonces en ligne"
      no_listings: "Pas d'annonces"
      no_open_listings: "Aucune annonce en ligne"
      no_reviews: "Aucun avis"
      show_all_listings: "Voir toutes les annonces"
      show_all_open_listings: "Voir toutes les annonces en ligne"
      show_all_reviews: "Voir tous les avis"
      admin_actions: Administration
      post_listing_as: "Publier une annonce en tant que"
    followed_people:
      you_follow_plural: "Vous suivez %{count} personnes"
      you_follow_singular: "Vous suivez %{count} personne"
      they_follow_plural: "%{count} personnes suivies"
      they_follow_singular: "%{count} personne suivie"
      show_all_followed_people: "Afficher toutes les personnes suivies"
      no_followed_people: "Aucune personne suivie"
    follow_button:
      following: Suivi(e)
      follow: Suivre
      unfollow: "Ne plus suivre"
  sessions:
    new:
      create_new_account: "Créer un nouveau compte"
      i_forgot_my_password: "Identifiant ou mot de passe oublié"
      login: Connexion
      login_to_kassi: "Connexion à %{service_name}"
      connect_your_facebook_to_kassi: "Lier votre compte Facebook à %{service_name}"
      facebook_account: "Compte Facebook :"
      log_in_to_link_account: "Si vous avez déjà un compte %{service_name}, connectez vous pour le lier à votre compte Facebook."
      you_can_also_create_new_account: "Si vous n'avez pas de compte sur %{service_name}, %{accont_creation_link} pour en créer un à partir de votre compte Facebook."
      account_creation_link_text: "cliquez ici"
      cancle_facebook_connect: "Si vous ne voulez pas lier ce compte, vous pouvez %{cancel_link}."
      facebook_cancel_link_text: annuler
      log_in_with_your_provider_account: "Se connecter %{provider}"
      or_sign_up_with_your_username: "...ou avec votre nom d'utilisateur et votre mot de passe : "
      we_will_not_post_without_asking_you: "Nous ne publierons jamais sur Facebook sans votre permission."
    password_forgotten:
      email: Email
      password_recovery_instructions: "Entrez votre adresse email afin de recevoir votre nom d'utilisateur et réinitialiser votre mot de passe."
      request_new_password: "Recevoir un nouveau mot de passe"
      change_your_password: "Changer votre mot de passe"
    confirmation_pending:
      welcome_to_kassi: "Bienvenue sur %{service_name} !"
      check_your_email: "Vérifiez votre messagerie"
      resend_confirmation_instructions: "Renvoyer les instructions de confirmation"
      your_current_email_is: "Votre email est : %{email}."
      change_email: Modifier
      confirm_your_email: "Veuillez confirmer votre email"
      account_confirmation_instructions: "Vous allez bientôt recevoir un email contenant un lien que vous devrez suivre pour confirmer votre adresse email. N'oubliez pas de vérifier votre dossier \"Spam\" ou \"Indésirables\" ! Dès que vous l'aurez confirmée, vous pourrez rejoindre %{service_name}."
      account_confirmation_instructions_title_admin: "Confirmez votre adresse email"
      before_full_access_you_need_to_confirm_email: "Avant que nous vous donnions un accès complet à votre place de marché, il n'y a plus qu'une petite chose à faire : confirmer votre adresse email."
      before_confirmation_only_access_admin_dashboard: "Avant la confirmation vous ne pouvez accéder qu'au %{admin_dashboard_link}."
      admin_dashboard_link_text: "panneau d'administration"
      account_confirmation_instructions_admin: "Vous devriez avoir reçu un email à %{email_address} contenant un lien de confirmation. Si vous le ne voyez pas, vérifiez votre dossier spam ou cliquez sur le bouton ci-dessous pour l'envoyer de nouveau. Une fois arrivée, ouvrez le lien qu'il contient pour confirmer votre adresse, après quoi vous aurez un accès complet à votre place de marché. Si vous avez besoin d'aide, n'hésitez pas à %{support_link}."
      contact_support_link_text: "contacter le support Sharetribe"
  settings:
    account:
      change: Changer
      confirm_new_password: "Confirmez votre nouveau mot de passe"
      delete_account: "Supprimer le compte"
      delete_account_button: "Supprimer définitivement mon compte"
      delete_account_confirmation_popup: "Voulez-vous vraiment supprimer votre compte et en perdre toutes ses données ? La suppression d'un compte est irréversible."
      email_addresses: "Adresses email"
      new_email: "Nouvelle adresse email"
      delete_personal_information: "Si vous supprimez votre compte, vos informations personnelles (nom, numéro de téléphone, adresse, email, photo de profil, etc...) seront supprimées définitivement et ne pourront être récupérées. Toutes les annonces que vous avez créées seront supprimées du site. Vous ne pourrez pas réactiver votre compte. Votre nom d'utilisateur pourra être utilisé sur %{service_name} par quelqu'un d'autre."
      delete_information_others_involved: "Les informations impliquant d'autres membres (conversations avec d'autres personnes, transactions que vous avez réalisées, avis que vous avez donné à d'autres, etc...) ne sont pas supprimés quand vous supprimez votre compte. Cependant, votre nom n'apparaîtra pas à côté de ces informations."
      unfinished_transactions: "Votre compte ne peut être supprimé car vous avez des transactions en cours. Veuillez terminer vos transactions avant de supprimer votre compte."
      only_admin: "Votre compte ne peut être supprimé car vous êtes le seul administrateur de la place de marché."
      new_password: "Votre nouveau mot de passe"
      save: Sauvegarder
      these_fields_are_shown_only_to_you: "Le nom d'utilisateur apparaît dans votre profil sauf si vous avez communiqué votre nom. Il n'y a que vous qui voyez les autres informations."
      email_already_confirmed: "Votre adresse email est déjà confirmée."
      email:
        address_title: Adresse
        remove_title: Supprimer
        remove_confirmation: "Voulez-vous vraiment supprimer cette adresse email ?"
        receive_notifications_title_desktop: "Recevoir les notifications"
        receive_notifications_title_mobile: "Recevoir les notifications"
        receive_notifications_new_title_mobile: "Recevoir les notifications"
        add_new_with_plus: "+ Ajouter une adresse email"
        add_new_cancel: Annuler
        confirmation_title_mobile: "Confirmation :"
        confirmation_title_desktop: Confirmation
        confirmation_resend: Renvoyer
        status_confirmed: Confirmé
        status_pending: "En attente"
    notifications:
      email_from_admins: "J'accepte de recevoir occasionnellement des messages de l'équipe %{service_name}"
      i_want_to_get_email_notification_when: "Je souhaite recevoir un email de notification lorsque..."
      newsletters: "Emails de la part des administrateurs"
      community_updates: Newsletters
      email_about_confirm_reminders: "...j'ai oublié de confirmer une commande comme réalisée"
      email_about_new_comments_to_own_listing: "...quelqu'un dépose un commentaire sur une de mes offres ou de mes demandes"
      email_about_new_messages: "...quelqu'un m'envoie un message"
      email_about_new_received_testimonials: "...quelqu'un me donne un avis"
      email_about_testimonial_reminders: "...j'ai oublié de donner mon avis sur un événement"
      email_daily_community_updates: "Recevoir un email <b>chaque jour</b> s'il y a des nouvelles annonces"
      email_weekly_community_updates: "Recevoir un email <b>chaque semaine</b> s'il y a des nouvelles annonces"
      do_not_email_community_updates: "Ne pas recevoir d'emails même s'il y a de nouvelles annonces"
      email_when_conversation_accepted: "...quelqu'un accepte une de mes offres ou de mes demandes"
      email_when_conversation_rejected: "...quelqu'un refuse une de mes offres ou de mes demandes"
      email_about_completed_transactions: "...quelqu'un marque ma commande comme réalisée"
      email_about_new_payments: "...je reçois un nouveau paiement"
      email_about_new_listings_by_followed_people: "...quelqu'un que je suis publie une nouvelle annonce"
      unsubscribe_succesful: "Désinscription réussie"
      unsubscribe_info_text: "Vous ne recevrez plus ces emails. Vous pouvez %{settings_link} pour choisir quels genres d'emails vous souhaitez recevoir de %{service_name}, ou bien retourner sur la %{homepage_link}."
      settings_link: "gérer vos paramètres"
      homepage_link: "page d'accueil"
      unsubscribe_unsuccesful: "Erreur lors de la désinscription"
      unsuccessful_unsubscribe_info_text: "Le lien de désinscription a expiré. Veuillez vous connecter pour gérer vos paramètres de notifications."
    profile:
      about_you: "A propos de vous"
      city: Ville
      family_name: Nom
      given_name: Prénom
      first_name_with_initial: "(seule la première lettre est visible par les autres utilisateurs)"
      first_name_only: "(non visible par les autres utilisateurs)"
      display_name: "Nom d'affichage"
      display_name_description: "Si vous êtes une entreprise, vous pouvez utiliser son nom comme nom d'affichage. Le nom d'affichage sera visible par les autres utilisateurs à la place de votre nom et prénom."
      location_description: "Vous pouvez entrer votre adresse ou simplement une ville ou un code postal. Il est également utile de préciser votre pays lorsque vous entrez votre adresse. Exemples : \"10117 Berlin, Allemagne\" ou \"2000 Sand Hill Road, CA, USA\"."
      profile_picture_description: "La photo de profil doit être dans un format carré (ratio de 1:1), par exemple 800x800 pixels. Autrement, la photo sera coupée."
      phone_number: "Numéro de téléphone"
      profile_picture: "Photo de profil"
      postal_code: "Code postal"
      profile_page: "sur votre page de profil"
      profilemap: Plan
      street_address: Adresse
      these_fields_are_shown_in_your: "Certaines de ces informations seront visibles par tous les utilisateurs de %{service_name}"
      visible_to_everybody: "visible à tout le monde"
      visible_to_registered_users: "(visible par les utilisateurs connectés)"
      default_in_listing: "(utilisée par défaut lors de la création d'une nouvelle annonce)"
      invisible: "(non visible par les autres utilisateurs)"
      image_is_processing: "C'est presque prêt ! Nous sommes en train de traiter votre photo de profil. Elle sera visible dans une ou deux minutes."
      shown_in_your_public_profile: "(Visible dans votre profile public)"
      editing_profile_of: "Vous êtes en train d'éditer le profil de %{name}"
    save_information: "Sauvegarder les informations"
  shipping_address:
    shipping_address: "Adresse de livraison"
  tag_cloud:
    tag_used:
      with_tag: "Avec tag"
      without_tag: "Sans tag"
  terms:
    show:
      accept_terms: "Accepter les conditions d'utilisation de %{service_name}"
      here: ici
      i_accept_new_terms: "J'accepte les nouvelles conditions"
      i_accept_terms: "J'accepte les conditions"
      terms: "conditions d'utilisation de %{service_name}"
      terms_have_changed: "Les conditions d'utilisation ont changé"
      you_can_view_the_new_terms: "Vous pouvez voir les nouvelles conditions"
      you_need_to_accept: "Bienvenue sur %{service_name} ! Cela semble être la première fois que vous utilisez ce service. Avant de commencer, vous devez accepter les"
      you_need_to_accept_new_terms: "Les conditions d'utilisation de %{service_name} ont changé. Vous devez accepter les nouvelles conditions afin de continuer à utiliser %{service_name}. L'objectif des nouvelles conditions est de rendre possible l'existence du service une fois le projet de recherche terminé."
  testimonials:
    index:
      all_testimonials: "Tous les avis"
      feedback_altogether: "Tous les avis : "
      loading_more_testimonials: "Chargement de plus de commentaires"
      no_testimonials: "Pas d'avis reçu."
    new:
      as_expected: "Correspondait à mes attentes"
      exceeded_expectations: "Dépassait complètement mes attentes"
      give_feedback_to: "Donner un avis sur %{person}"
      grade: "Quel est votre sentiment général ?"
      less_than_expected: "Ne correspondait pas à mes attentes"
      send_feedback: "Envoyer l'avis"
      slightly_better_than_expected: "Dépassait partiellement mes attentes"
      slightly_less_than_expected: "Ne correspondait pas tout à fait à mes attentes"
      textual_feedback: "Comment les choses se sont elles déroulées ?"
      this_will_be_shown_in_profile: "L'avis que vous donnez sera visible par les autres utilisateurs dans le profil de %{person}. Cela permet de savoir si %{person} est une personne de confiance."
      positive: Positif
      negative: Négatif
      default_textual_feedback: "Tout s'est bien passé, merci !"
    testimonial:
      about_listing: "à propos de l'annonce"
  date:
    formats:
      long_with_abbr_day_name: "%a %d %b %Y"
    first_day_of_week: 0
  datepicker:
    days:
      sunday: Dimanche
      monday: Lundi
      tuesday: Mardi
      wednesday: Mercredi
      thursday: Jeudi
      friday: Vendredi
      saturday: Samedi
    days_short:
      sunday: Dim
      monday: Lun
      tuesday: Mar
      wednesday: Mer
      thursday: Jeu
      friday: Ven
      saturday: Sam
    days_min:
      sunday: D
      monday: L
      tuesday: Ma
      wednesday: Me
      thursday: J
      friday: V
      saturday: S
    months:
      january: Janvier
      february: Février
      march: Mars
      april: Avril
      may: Mai
      june: Juin
      july: Juillet
      august: Août
      september: Septembre
      october: Octobre
      november: Novembre
      december: Décembre
    months_short:
      january: Jan
      february: Fév
      march: Mar
      april: Avr
      may: Mai
      june: Jui
      july: Jul
      august: Aou
      september: Sep
      october: Oct
      november: Nov
      december: Déc
    today: Aujourd'hui
    clear: Effacer
    format: dd/mm/yyyy
  time:
    formats:
      short: "%e. %b %Y à %H:%M"
      shorter: "%e. %b h %H:%M"
      short_date: "%e %b %Y"
      hours_only: "%H:%M"
  timestamps:
    day_ago: "il y a %{count} jour"
    days_ago: "il y a %{count} jours"
    hour_ago: "il y a %{count} heure"
    hours_ago: "il y a %{count} heures"
    minute_ago: "il y a %{count} minute"
    minutes_ago: "il y a %{count} minutes"
    month_ago: "il y a %{count} mois"
    months_ago: "il y a %{count} mois"
    seconds_ago: "il y a %{count} secondes"
    year_ago: "il y a %{count} an"
    years_ago: "il y a %{count} ans"
    days_since:
      one: hier
      other: "%{count} jours"
    time_to:
      seconds:
        one: "%{count} seconde"
        other: "%{count} secondes"
      minutes:
        one: "%{count} minute"
        other: "%{count} minutes"
      hours:
        one: "%{count} heure"
        other: "%{count} heures"
      days:
        one: "%{count} jour"
        other: "%{count} jours"
  transactions:
    initiate:
      booked_days: "Jours réservés : "
      booked_nights: "Nuits réservées :"
      booked_days_label:
        one: "Jour réservé : "
        other: "Jours réservés : "
      booked_nights_label:
        one: "Nuit réservée : "
        other: "Nuits réservées : "
      booked_hours_label:
        one: "Horaire :"
        other: "Horaire :"
      price_per_day: "Prix par jour : "
      price_per_night: "Prix par nuit :"
      price_per_hour: "Prix par heure :"
      price_per_unit: "Prix par unité :"
      quantity: "Quantité : "
      subtotal: "Sous-total : "
      shipping-price: "Frais de livraison : "
      stripe-fee: "Frais de service Stripe (estimation) :"
      duration_in_hours:
        one: "(1 heure)"
        other: "(%{count} heures)"
      start_end_time: "%{start_time} à %{end_time}"
    price_per_quantity: "Prix par %{unit_type} : "
    price: "Prix : "
    quantity: "Qantité : %{quantity}"
    unit_price: "Prix unitaire : %{unit_price}"
    total: "Total : "
    total_to_pay: "Montant total :"
  unit:
    day: jour
    days: jours
  web:
    listings:
      errors:
        availability:
          something_went_wrong: "Nous ne sommes pas en mesure d'afficher les informations de disponibilités. Essayez de recharger la page."
          saving_failed: "Nous ne sommes pas en mesure de sauvegarder les changements de disponibilités. Essayez de recharger la page."
        working_hours:
          required: Obligatoire
          overlaps: recouvre
          covers: recouvre
      pricing_units:
        piece: unité
        hour: heure
        day: jour
        night: nuit
        week: semaine
        month: mois
      edit_availability_header: Disponibilité
      save_and_close_availability_editing: "Sauvegarder et fermer"
      confirm_discarding_unsaved_availability_changes_explanation: "Vous avez des modifications non sauvegardées pour vos informations de disponibilités. Si vous continuez, ces changements seront perdus."
      confirm_discarding_unsaved_availability_changes_question: "Etes-vous sûr de vouloir annuler vos modifications ?"
      edit_listing_availability: "Editer la disponibilité de l'annonce"
      working_hours:
        default_schedule: "Disponibilité par défaut"
        i_am_available_on: "Je suis disponible..."
        start_time: "Heure de début"
        end_time: "Heure de fin"
        add_another_time_slot: "+ Ajouter un autre créneau horaire"
        save: Sauvegarder
    no_listings:
      sorry: "Désolé, aucune annonce n'a pu être trouvée avec vos critères de recherche."
      try_other_search_terms: "Essayez peut-être avec d'autres termes ?"
    listing_card:
      add_picture: "Ajouter une image"
      no_picture: "Aucune image"
    search:
      page: Page
      page_of_pages: "sur %{total_number_of_pages}"
    topbar:
      menu: Menu
      more: Plus
      search_placeholder: Rechercher...
      search_location_placeholder: "Où ?"
      user: Utilisateur
      inbox: Messagerie
      profile: Profil
      manage_listings: "Mes annonces"
      settings: Paramètres
      logout: Déconnexion
      login: "Se connecter"
      signup: S'inscrire
      admin_dashboard: "Panneau d'administration"
      language: Langue
      listings: "Mes annonces"
    utils:
      km: km
      mi: mi
    branding:
      powered_by: "%{service_name} est propulsé par la plate-forme de places de marché %{sharetribe_link}."
      create_own: "Voulez-vous créer votre propre place de marché en ligne, comme %{service_name} ? %{learn_more}."
      learn_more: "Découvrez-en plus"
  will_paginate:
    models:
      person:
        zero: utilisateur
        one: utilisateur
        other: utilisateurs
      transaction:
        zero: transaction
        one: transaction
        other: transactions
    previous_label: "&#8592; Précédent"
    next_label: "Suivant &#8594;"
    page_gap: "&hellip;"
    page_entries_info:
      single_page:
        zero: "Aucun(e) %{model} trouvé(e)"
        one: "Affichage de 1 %{model}"
        other: "Affichage des %{count} %{model}"
      single_page_html:
        zero: "Aucun(e) %{model} trouvé(e)"
        one: "Affichage de <b>1</b> %{model}"
        other: "Affichage des <b>%{count}</b> %{model}"
      multi_page: "Affichage des %{model} %{from} - %{to} sur un total de %{count}"
      multi_page_html: "Affichage des %{model} <b>%{from}&nbsp;-&nbsp;%{to}</b> sur un total de <b>%{count}</b>"
    person:
      community_members_entries_info:
        single_page:
          zero: "Aucun %{model} trouvé"
          one: "Affichage de %{accepted_count} %{accepted_model} confirmé et de %{other_count} autres %{other_model}"
          other: "Affichage de %{accepted_count} %{accepted_model} confirmés et de %{other_count} autres %{other_model}"
        single_page_html:
          zero: "Aucun %{model} trouvé"
          one: "Affichage de <b>%{accepted_count}</b> %{accepted_model} confirmé et de %{other_count} autres %{other_model}"
          other: "Affichage de <b>%{accepted_count}</b> %{accepted_model} confirmés et de %{other_count} autres %{other_model}"
        multi_page: "Affichage des %{model} %{from} - %{to} de %{accepted_count} %{accepted_model} et %{other_count} autres %{other_model}"
        multi_page_html: "Affichage des %{model} <b>%{from} - %{to}</b> de <b>%{accepted_count}</b> %{accepted_model} et %{other_count} autres %{other_model}"
  stripe_accounts:
    admin_account_not_connected: "Utiliser le système de paiement de %{service_name} pour recevoir des paiements est impossible tant que celui-ci n'a pas été activé. Veuillez %{contact_admin_link} pour en savoir plus."
    contact_admin_link_text: "contacter l'équipe %{service_name}"
    you_are_ready_to_accept_payments: "Vous pouvez désormais recevoir des paiements !"
    commission: "%{commission} %"
    pay_with_stripe: "Payer avec Stripe avec %{card}"
    add_and_pay: "Confirmer le paiement"
    card_not_stored: "Votre paiement est sécurisé et géré par Stripe. %{service_name} ne collecte pas votre numéro de carte bancaire."
    missing_payment: "Vous avez des annonces actives mais votre compte n'est pas encore configuré pour recevoir des paiements. Veuillez configurer vos paramètres de paiements depuis vos %{settings_link}."
    stripe_bank_connected: "Détails du compte en banque correctement configurés !"
    stripe_can_accept: "Vous êtes désormais prêt à recevoir votre argent sur votre compte en banque"
    stripe_credit_card: "Carte bancaire"
    paypal: PayPal
    paypal_connected: "Compte PayPal connecté avec succès"
    paypal_can_accept: "Vous êtes désormais prêt à recevoir votre argent sur votre compte PayPal"
    paypal_connected_give_permission: "Pour terminer la configuration et recevoir des paiements sur votre compte PayPal <%{email}>, veuillez autoriser le prélèvement de frais de service."
    form_new:
      need_info: "Nous avons besoin de quelques informations pour pouvoir vous transférer votre argent."
      select_country: "Choisir un pays..."
      legal_name: "Nom complet (Prénom Nom)"
      first_name: Prénom
      last_name: Nom
      first_name_kana: "Prénom kana"
      last_name_kana: "Nom kana"
      first_name_kanji: "Prénom kanji"
      last_name_kanji: "Nom kanji"
      country: Pays
      birth_date: "Date de naissance"
      ssn_last_4: "Derniers 4 chiffres SSN"
      personal_id_number: "Numéro d'identifiant personnel"
      address_country: Pays
      address_state: Etat
      address_province: Province
      address_city: Ville
      address_postal_code: "Code postal"
      address_line1: Adresse
      tos_link: "En ajoutant vos détails de paiement vous acceptez le %{stripe_link}."
      tos_link_title: "Stripe Connected Account Agreement"
      save_details: "Sauvegarder les informations"
      edit: "Editer les informations"
      cancel: Annuler
      gender: Sexe
      phone_number: "Numéro de téléphone"
      address_kana_postal_code: "Code postal kana"
      address_kana_state: "Etat kana"
      address_kana_city: "Ville kana"
      address_kana_town: "Ville kana"
      address_kana_line1: "Adresse kana"
      address_kanji_postal_code: "Code postal kanji"
      address_kanji_state: "Etat kanji"
      address_kanji_city: "Ville kanji"
      address_kanji_town: "Ville kanji"
      address_kanji_line1: "Adresse kanji"
      male: Homme
      female: Femme
      mcc: "Industrie (Merchant Category Code)"
    form_bank:
      bank_account_number: "Numéro de compte en banque"
      bank_routing_number: "Numéro de routing"
      bank_routing_1: "Code banque"
      bank_routing_2: "Code branche"
      bank_currency: "Devise du compte en banque"
      update_also_bank_account: "Mettre à jour le numéro de compte bancaire"
      messages:
        account_number: "Numéro de compte"
        routing_number: "Numéro de routing"
        bank_code: "Numéro de compte"
        branch_code: "Code branche"
        transit_number: "Numéro de transit"
        institution_number: "Numéro d'institution"
        format_varies_by_bank: "Le format varie selon la banque"
        bsb: BSB
        error_message: "Format invalide"
        clearing_code: "Code de clearing"
        sort_code: "Code de tri"
        must_match: "doit être au format :"
        a_dash: "un tiret"
        digits: chiffres
        digits_or_chars: "chiffres ou caractères A-Z"
    form_verification:
      personal_id_number: "Numéro d'identification personel"
      document: "Document de vérification"
      send_verification: "Envoyer la vérification"
      need_verification: "Vérification supplémentaire nécessaire"
    form_pin:
      social_insurance_number: "Numéro d'Assurance Sociale (NAS)"
      social_security_number: "Numéro de Sécurité Sociale (SSN)"
      ssn_last_4: "Quatre derniers chiffres du numéro de sécurité sociale (SSN)"
      hong_kong_identity_card: "Numéro de carte d'identité de Hong Kong (HKID)"
      singapore_identity_card: "National Registration Identity Card (NRIC) ou Foreign Identification Number (FIN)"
      messages:
        social_insurance_number: "doit être un Numéro d'Assurance Sociale (NAS) valide"
  payment_settings:
    title: "Préférences de paiement"
    bank_account: "Compte en banque"
    paypal: PayPal
    bank_account_details: "Pour recevoir les paiements sur votre compte en banque, vous devez fournir vos informations bancaires. Vos clients pourront payer par carte bancaire."
    add_bank_details: "Ajouter les informations bancaires"
    can_accept_stripe_and_paypal: "Vous pouvez recevoir vos paiements sur votre compte bancaire ou votre compte PayPal."
    to_accept_paypal: "Pour recevoir les paiements sur votre compte PayPal, vous devez connecter votre compte PayPal. Vos clients pourront payer avec PayPal."
    connect_paypal: "Connecter le compte PayPal"
    wrong_setup: "Quelque chose n'est pas correct dans la configuration du système de paiements de cette place de marché : Stripe Connect n'a pas été activé. Veuillez contacter l'équipe pour leur signaler qu'ils doivent activer Stripe Connect dans leur compte Stripe."
    invalid_bank_account_number: "Veuillez vérifier que les informations sur compte en banque sont bien définies et correspondent à votre pays."
    invalid_postal_code: "Code postal invalide pour le pays %{country}"
  seo_sections:
    you_can_use_variables: "Vous pouvez utiliser les variables suivantes : %{vars}"
    placeholder:
      search_results: "Résultats de la recherche - %{variable}"
      search_results_for: "Résultats de la recherche pour : %{placeholder1} sur %{placeholder2}"
      listing_description: "%{title} pour%{price} par %{author} sur %{marketplace}"
      category_description: "%{category} sur %{marketplace}"
      profile_title: "Profil de %{user} - %{marketplace}"
      profile_description: "Découvrez en plus sur %{user} sur %{marketplace}"<|MERGE_RESOLUTION|>--- conflicted
+++ resolved
@@ -254,11 +254,7 @@
         you_will_be_redirected_to: "Une fois que vous aurez supprimé votre place de marché vous serez redirigé vers %{destination}. Vous ne pourrez plus accéder à votre place de marché."
         delete_this_marketplace: "Supprimer cette place de marché"
         payment_preferences: "Système de paiements"
-<<<<<<< HEAD
-        pre_approved_listings: "Afficher uniquement les annonces qui ont été validées par les administrateurs"
-=======
         pre_approved_listings: "Vérifier toutes les annonces avant qu'elles ne soient publiées"
->>>>>>> 1ef8630b
       manage_members:
         manage_members: Utilisateurs
         email: Email
