--- conflicted
+++ resolved
@@ -342,20 +342,12 @@
         google_connect_secret: "Google Client secret"
         linkedin_connect: "LinkedIn Sign In"
         linkedin_instructions_link_text: "Lue ohjeet LinkedIn Sign In:in käyttöönottamiseksi."
-<<<<<<< HEAD
-        linkedin_connect_info_text_with_instructions: "Voidaksesi kytkeä päälle LinkedIn Sign In:in, luo appi markkinapaikallesi <a href='https://www.linkedin.com/developers/'>LinkedIn Developers Dashboardissa</a>. Lisää sitten appia varten generoitu ID ja 'secret key' tänne. %{instructions_link}"
-        linkedin_connect_info_text: "Voidaksesi kytkeä päälle LinkedIn Sign In:in, luo appi markkinapaikallesi <a href='https://www.linkedin.com/developers/'>LinkedIn Developers Dashboardissa</a>. Lisää sitten appia varten generoitu ID ja 'secret key' tänne."
-        enable_linkedin_login: ~
-        linkedin_connect_id: ~
-        linkedin_connect_secret: ~
-=======
         linkedin_developers_dashboard: ~
         linkedin_connect_info_text_with_instructions: "Voidaksesi kytkeä päälle LinkedIn Sign In:in, luo appi markkinapaikallesi <a href='https://www.linkedin.com/developers/'>LinkedIn Developers Dashboardissa</a>. Lisää sitten appia varten generoitu ID ja 'secret key' tänne. %{instructions_link}"
         linkedin_connect_info_text: "Voidaksesi kytkeä päälle LinkedIn Sign In:in, luo appi markkinapaikallesi <a href='https://www.linkedin.com/developers/'>LinkedIn Developers Dashboardissa</a>. Lisää sitten appia varten generoitu ID ja 'secret key' tänne."
         enable_linkedin_login: "Salli käyttäjien kirjautua LinkedIn -tilillä"
         linkedin_connect_id: "LinkedIn Client ID"
         linkedin_connect_secret: "LinkedIn Client Secret"
->>>>>>> a95a9b58
       seo_settings:
         seo: SEO
         title: "Kotisivu tai kustomoitu landing-sivu"
@@ -2782,8 +2774,6 @@
       multi_page_html: "Näytetään <b>%{from}&nbsp;-&nbsp;%{to}</b> %{model} (kokonaismäärä <b>%{count}</b>)."
     person:
       community_members_entries_info:
-<<<<<<< HEAD
-=======
         single_page:
           zero: "0 %{model} löydetty"
           one: "Näytetään %{accepted_count} hyväksyttyä %{accepted_model} ja %{other_count} muuta %{other_model}"
@@ -2792,7 +2782,6 @@
           zero: "0 %{model} löydetty"
           one: "Näytetään <b>%{accepted_count}</b> hyväksyttyä %{accepted_model} ja %{other_count} muuta %{other_model} "
           other: "Näytetään <b>%{accepted_count}</b> hyväksyttyä %{accepted_model} ja %{other_count} muuta %{other_model}"
->>>>>>> a95a9b58
         multi_page: "Näytetään käyttäjät %{from} - %{to}, yhteensä %{accepted_count} hyväksytystä käyttäjästä ja %{other_count} muusta käyttäjästä."
         multi_page_html: "Näytetään käyttäjät <b>%{from}&nbsp;-&nbsp;%{to} yhteensä <b>%{accepted_count}</b> hyväksytystä käyttäjästä ja %{other_count} muusta käyttäjästä."
   stripe_accounts:
