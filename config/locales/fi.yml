--- conflicted
+++ resolved
@@ -617,14 +617,9 @@
       all_categories: "Kaikki ilmoituskategoriat"
   layouts:
     no_tribe:
-<<<<<<< HEAD
-      inbox: "Postilaatikko"
-      settings: "Asetukset"
       feedback: "Ota yhteyttä"
-=======
       inbox: Postilaatikko
       settings: Asetukset
->>>>>>> 75b1038a
     admin:
       admin: "%{service_name_genetive} ylläpitonäkymä"
       back_to_kassi: "Takaisin %{service_name_illative}"
