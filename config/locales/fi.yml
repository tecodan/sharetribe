--- conflicted
+++ resolved
@@ -121,12 +121,8 @@
         join_date: Liittynyt
         admin: ~
         posting_allowed: "Hyväksytty ilmoittaja"
-<<<<<<< HEAD
         remove_user: "Poista"
         saving_user_status: "Tallennetaan..."
-=======
-        saving_user_status: Tallennetaan...
->>>>>>> 7bed9349
         save_user_status_successful: "Tallennus onnistui"
         save_user_status_error: "Tallennus epäonnistui. Päivitä sivu ja yritä uudelleen."
         remove_user_confirmation: "Olet poistamassa käyttäjää yhteisöstä ja estämästä häntä liittymästä uudelleen samalla käyttäjätunnuksella. Oletko varma?"
