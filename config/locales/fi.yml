--- conflicted
+++ resolved
@@ -12,23 +12,14 @@
         invite_people: "Kutsu ihmisiä yhteisöön"
       edit_look_and_feel:
         edit_community_look_and_feel: "Muokkaa yhteisön \"%{community_name}\" ulkoasua"
-<<<<<<< HEAD
-        community_logo: "Peruslogo"
-        community_logo_icon: "Ikonilogo"
-=======
         community_logo: Peruslogo
         community_logo_icon: Ikonilogo
->>>>>>> 0ed498b6
         community_cover_photo: Kansikuva
         community_custom_color1: Pääväri
         community_custom_color2: "Toinen väri"
         logo_instructions_text: "Peruslogon koon tulee olla 168x40 pikseliä."
         logo_icon_instructions_text: "Ikonilogon koon tulee olla 40x40 pikseliä."
-<<<<<<< HEAD
         cover_photo_instructions_text: "Kansikuva muutetaan 1920x450 pikselin kokoon ja korkeammat kuvat leikataan tarvittaessa keskeltä."
-=======
-        cover_photo_instructions_text: "Kansikuva muutetaan 1600x195 pikselin kokoon ja korkeammat kuvat leikataan tarvittaessa keskeltä."
->>>>>>> 0ed498b6
         custom_color1_instructions_text: "Voit vaihtaa käyttöliittymän päävärin. Värin valintaan tarvitset värin hex-koodin. Sen selville saamisessa auttaa esimerkiksi <a href=\"http://www.colorpicker.com/?colorcode=D96E21\" target=\"_blank\">ColorPicker.com</a>, josta voit kopioida sopivan värin koodin."
         custom_color2_instructions_text: "Tästä voit vaihtaa käyttöliittymän toisen värin."
         invalid_color_code: "Värikoodin tulisi sisältää 6 merkkiä, ja vain numeroita tai kirjaimia A-F, esimerkiksi: D96E21"
@@ -720,15 +711,9 @@
       teaser_text: "%{service_name} on %{community}-yhteisön oma palvelu, jossa voit lainata, vuokrata, antaa ja myydä tavaroita, auttaa ja pyytää apua tai järjestää kimppakyytejä. Voisitko lainata muille tavaroita tai auttaa heitä?"
       tell_it_here: "Kerro se täällä!"
       welcome_to_new_kassi: "%{service_name} on uudistunut!"
-<<<<<<< HEAD
-      no_image: "Ei kuvaa"
-      no_reviews: "Ei palautteita"
-      filter: "Suodata"
-=======
       no_reviews: "Ei palautteita"
       no_image: "Ei kuvaa"
       filter: Suodata
->>>>>>> 0ed498b6
     invitation_form:
       invite_your_friends: "Kutsu kaverisi %{service_name_illative}!"
       invite_your_neighbors: "Kutsu naapurisi %{service_name_illative}!"
@@ -740,13 +725,8 @@
       invitation_message_field_placeholder: "Tämä palvelu on mahtava, kannattaa ehdottomasti liittyä!"
       errors_in_emails: "Tarkista että antamasi osoitteet ovat toimivia sähköpostiosoitteita. Jos osoitteita on useampi, tarkista että ne on erotettu pilkulla."
     list_item:
-<<<<<<< HEAD
-      review: "palaute"
-      reviews: "palautetta"
-=======
       review: palaute
       reviews: palautetta
->>>>>>> 0ed498b6
     news_item:
       show_less: "Näytä vähemmän"
       show_more: "Näytä lisää"
@@ -771,15 +751,9 @@
       search: Hae
       map: "Näytä kartta"
       list: "Näytä lista"
-<<<<<<< HEAD
-      grid_button: "Ruudukko"
-      list_button: "Lista"
-      map_button: "Kartta"
-=======
       map_button: Kartta
       grid_button: Ruudukko
       list_button: Lista
->>>>>>> 0ed498b6
       all_listing_types: "Kaikki ilmoitustyypit"
       all_categories: "Kaikki ilmoituskategoriat"
   infos:
@@ -1229,13 +1203,8 @@
       favor_request: Palveluspyyntö
       item_offer_trade: "Annetaan vaihtoon"
       item_request_trade: "Halutaan vaihdossa"
-<<<<<<< HEAD
-      no_image: "Ei kuvaa"
-      no_description: "Tällä ilmoituksella ei ole kuvausta"
-=======
       no_description: "Tällä ilmoituksella ei ole kuvausta"
       no_image: "Ei kuvaa"
->>>>>>> 0ed498b6
       no_reviews: "Ei palautteita"
       offer: Tarjous
       listing_created: Luotu
