fi:
  number:
    currency:
      format:
        separator: ","
        delimiter: " "
        format: "%n%u"
  admin:
    categories:
      edit:
        edit_listing_category: "Muokkaa kategoriaa '%{category}'"
      index:
        listing_categories: Ilmoituskategoriat
        create_a_new_category: "+ Uusi kategoria"
        remove_category_confirmation: "Haluatko varmasti poistaa kategorian '%{category_name}'?"
        saving_order: "Tallennetaan kategorioiden järjestystä"
        save_order_successful: "Kategorioiden järjestys tallennettu."
        save_order_error: "Kategorioiden järjestyksen tallentamisessa tapahtui virhe. Päivitä sivu ja yritä uudelleen."
      new:
        new_listing_category: "Uusi ilmoituskategoria"
      form:
        category_name:
          category_title: "Kategorian nimi"
        category_parent:
          category_parent: Yläkategoria
          no_parent: "Ei yläkategoriaa"
        category_transaction_types:
          transaction_types: Tilaustyypit
          transaction_types_description: "Tilaustyypit määrittelevät, millaiset tilaukset ovat sallittuja tässä kategoriassa oleville ilmoituksille. Voit esimerkiksi määritellä, että ainoastaan myynti-ilmoitukset ovat sallittuja, tai sallia myös vuokrauksen, ilmaiseksi antamisen sekä lainaamisen."
          select_all: "Valitse kaikki"
          clear_all: "Poista valinta kaikista"
        buttons:
          save: Tallenna
          cancel: Peruuta
      remove:
        remove_category: "Poista kategoria"
        remove_category_name: "Poista kategoria '%{category_name}'"
        warning_remove_effects: "Varoitus! Kategorian '%{category_name}' poistamisella on seuraavat vaikutukset:"
        warning_listing_will_be_moved:
          one: "Kategorialla on %{count} ilmoitus. Tämä ilmoitus siirretään uuteen kategoriaan."
          other: "Kategorialla on %{count} ilmoitusta. Nämä ilmoitukset siirretään uuteen kategoriaan."
        warning_custom_field_will_be_moved:
          one: "Kategorialla on %{count} ilmoituskenttä. Tämä ilmoituskenttä siirretään uuteen kategoriaan."
          other: "Kategorialla on %{count} ilmoituskenttää. Nämä ilmoituskentät siirretään uuteen kategoriaan."
        warning_subcategory_will_be_removed:
          one: "Kategorialla on %{count} alakategoria. Tämä alakategoria poistetaan."
          other: "Kategorialla on %{count} alakategoriaa. Nämä alakategoriat poistetaan."
        warning_with_subcategories_listing_will_be_moved:
          one: "Kategorialla ja sen alakategorioilla on %{count} ilmoitus. Tämä ilmoitus siirretään uuteen kategoriaan."
          other: "Kategorialla ja sen alakategorioilla on %{count} ilmoitusta. Nämä ilmoitukset siirretään uuteen kategoriaan."
        warning_with_subcategories_custom_field_will_be_moved:
          one: "Kategorialla ja sen alakategorioilla on %{count} ilmoituskenttä. Tämä ilmoituskenttä siirretään uuteen kategoriaan."
          other: "Kategorialla ja sen alakategorioilla on %{count} ilmoituskenttää. Nämä ilmoituskentät siirretään uuteen kategoriaan."
        select_new_category: "Valitse uusi kategoria, johon yllämainitut elementit siirretään:"
        buttons:
          remove: Remove
          cancel: Peruuta
    communities:
      edit_details:
        community_details: Perustiedot
        community_look_and_feel: Ulkoasu
        edit_community: Perustiedot
        enabled_languages: "Käytettävissä olevat kielet"
        enabled_languages_description: "Käyttäjän valittavissa olevat kielet. Listan ensimmäistä käytetään oletuskielenä."
        default_language: Oletuskieli
        language_selection_disabled: "Kielen valinta ei ole käytössä sivustollasi, koska sinulla on käytössä seuraavat epäviralliset kielet: %{languages}. Ota yhteyttä Sharetriben ylläpitoon, jos haluat muuttaa kieliasetuksiasi."
        community_name: "Kauppapaikan nimi"
        edit_community_name_description: "Kauppapaikan nimi näytetään käyttäjille lähetettävissä sähköposteissa ja useissa muissa paikoissa."
        community_slogan: "Kauppapaikan slogan"
        community_slogan_display: "Näytä slogan kotisivulla"
        edit_community_slogan_description: "Näytetään etusivulla kirjautumattomille käyttäjille. %{see_how_it_looks_like}."
        edit_community_slogan_description_hideable: "Tämä näkyy selaimissa, hakukoneissa, ja sosiaalisessa mediassa. Voit myös näyttää sen kotisivullasi niille käyttäjille, jotka eivät ole kirjautuneena sisään. %{see_how_it_looks_like}."
        community_description: "Kauppapaikan kuvaus"
        community_description_display: "Näytä kuvaus kotisivulla"
        edit_community_description_description: "Näytetään etusivulla kirjautumattomille käyttäjille. %{see_how_it_looks_like}."
        edit_community_description_description_hideable: "Tämä näkyy selaimissa, hakukoneissa, ja sosiaalisessa mediassa. Voit myös näyttää sen kotisivullasi niille käyttäjille, jotka eivät ole kirjautuneena sisään. %{see_how_it_looks_like}."
        community_search_placeholder: "Haun ohjeteksti"
        edit_community_search_placeholder_description: "Näytetään etusivulla hakupalkin ohjetekstinä. %{see_how_it_looks_like}."
        private_community_homepage_content: "Suljetun kauppapaikan etusivun sisältö"
        edit_private_community_homepage_content_description: "Tämä sisältö näytetään kirjautumattomille käyttäjille suljettujen kauppapaikkojen etusivulla. Tässä voit kertoa tarkemmin kauppapaikan tarkoituksesta sekä siitä, miten palveluun voi liittyä. Voit lisätä kuvaukseen halutessasi myös kuvia, videoita tai HTML-muotoista sisältöä. %{see_how_it_looks_like}."
        update_information: Tallenna
        invite_people: "Kutsu uusia käyttäjiä"
        edit_signup_info: Liittymisohjeet
        edit_signup_info_description: "Nämä ohjeet näytetään käyttäjille liittymissivulla, kun he ovat liittymässä palveluun. Tähän voit lisätä ohjeita koskien esimerkiksi palveluun liittymistä tai sitä, mistä käyttäjät voivat hakea kutsua palveluun. Oletuksena ohjekenttä on tyhjä."
        edit_info: "Muokkaa tietoja"
        see_how_it_looks_like: Näytä
        verification_to_post_listings_info_content: "Ohjeteksti vahvistamattomille käyttäjille"
        verification_to_post_listings_info_content_description: "Olet määrittänyt kauppapaikan asetuksissa, että ylläpitäjän on annettava käyttäjille postausoikeudet, jotta nämä voivat postata uusia ilmoituksia. Tästä voit asettaa tekstin, joka näytetään käyttäjille, joille ei ole vielä annettu näitä oikeuksia, kun he yrittävät lisätä uutta ilmoitusta."
        verification_to_post_listings_info_content_default: "Sinun pitää saada hyväksyntä ylläpitäjiltä, ennen kuin voit lisätä uuden ilmoituksen. %{contact_admin_link} saadaksesi hyväksynnän."
        contact_admin_link_text: "ota yhteyttä %{service_name} -palvelun ylläpitoon"
        save: Tallenna
        transaction_agreement: Tilaussopimus
        transaction_agreement_checkbox: "Käyttäjien pitää hyväksyä sopimus ennen kuin he voivat tehdä tilauksia"
        transaction_agreement_checkbox_header: Sopimuslinkkiteksti
        transaction_agreement_checkbox_label_description: "Tämä on ohjeteksti valintaruudulle, joka käyttäjän pitää valita sopimuksen hyväksymiseksi."
        transaction_agreement_text_header: Sopimusteksti
        transaction_agreement_description: "Tämä on sopimustekstin sisältö kokonaisuudessaan. Teksti näytetään käyttäjälle kun hän klikkaa \"%{read_more}\" linkkiä."
        terms_privacy_policy_and_static_content: ~
        terms_privacy_policy_and_static_content_infotext: ~
      edit_look_and_feel:
        edit_community_look_and_feel: Ulkoasu
        community_logo: Peruslogo
        community_logo_icon: "Logo mobiililaitteita ja sosiaalista mediaa varten"
        community_logo_icon_mobile: "Logo mobiililaitteiden kotinäkymään"
        community_cover_photo: Kansikuva
        small_community_cover_photo: "Matala kansikuva"
        favicon: Favicon
        favicon_info_text: "Ladattu kuva korvaa oletuksena käytettävän Sharetriben logon. Faviconin koon tulee olla 32x32 pikseliä. Ladattu kuva muunnetaan tähän kokoon."
        community_custom_color1: Pääväri
        community_slogan_color: "Kauppapaikan sloganin väri"
        community_slogan_color_instructions_text: "Voit vaihtaa sloganin väriä antamalla värin heksakoodin. Slogan näytetään etusivulla käyttäjille, jotka eivät ole kirjautuneina sisään. %{colorpicker} auttaa sinua valitsemaan värin ja antaa sen heksakoodin. Voit kopioida värin tähän. %{see_how_it_looks_like}."
        community_description_color: "Kauppapaikan kuvauksen väri"
        community_description_color_instructions_text: "Voit vaihtaa kuvauksen väriä antamalla värin heksakoodin. Kuvaus näytetään etusivulla käyttäjille, jotka eivät ole kirjautuneina sisään. %{colorpicker} auttaa sinua valitsemaan värin ja antaa sen heksakoodin. Voit kopioida värin tähän. %{see_how_it_looks_like}."
        new_listing_button_custom_color: "Lisää uusi ilmoitus -napin väri"
        logo_instructions_text_with_dimensions: "Peruslogon koon tulee olla %{width}x%{height} pikseliä. Se näytetään käyttäjille, jotka katsovat sivua suuremmalta näytöltä."
        logo_instructions_text_with_dimensions_no_placing: "Login koon tulisi olla %{height}x%{width} pikseliä."
        logo_icon_instructions_text_with_dimensions: "Tämä neliönmuotoinen logo näytetään, kun käyttäjät jakavat sivustosi Facebookissa, vierailevat sivustollasi mobiililaitteellaan tai lisäävät sivustosi kirjanmerkiksi mobiililaitteensa aloitusnäytölle. Tämän logon koon tulee olla (vähintään) %{width}x%{height} pikseliä."
        logo_icon_instructions_text_with_dimensions_no_placing: "Tämä neliönmuotoinen logo näytetään, kun käyttäjät jakavat sivustosi Facebookissa, vierailevat sivustollasi mobiililaitteellaan tai lisäävät sivustosi kirjanmerkiksi mobiililaitteensa aloitusnäytölle. Tämän logon koon tulee olla (vähintään) %{width}x%{height} pikseliä."
        logo_mobile_icon_instructions_text_with_dimensions: "Tämä neliömuotoinen logo näytetään, kun käyttäjät luovat kirjanmerkin markkinapaikallesi mobiililaitteillaan. Suositeltu koko on (vähintään) %{width} x %{height} pikseliä."
        cover_photo_visibility: "Kansikuva näytetään etusivulla kirjautumattomille käyttäjille."
        cover_photo_instructions_text_with_dimensions: "Kuva muutetaan %{width}x%{height} pikselin kokoon ja korkeammat kuvat leikataan tarvittaessa keskeltä. %{see_how_it_looks_like}."
        cover_photo_ready_made: ~
        small_cover_photo_visibility: "Matala kansikuva näytetään kaikilla sivuilla paitsi etusivulla kirjautumattomille käyttäjille."
        small_cover_photo_instructions_text_with_dimensions: "Kuva muutetaan %{width}x%{height} pikselin kokoon ja korkeammat kuvat leikataan tarvittaessa keskeltä."
        main_content_width: "Valitessasi kansikuvia, huomaathan että sivuston sisällön leveys on korkeintaan %{main_width} pikseliä. Muistathan katsoa myös miltä kansikuvasi näyttää pienemmillä näytöillä, esimerkiksi muuttamalla selainikkunasi kokoa."
        custom_color1_instructions_text: "Tästä voit vaihtaa käyttöliittymän päävärin. Värin valintaan tarvitset värin hex-koodin. Sen selville saamisessa auttaa esimerkiksi <a href=\"http://www.colorpicker.com/?colorcode=D96E21\" target=\"_blank\" rel=\"noreferrer\">ColorPicker.com</a>, josta voit kopioida sopivan värin koodin."
        new_listing_button_instructions_text: "Voit vaihtaa Lisää uusi ilmoitus -napin väriä antamalla värin heksa-arvon. %{link_to_colorpicker} voi auttaa sinua valitsemaan värin ja kopioimaan sen koodin tänne."
        default_browse_view: "Oletusarvo listausten näyttämiselle"
        default_browse_view_instructions_text: "Tätä arvoa käytetään oletuksena etusivun listauksen näyttötavalle."
        grid: Ruudukko
        list: Lista
        map: Kartta
        name_display_type: "Nimen näyttötapa"
        name_display_type_instructions_text: "Valitse kuinka käyttäjien nimet näytetään sivustolla."
        full_name: "Koko nimi (Etunimi Sukunimi)"
        first_name_with_initial: "Etunimi ja ensimmäinen kirjain (Etunimi S)"
        first_name_only: "Vain etunimi (Etunimi)"
        invalid_color_code: "Värikoodin tulisi sisältää 6 merkkiä, ja vain numeroita tai kirjaimia A-F, esimerkiksi: D96E21"
        custom_head_script: Head-skripti
        custom_head_script_instructions_text: "Tämä skripti lisätään joka sivun <head>-tagin sisään. Voit käyttää sitä lisätäksesi omaa CSS-, JavaScript- tai HTML-koodia. Huomaa, että Sharetriben kehittyessä skripti saattaa lakata toimimasta."
        current_image: "Nykyinen kuva:"
      edit_text_instructions:
        edit_text_instructions: Ohjetekstit
      edit_welcome_email:
        welcome_email_content: "Tervetulosähköpostin sisältö"
        welcome_email_content_description: "Alla oleva viesti lähetetään automaattisesti kaikille uusille käyttäjille näiden liittyessä. Voit muokata viestin sisältöä vastaamaan sivustosi kuvausta. Klikkaamalla '%{send_test_message_link}' -linkkiä voit lähettää viestin omaan sähköpostiosoitteeseesi nähdäksesi miltä se näyttää."
        edit_message: "Muokkaa viestiä"
        send_test_message: "Lähetä testiviesti"
      outgoing_email:
        title: "Lähtevän sähköpostin osoite"
        info: "Tätä nimeä ja osoitetta käytetään automaattisissa sähköposteissa, jotka markkinapaikkasi lähettää käyttäjillesi."
        read_more: "Lue lisää lähtevän sähköpostin osoitteesta"
        sender_address: "Lähettäjän osoite: %{sender_address}"
        sender_address_default: "Lähettäjän osoite: ei asetettu (käytetään oletusosoitetta %{sender_address})"
        need_to_change: "Jos haluat muuttaa osoitetta, ole hyvä ja %{contact_support_link}."
        contact_support_link_text: "ota yhteyttä ylläpitoomme"
        set_sender_address: "Aseta lähettäjän osoite"
        sender_name_label: Nimi
        sender_name_placeholder: "Lähettäjän nimi"
        sender_email_label: Sähköpostiosoite
        sender_email_placeholder: sender-email@example.com
        amazon_ses_notification: "Saat sähköpostin lähettäjältä %{email_sender} vahvistaaksesi sähköpostiosoitteesi. Sähköpostin aiherivi on '%{email_subject}'. Seuraa sähköpostissa annettuja ohjeita vahvistaaksesi sähköpostiosoitteesi."
        this_is_how_it_will_look: "Tältä osoite tulee näyttämään:"
        send_verification_button: "Lähetä vahvistusviesti"
        change_sender_email: "vaihda lähettäjän sähköpostiosoite"
        successfully_saved: "Lähettäjän osoite tallennettu onnistuneesti. Saat pian vahvistussähköpostin."
        successfully_saved_name: "Lähettäjän nimi vaihdettu onnistuneesti."
        set_sender_name: "Vaihda lähettäjän nimeä"
        change_sender_name: "Vaihda lähettäjän nimeä"
        change_sender_prompt: "%{change_name_link} tai %{change_email_link}"
        status: "Status: %{status}"
        status_verified: "Vahvistettu - käytössä"
        status_error: "Tapahtui virhe. Ole hyvä ja päivitä sivu."
        status_requested: "Ei vahvistettu - vahvistusviesti lähetetty osoitteeseen %{email} %{time_ago}. %{resend_link}"
        status_expired: "Sähköpostiosoitteen %{email} vahvistusviesti on vanhentunut. %{resend_link}"
        status_resent: "Vahvistusviesti lähetetty uudestaan osoitteeseen %{email}. %{resend_link}"
        resend_link: "Lähetä viesti uudelleen"
        invalid_email_error: "Virheellinen sähköpostiosoite: '%{email}'"
        invalid_email_domain: "Sähköpostioosoite '%{email}' käyttää sähköpostipalveluntarjoajaa '%{domain}'. Järjestelmämme ei tällä hetkellä tue kyseistä palveluntarjoajaa. %{invalid_email_domain_read_more_link}"
        invalid_email_domain_read_more_link: Lisätietoja
        unknown_error: "Jotain meni vikaan"
        white_label_offer: "Aseta oma sähköpostiosoitteesi lähettäjäosoitteeksi ja poista kaikki Sharetribe-brändäys lähtevistä sähköpostiviesteistä %{upgrade_pro_plan_link}."
        upgrade_plan_link: "päivittämällä Pro-tilaukseen tai parempaan"
        verification_sent_from: "Vahvistusviesti lähetettiin osoitteesta %{verification_sender_name}."
        follow_the_instructions: "Seuraa sähköpostissa annettuja ohjeita vahvistaaksesi sähköpostiosoitteesi."
      getting_started:
        getting_started: Aloitusohjeet
      available_languages:
        cs: Tšekki
        da-DK: tanska
        de: saksa
        en: englanti
        en-AU: "englanti (Australia)"
        en-GB: "englanti (Iso-Britannia)"
        es: Espanja
        es-ES: "Espanja (Espanja)"
        fi: suomi
        fr: ranska
        fr-CA: "ranska (Kanada)"
        el: kreikka
        it: italia
        ja: japani
        ko: Korea
        nb: norja
        nl: hollanti
        pl: Puola
        pt-BR: "portugali (Brasilia)"
        pt-PT: Portugali
        ru: venäjä
        sv: ruotsi
        th-TH: "Thai (Thaimaa)"
        tr-TR: turkki
        vi: Vietnam
        zh: kiina
        zh-TW: "Kiina (Taiwan)"
      settings:
        settings: Yleisasetukset
        general: Yleiset
        access: Pääsyoikeudet
        join_with_invite_only: "Käyttäjät voivat liittyä palveluun ainoastaan saatuaan kutsun toiselta käyttäjältä"
        users_can_invite_new_users: "Kaikilla käyttäjillä on oikeus kutsua muita käyttäjiä palveluun"
        private: "Yksityinen kauppapaikka (vain kirjautuneet käyttäjät näkevät sisällön)"
        require_verification_to_post_listings: "Vain ylläpitäjän erikseen hyväksymät käyttäjät voivat lisätä ilmoituksia"
        allow_free_conversations: ~
        search_preferences: Hakuasetukset
        default_search_type: "Haun tyyppi: %{select_search_type}"
        keyword_search: Avainsanahaku
        keyword_and_location_search: "Avainsana- ja sijaintihaku"
        location_search: Sijaintihaku
        select_distance_unit: "Etäisyyden yksikkö %{distance_units_selector}"
        km: km
        miles: mailit
        show_only_nearby: "Näytä vain lähistöllä sijaitsevat ilmoitukset sijaintihaussa"
        listing_preferences: Ilmoitusasetukset
        transaction_preferences: Tilausasetukset
        show_listing_publishing_date: "Näytä ilmoituksen julkaisuajankohta ilmoituksen sivulla"
        show_category_in_listing_list: "Näytä tilaustyyppi listanäkymässä"
        listing_comments_in_use: "Käyttäjät voivat kommentoida ilmoituksia (kommentit näkyvät muille käyttäjille)"
        email_preferences: Sähköpostiasetukset
        automatic_newsletters: "Lähetä automaattinen uutiskirje kaikille käyttäjille (paitsi jos he lopettavat tilauksen)"
        email_admins_about_new_members: "Lähetä sähköpostia ylläpitäjälle aina kun uusi käyttäjä liittyy palveluun"
        google_analytics_key: "Google Analytics tracking ID (classic account)"
        twitter_handle: "Twitter-tili (käytetään ilmoitussivulla olevan twitter-napin yhteydessä)"
        update_settings: Tallenna
        automatically_confirmed_no_escrow: "Tilaus merkitään toteutuneeksi automaattisesti, kun maksusta on kulunut %{days_dropdown} päivää"
        automatically_confirmed_no_escrow_stripe_info: "Stripe-alustalla tehdyt maksut siirtyvät myyjälle vasta kun tilaus merkitään toteutuneeksi. %{learn_more}."
        buyer_transaction_fees_are_only_supported_with_stripe: ~
        automatic_newsletter_frequency: "Lähetä automaattinen uutiskirje: %{frequency_dropdown}"
        newsletter_daily: Päivittäin
        newsletter_weekly: Viikoittain
        delete_marketplace_title: "Poista markkinapaikka"
        type_marketplace_domain: "Kirjoita markkinapaikkasi verkko-osoite (%{domain}) alla olevaan tekstikenttään:"
        type_marketplace_domain_placeholder: "Kirjoita markkinapaikkasi verkko-osoite tähän"
        once_you_delete: "Kun olet poistanut markkinapaikkasi, sinulla ei ole enää siihen pääsyä. Ole varovainen."
        are_you_sure: "Oletko varma?"
        i_understand_button: "Ymmärrän että kun painan tätä nappia, markkinapaikkani poistetaan"
        last_community_updates: "Huomaathan, että poiston jälkeen sinä ja markkinapaikkasi käyttäjät saattavat saada vielä viimeiset sivustosi lähettämät automaattiset uutiskirjeet sähköpostiinsa."
        you_will_be_redirected_to: "Kun olet poistanut markkinapaikkasi, sinut siirretään osoitteeseen %{destination}. Sinulla ei ole enää tämän jälkeen pääsyä markkinapaikkaasi."
        delete_this_marketplace: "Poista tämä markkinapaikka"
        payment_preferences: Maksujärjestelmä
        pre_approved_listings: ~
      manage_members:
        manage_members: Käyttäjät
        email: Sähköposti
        name: Nimi
        display_name: Näyttönimi
        join_date: Liittynyt
        admin: Ylläpito
        posting_allowed: "Hyväksytty ilmoittaja"
        ban_user: Estä
        saving_user_status: Tallennetaan...
        save_user_status_successful: "Tallennus onnistui"
        export_all_as_csv: "Lataa tiedot CSV-tiedostona"
        save_user_status_error: "Tallennus epäonnistui. Päivitä sivu ja yritä uudelleen."
        ban_user_confirmation: "Olet poistamassa käyttäjää palvelusta ja estämästä häntä liittymästä uudelleen samalla käyttäjätunnuksella. Oletko varma?"
        unban_user_confirmation: "Tämä poistaa eston käyttäjältä ja antaa hänelle taas pääsyn markkinapaikalle. Oletko varma että haluat tehdä tämän?"
        ban_me_error: "Et voi poistaa itseäsi."
        search: Hae
        search_by_name_email: "Etsi nimeä, sähköpostiosoitetta, tai näyttönimeä"
        reset_search: "Näytä kaikki"
        for_search_terms: "hakutermille: %{terms}"
        this_makes_the_user_an_admin: "Tämä tekee käyttäjästä ylläpitäjän. Sinun kannattaa kertoa käyttäjälle hänen vastuustaan ylläpitäjänä, ja hänen kannattaa lukea Sharetriben käyttöehdot. Oletko varma että haluat jatkaa?"
        status_filter:
          all: "Kaikki tilat"
          selected: "Valitut tilat: %{count}"
          selected_js: "Valitut tilat: "
          admin: Ylläpitäjä
          banned: Estetty
          posting_allowed: "Hyväksytty ilmoittaja"
          accepted: Hyväksytty
          unconfirmed: Vahvistamaton
          pending: Odottaa
<<<<<<< HEAD
        this_user_hasnt_confirmed_their_email_address: ~
        unconfirmed_user: "Vahvistamaton käyttäjä: %{name}"
        resend: ~
        cancel: Peruuta
        user_didnt_complete_the_signup_process: ~
=======
        this_user_hasnt_confirmed_their_email_address: "Tämä käyttäjä ei ole vielä vahvistanut sähköpostiosoitettaan. On mahdollista, että käyttäjä ei ole vastaanottanut sitä. Klikkaa \"lähetä uudelleen\" -nappia, mikäli haluat lähettää vahvistusviestin uudelleen."
        unconfirmed_user: "Vahvistamaton käyttäjä: %{name}"
        resend: "Lähetä uudelleen"
        cancel: Peruuta
        user_didnt_complete_the_signup_process: "Tämä käyttäjä rekisteröityi sosiaalisen median avulla mutta ei vienyt rekisteröintiprosessia loppuun saakka. Sosiaalisen median kautta rekisteröitymisen jälkeen käyttäjien tulee vielä hyväksyä markkinapaikkasi säännöt ja täyttää ne tiedot, jotka kaikkien käyttäjien tulee markkinapaikallasi täyttää."
>>>>>>> 786c76a0
        pending_user: "Odottaa: %{name}"
      new_layout:
        new_layout: "Uusi ulkoasu"
        description_roadmap_new: "Kun sinulle avautuu mahdollisuus ottaa käyttöön uusia käyttöliittymäkomponentteja, voit valita, haluatko ottaa uuden komponentin käyttöön vai pitäytyä vanhassa. Voit vaihtaa tätä valintaa koska tahansa tältä sivulta. Suosittelemme aina käyttämään uusinta versiota, sillä tuki vanhoille komponenteilla saattaa loppua jossain vaiheessa. Ilmoitamme sinulle etukäteen, jos tuki tällä hetkellä käyttämällesi komponentille on loppumassa."
        enabled_for_you: "Käytössä vain sinulla"
        enabled_for_all: "Käytössä kaikilla"
        new_topbar: "Uusi yläpalkki (näkyy joka sivulla)"
        searchpage: "Uusi hakusivu (tarvitsee uuden yläpalkin)"
      social_media:
        social_media: "Sosiaalinen media"
        logo: Logo
        logo_info: "Tätä kuvaa käytetään, kun joku jakaa sinun domainisi sosiaalisessa mediassa (Facebook, Twitter, Linkedin). Parhaan tuloksen saamiseksi sen kuvasuhteen tulisi olla 2:1, ja sen vähimmäiskoko tulisi olla %{width} x %{height} pikseliä."
        social_media_title: "Sosiaalisen median otsikko"
        social_media_title_info: "Tämä teksti näytetään sosiaalisissa medioissa Facebook, Twitter, ja LinkedIn, kun joku jakaa sivustosi. Voit katsoa miltä se näyttää %{facebook_preview_link}, %{twitter_preview_link} ja %{linkedin_preview_link}."
        link_for_facebook: Facebookissa
        link_for_linkedin: Linkedinissä
        link_for_twitter: Twitterissä
        social_media_description: "Kuvaus sosiaaliselle medialle"
        twitter_handle: Twitter-tili
        twitter_handle_info_text: "Lisää markkinapaikkasi Twitter-tilin tunnus tähän. Se näytetään kun käyttäjät twiittaavat ilmoituksistaan käyttäen ilmoitussivun twiittaa-nappia."
        twitter_handle_info_text_with_instructions: "Lisää markkinapaikkasi Twitter-tilin tunnus tähän. Se näytetään kun käyttäjät twiittaavat ilmoituksistaan käyttäen ilmoitussivun twiittaa-nappia. %{instructions_link}."
        twitter_instructions_link_text: "Lue lisää"
        twitter_handle_placeholder: tunnus
        invalid_twitter_handle: "Twitter-tilin tunnus voi olla enintään 15 merkkiä pitkä sekä sisältää vain kirjaimia (A-Z) ja numeroita (0-9)."
        facebook_connect: Facebook
        facebook_connect_info_text: "Luo omalle kauppapaikallesi sovellus  <a href='https://developers.facebook.com/'>Facebookin kehittäjäsivustolla</a> ja lisää luodun sovelluksen tunnukset tähän. Tämä mahdollistaa sivustolle kirjautumisen Facebookin kautta."
        facebook_connect_info_text_with_instructions: "Jos haluat ottaa Facebook-kirjautumisen käyttöön, luo omalle kauppapaikallesi sovellus  <a href='https://developers.facebook.com/'>Facebookin kehittäjäsivustolla</a> ja lisää luodun sovelluksen tunnukset tähän. %{instructions_link}"
        facebook_instructions_link_text: "Lue ohjeet Facebook-sovelluksen luontiin."
        facebook_connect_id: "Facebook - sovellustunnus"
        invalid_facebook_connect_id: "Sovellustunnus voi sisältää vain numeroita."
        facebook_connect_secret: "Facebook - salainen avain"
        invalid_facebook_connect_secret: "Salainen avain muodostuu voi sisältää vain kirjaimia väliltä a-f ja numeroita väliltä 0-9."
        enable_facebook_login: "Salli käyttäjien kirjautua Facebook-tilillään"
        save: Tallenna
        add_another_image: "Lisää uusi kuva"
        google_connect: "Google Sign-In"
        google_instructions_link_text: "Katso ohjeet Google Sign-In:in käyttöön ottamiseksi."
        google_connect_info_text_with_instructions: "Ottaaksesi käyttöön Google Sign-In:in, luo projekti markkinapaikallesi <a href='https://developers.google.com/identity/sign-in/web/sign-in'>Google Developers Consolessa</a>. Lisää generoitu ID ja projektin 'secret key' tänne. %{instructions_link}"
        google_connect_info_text: "Ottaaksesi käyttöön Google Sign-In:in, luo projekti markkinapaikallesi <a href='https://developers.google.com/identity/sign-in/web/sign-in'>Google Developers Consolessa</a>. Lisää generoitu ID ja projektin 'secret key' tänne."
        enable_google_login: "Salli käyttäjien kirjautua Google-tilillään"
        google_connect_id: "Google Client ID"
        google_connect_secret: "Google Client secret"
        linkedin_connect: "LinkedIn Sign In"
<<<<<<< HEAD
        linkedin_instructions_link_text: ~
        linkedin_connect_info_text_with_instructions: ~
        linkedin_connect_info_text: ~
=======
        linkedin_instructions_link_text: "Lue ohjeet LinkedIn Sign In:in käyttöönottamiseksi."
        linkedin_connect_info_text_with_instructions: "Voidaksesi kytkeä päälle LinkedIn Sign In:in, luo appi markkinapaikallesi <a href='https://www.linkedin.com/developers/'>LinkedIn Developers Dashboardissa</a>. Lisää sitten appia varten generoitu ID ja 'secret key' tänne. %{instructions_link}"
        linkedin_connect_info_text: "Voidaksesi kytkeä päälle LinkedIn Sign In:in, luo appi markkinapaikallesi <a href='https://www.linkedin.com/developers/'>LinkedIn Developers Dashboardissa</a>. Lisää sitten appia varten generoitu ID ja 'secret key' tänne."
>>>>>>> 786c76a0
        enable_linkedin_login: ~
        linkedin_connect_id: ~
        linkedin_connect_secret: ~
      seo_settings:
        seo: ~
        title: "Kotisivu tai kustomoitu landing-sivu"
        meta_title_label: "Kotisivun tai kustomoidun landing-sivun otsikon meta tag"
        meta_title_info: ~
        meta_title_link_text: ~
        meta_description_label: "Kotisivun tai kustomoidun landing-sivun kuvauksen meta tag"
        meta_description_info: ~
        meta_description_link_text: ~
        search_title: ~
        search_meta_title_label: ~
        search_meta_title_info: ~
        search_meta_title_link_text: ~
        search_meta_description_label: ~
        search_meta_description_info: ~
        search_meta_description_link_text: ~
        listing_title: ~
        listing_meta_title_label: ~
        listing_meta_title_info: ~
        listing_meta_title_link_text: ~
        listing_meta_description_label: ~
        listing_meta_description_info: ~
        listing_meta_description_link_text: ~
        category_title: ~
        category_meta_title_label: ~
        category_meta_title_info: ~
        category_meta_title_link_text: ~
        category_meta_description_label: ~
        category_meta_description_info: ~
        category_meta_description_link_text: ~
        profile_title: ~
        profile_meta_title_label: ~
        profile_meta_title_info: ~
        profile_meta_title_link_text: ~
        profile_meta_description_label: ~
        profile_meta_description_info: ~
        profile_meta_description_link_text: ~
        sitemap_label: ~
        sitemap_info: ~
        sitemap_info_link_text: ~
        sitemap_info_public: ~
        sitemap_info_private: ~
        robots_label: ~
        robots_info: ~
        robots_info_link_text: ~
        robots_info_2: ~
        save: ~
      analytics:
        analytics: Analytiikka
        google_analytics_key: "Google Analytics tracking ID"
        google_analytics_key_info_text: "Google Analytics -tilisi tracking ID."
        google_analytics_key_info_text_with_instructions: "Google Analytics -tilisi tracking ID. %{instructions_link}."
        google_analytics_instructions_link_text: "Lue lisää Google Analytics -tilin yhdistämisestä"
        sharetribe_analytics: "Sharetriben analytiikka"
        sharetribe_analytics_info_text_with_instructions: "Sharetribe seuraa markkinapaikan käyttäjien aktiviteettia parantaakseen palvelujaan. Henkilökohtaisia tietoja ei kerätä, eikä tietoja jaeta Sharetriben ulkopuolelle. Tämä seuranta voidaan kytkeä kokonaan pois päältä. %{instructions_link}"
        sharetribe_analytics_instructions_link_text: "Lue lisää Sharetriben analytiikasta"
        end_user_analytics: "Salli Sharetriben seurata markkinapaikan jäsenten käyttäytymistä, jotta Sharetribe voi parantaa palvelujaan"
        save: Tallenna
      logo_link:
        title: "Logon linkki"
        info: "Voit muokata logoon yhdistettyä linkkiä (ja ylävalikon kotinäppäimen osoitetta). Oletusarvoisesti logo vie käyttäjät etusivulle tai kustomoidulle landing-sivulle."
        url: URL
        placeholder: "https://www.esimerkki.fi"
      menu_links:
        menu_links: Valikkolinkit
        menu_links_display: "Valikon linkkien näyttö"
        save: Tallenna
        add_menu_link: "Lisää uusi linkki valikkoon"
        title_placeholder: "Linkin otsikko"
        url_placeholder: "http://example.com/fi"
        title: Otsikko
        language: Kieli
        url: "Osoite (URL)"
        empty: "Sinulla ei ole lisälinkkejä valikossa"
        max_number_of_links: "Yläpalkissa näytettyjen linkkien enimmäismäärä: %{select_max_number}"
        all: Kaikki
        max_number_of_links_info: "Linkki sivulle %{about_page} näytetään aina ensimmäisenä valikkolinkkinä"
        about_page: "tietoa palvelusta"
      default_menu_links:
        title: "Valikon oletuslinkit"
        about_link_title: "Tietoa palvelusta"
        contact_link_title: "Ota yhteyttä"
        invite_link_title: "Kutsu uusia jäseniä"
        info: "Oletusarvoisesti linkkejä seuraaville sivuille ei näytetä missään muualla markkinapaikassasi: %{about_link}, %{contact_link}, %{invite_link}."
        display_about: "Näytä linkki sivulle <i>Tietoa alvelusta</i> ja muille staattisille sivuille"
        display_contact: "Näytä linkki <i>Ota yhteyttä</i> sivulle"
        display_invite: "Näytä linkki <i>Kutsu uusia käyttäjiä</i> sivulle"
      topbar:
        topbar: Yläpalkki
        new_listing_button_label: "Lisää uusi ilmoitus -napin teksti"
        invalid_post_listing_button_label: "Ole hyvä ja anna kelvollinen teksti \"Lisää uusi ilmoitus\" -napille"
      transactions:
        export_all_as_csv: "Lataa tiedot CSV-tiedostona"
        processing_export: "Prosessoidaan vientiä CSV-tiedostoon..."
        transactions: Tilaukset
        search_by_title_parties: "Etsi tilauksen otsikkoa tai osapuolia"
        search: Etsi
        reset_search: "Näytä kaikki"
        status_filter:
          all: "Kaikki tilat"
          selected: "Valitut tilat: %{count}"
          selected_js: "Valitut tilat: "
          free: Keskustelu
          confirmed: Toteutunut
          paid: Maksettu
          canceled: Peruutettu
          preauthorized: "Katevaraus tehty"
          rejected: Hylätty
          payment_intent_requires_action: ~
          payment_intent_action_expired: ~
        headers:
          conversation: Viestiketju
          listing: Ilmoitus
          status: Tila
          sum: Kokonaissumma
          started: Aloitettu
          last_activity: "Viimeisin tapahtuma"
          initiated_by: Aloittaja
          other_party: "Toinen osapuoli"
        status:
          conversation: Keskustelu
          free: Keskustelu
          pending: Odottaa
          preauthorized: "Katevaraus tehty"
          accepted: "Ilmoittajan hyväksymä"
          rejected: "Ilmoittajan hylkäämä"
          paid: Maksettu
          confirmed: Toteutunut
          canceled: Peruutettu
          initiated: "Odottaa maksua"
          pending_ext: "Odottaa maksun hyväksyntää"
          none:
            free: Keskustelu
          paypal:
            free: Keskustelu
            pending: "Odottaa hyväksyntää"
            preauthorized: "Katevaraus tehty"
            accepted: Hyväksytty
            rejected: Hylätty
            paid: Maksettu
            confirmed: Toteutunut
            canceled: Peruutettu
            initiated: "Odottaa PayPal-maksua"
            pending_ext: "Odottaa PayPal-maksua"
          stripe:
            free: Keskustelu
            pending: "Odottaa hyväksyntää"
            preauthorized: "Katevaraus tehty"
            accepted: Hyväksytty
            rejected: Hylätty
            paid: Maksettu
            confirmed: Toteutunut
            canceled: Peruutettu
            initiated: "Odottaa Stripe-maksua"
            pending_ext: "Odottaa Stripe-maksua"
            payment_intent_requires_action: ~
            payment_intent_action_expired: ~
            payment_intent_failed: ~
        not_available: "Ei saatavilla"
      conversations:
        conversations: Keskustelut
        headers:
          started_from: "Alkanut sivulta"
          status: Tila
          started: Alkanut
          last_activity: "Aktiivinen viimeksi"
          initiated_by: Aloittaja
          other_party: "Toinen osapuoli"
        participants: "Keskustelu: %{starter} sekä %{author}"
        profile: "Käyttäjän %{author} profiili"
        search_by_keyword: "Etsi nimeä, sähköpostiosoitetta tai avainsanaa"
        search: Etsi
        reset_search: "Näytä kaikki"
        for_keyword: "avainsanalle: <b>%{keyword}</b>"
      testimonials:
        testimonials: Arviot
        no_testimonials_found: "Arvosteluja ei löytynyt"
        displaying_xx_reviews: "Näytetään <b>%{count}</b> arvostelua ostotapahtumissa %{tx_from} - %{tx_to} , yhteensä <b>%{all_count}</b> arvostelusta"
        search_keyword: "Etsi nimeä, sähköpostiosoitetta tai avainsanaa"
        search: Etsi
        reset_search: "Näytä kaikki"
        for_keyword: "avainsanalle: <b>%{keyword}</b>"
        headers:
          transaction: Tilaus
          author: Laatija
          receiver: Saaja
          status: Tila
          grade: Arvio
          text: Palaute
        status:
          waiting: "Odottaa arviota"
          skipped: "Arvio jätetty väliin"
          published: Julkaistu
          blocked: Estetty
        status_filter:
          selected: "Valitut suodattimet: %{count}"
          all: Suodattimet
          published: Julkaistu
          positive: Positiivinen
          negative: Negatiivinen
          skipped: Ohitettu
          waiting: Odottaa
          blocked: Estetty
          selected_js: "Valitut suodattimet: "
        form:
          review_text: "Palautteen sisältö"
          save: Tallenna
          cancel: Peruuta
          delete_review: "Poista palaute"
          block_review: "Estä palaute"
          confirm_modify: "Oletko varma, että haluat muuttaa palautetta tai poistaa sen? Tämän toiminnon jälkeen palautteen vanhoja tietoja ei voida enää palauttaa."
          deleting_info: "Palautteen poistaminen antaa sen kirjoittajalle mahdollisuuden kirjoittaa uusi palaute samasta ostotapahtumasta."
          blocking_info: "Palautteen estäminen estää sen kirjoittajaa kirjoittamasta uutta palautetta samasta ostotapahtumasta."
      invitations:
        invitations: Kutsut
        used:
          "yes": Kyllä
          "no": Ei
        headers:
          sent_by: Lähettäjä
          message: Viesti
          sent_to: Vastaanottaja
          used: Käytetty
          date_sent: Lähetyspäivä
      listings:
        listings: Ilmoitukset
        search_by_title_author_category: "Etsi ilmoituksen otsikkoa, tekijää, tai kategorian nimeä"
        search: Etsi
        reset_search: "Näytä kaikki"
        export_all_as_csv: ~
        processing_export: ~
        status:
          all: "Kaikki tilat"
          selected_js: "Valitut tilat: "
          open: Avoin
          closed: Suljettu
          expired: Vanhentunut
          approval_pending: Odottaa
          approval_rejected: ~
        headers:
          title: Otsikko
          author: Laatija
          created: Luotu
          updated: Päivitetty
          category: Kategoria
          status: Tila
        open: Auki
        closed: Suljettu
        expired: Vanhentunut
        approved: ~
        approval_pending: Odottaa
        approval_rejected: ~
        form:
          this_listing_has_not_not_been_approved_yet: ~
          approve: ~
          reject: ~
          cancel: Peruuta
      user_fields:
        user_fields: Käyttäjäkentät
      footer:
        footer: Footer
        offer_pro: "Muokkaa footeria ja poista Sharetribe-brändäys %{upgrade_pro_plan_link}."
        upgrade_plan_link: "päivittämällä tilauksesi Pro-tasolle tai korkeammalle"
        menu_links: Footer-linkit
        language: Kieli
        title: Otsikko
        url: URL
        add: "Lisää uusi linkki footeriin"
        save: "Tallenna asetukset"
        footer_style: "Footerin tyyppi"
        footer_copyright: "Footer copyright-teksti"
        footer_enabled: "Footer päällä"
        social_links: "Footerin sosiaaliset linkit"
        title_placeholder: "Linkin otsikko"
        url_placeholder: "https://esimerkki.fi/käyttäjätunnus"
        style:
          dark: Tumma
          light: Vaalea
          marketplace_color: "Markkinapaikan väri"
          logo: Logo
        social:
          title: Otsikko
          url: URL
      domain:
        domain: Domain
        marketplace_domain: "Markkinapaikan domain"
        offer_pro: "Aseta oma domainisi %{upgrade_pro_plan_link}."
        upgrade_pro_plan_link: "päivittämällä tilauksesi tasolle Pro (tai korkeammalle)"
        your_marketplace_address_is: "Markkinapaikkasi osoite on: %{address}"
        would_you_like_to_change_address: "Haluaisitko vaihtaa markkinapaikkasi osoitetta? %{contact_us}!"
        contact_us: "Ota meihin yhteyttä"
        you_can_now_use_a_custom_domain: "Nykyisellä tilauksellasi voit kytkeä päälle oman domainisi. Aloitetaan domainin käyttöönotto. %{contact_us}!"
        would_you_like_to_change_domain: "Haluaisitko vaihtaa markkinapaikkasi domainia? %{contact_us}!"
    custom_fields:
      edit:
        edit_listing_field: "Muokkaa ilmoituskenttää '%{field_name}'"
      edit_price:
        description: "Minimi- ja maksimihinta vaikuttavat ainoastaan etusivulla näytettävään hintasuodattimeen. Ne eivät aseta ala- tai ylärajaa uuden ilmoituksen hinnalle."
        edit_price_field: "Muokkaa hintakenttää"
        show_price_filter_homepage: "Näytä hintasuodatin etusivulla"
        price_min: Minimihinta
        price_max: Maksimihinta
      edit_location:
        edit_location_field: "Muokkaa sijaintikenttää"
        this_field_is_required: "Tämä kenttä on pakollinen"
      edit_expiration:
        edit_expiration_field: "Muokkaa ilmoituskenttää \"viimeinen voimassaolopäivä\""
        enable: "Salli viimeisen voimassaolopäivän asettaminen"
      form:
        field_required:
          this_field_is_required: "Tämä on pakollinen kenttä"
          this_field_is_required_checkbox: "Tämä on pakollinen kenttä (käyttäjän pitää valita ainakin yksi vaihtoehdoista)"
        search_filter:
          search_filter: "Näytä tähän ilmoituskenttään liittyvä suodatin markkinapaikkasi etusivulla"
          date_cant_be_filtered: "Päivämäärä-kentälle ei ole tarjolla suodatinta."
          text_cant_be_filtered: "Tekstikentälle ei ole tarjolla suodatinta. Avainsanahaku hakee myös tekstikentistä."
      index:
        listing_fields: Ilmoituskentät
        listing_fields_help: "Voit muokata kenttiä, jotka käyttäjän pitää täyttää listausta luodessa. Osa kentistä on ennaltamäärättyjä eikä niitä voi muokata."
        add_new_field: "Lisää uusi kenttä:"
        remove_field_confirmation: "Oletko varma että haluat poistaa kentän '%{field_name}'?"
        cancel: Peruuta
        save: Tallenna
        field_title: "Kentän nimi"
        field_type: "Kentän tyyppi"
        categories: "Ilmoituskategoriat joihin kenttä liittyy"
        select_all: "Valitse kaikki"
        clear_all: "Poista valinta kaikista"
        options: Vastausvaihtoehdot
        add_option: "+ Lisää vastausvaihtoehto"
        saving_order: "Tallennetaan kenttien järjestystä"
        save_order_successful: "Kenttien järjestyksen tallennus onnistui"
        save_order_error: "Virhe tallennettaessa kenttien järjestystä. Päivitä sivu ja yritä uudelleen."
        select_one: "Valitse kentän tyyppi..."
        continue: Jatka
        minimum_value: Minimi
        maximum_value: Maksimi
        allow_decimals: "Salli desimaalit"
      new:
        new_listing_field: "Uusi ilmoituskenttä"
      field_types:
        text: Teksti
        number: Numero
        dropdown: Pudotusvalikko
        checkbox_group: "Ryhmä valintaruutuja"
        date: Päivämäärä
        file: Tiedosto
        location: Sijainti
    person_custom_fields:
      saving_failed: "Käyttäjäkentän talletus epäonnistui"
      index:
        user_fields: Käyttäjäkentät
        field_title: "Kentän nimi"
        field_type: "Kentän tyyppi"
        signup: Pakollinen
        public: Julkinen
        add_new_field: "Lisää uusi kenttä:"
        save: Tallenna
        cancel: Peruuta
        minimum_value: Alaraja
        maximum_value: Yläraja
        allow_decimals: "Salli desimaalit"
        add_option: "Lisää vaihtoehto"
      new:
        new_user_field: "Uusi käyttäjäkenttä"
      form:
        field_required:
          this_field_is_required: "Tee tämän kentän täyttämisestä pakollista rekisteröitymisen yhteydessä"
          this_field_is_required_checkbox: "Tee tämän kentän täyttämisestä pakollista rekisteröitymisen yhteydessä (käyttäjän tulee valita ainakin 1 vaihtoehto)"
          this_field_is_public: "Näytä tämä kenttä julkisella profiilisivulla"
      edit:
        edit_user_field: "Muokkaa käyttäjäkenttää '%{field_name}'"
    emails:
      new:
        send_email_to_members: "Lähetä sähköpostiviesti käyttäjille"
        send_email_to_members_title: "Lähetä sähköpostiviesti kaikille palvelun käyttäjille"
        send_email: "Lähetä viesti"
        send_email_or: tai
        send_test_email: "Lähetä testisähköposti itsellesi"
        test_sent: "Testisähköposti lähetetty"
        send_email_article_title: "tämä artikkeli"
        send_email_article_text: "Lisätietoa käyttäjäsegmenteistä: %{article_link}"
        recipients:
          title: "Kenelle haluat lähettää sähköpostia?"
          options:
            all_users: "Kaikille käyttäjille"
            posting_allowed: "Käyttäjät jotka saavat lisätä ilmoituksia"
            with_listing: "Käyttäjille jotka ovat lisänneet ainakin yhden ilmoituksen"
            with_listing_no_payment: "Käyttäjille jotka ovat jättäneet ainakin yhden ilmoituksen mutta eivät ole lisänneet maksutietojaan"
            with_payment_no_listing: "Käyttäjille jotka ovat lisänneet maksutietonsa mutta eivät ole jättäneet yhtään ilmoitusta"
            no_listing_no_payment: "Käyttäjät jotka eivät ole julkaisseet imoituksia eivätkä lisänneet maksutietojaan"
        email_subject: "Viestin otsikko"
        email_content: "Viestin sisältö"
        email_content_placeholder: "Mitä haluat kertoa jäsenille?"
        email_language: "Viestin saajan kieli"
        any_language: "Kaikki kielet"
        message_will_be_sent_only_to_people_with_this_language: "Tämä viesti lähetetään vain niille jäsenille, jotka käyttävät %{service_name}-palvelua valitsemallasi kielellä."
        email_sent: "Viesti lähetetty."
        to_improve_email_deliverability: "Sähköpostin toimitettavuuden parantamiseksi viestin otsikko luodaan automaattisesti, eikä sitä voi muuttaa."
        email_subject_text: "Uusi viesti palvelun %{service_name} ylläpidolta"
        firstname_cannot_be_removed: "Etunimeä ei voi poistaa, ja sen tilalla lähetetyissä viesteissä on vastaanottajan oikea etunimi."
        hello_firstname: "Hei Etunimi,"
        hello_firstname_text: "Hei %{person},"
    left_hand_navigation:
      general: Yleistä
      users_and_transactions: Hallinta
      configure: "Sivuston muokkaus"
      emails_title: Sähköpostit
      subscription: Tilaus
      preview: "Esikatsele sivustoa"
      whats_new: ~
    listing_shapes:
      availability_title: Saatavuus
      read_more: "Lue lisää automaattisesta saatavuuden hallinnasta."
      read_more_availability_management: "Lue lisää saatavuuden hallinnasta."
      allow_providers_to_manage_availability: "Salli myyjien hallita saatavuustietojaan kalenterin avulla"
      per_hour_availability: "\"Per tunti\" -saatavuus"
      per_day_availability: "\"Per päivä\" -saatavuus"
      per_night_availability: "\"Per yö\" -saatavuus"
      pricing_units_disabled_info: "Hinnan yksiköitä ei voi käyttää mikäli saatavuuskalenteri (availability calendar) on kytketty päälle."
      can_not_find_name: "Ei löytynyt tilaustyyppiä nimeltä: %{name}"
      index:
        listing_shapes: Tilaustyypit
        description: "Tilaustyypit määrittelevät, kuinka tilaaminen toimii sivustollasi. Voit päättää, voivatko käyttäjäsi esimerkiksi myydä tai vuokrata asioita toisiltaan, tai kenties vain jättää ilmoituksia ja kommunikoida keskenään viestien kautta."
        read_more_about_order_types: "Lue lisää tilaustavoista"
        add_new_shape: "Lisää uusi tilaustapa: "
        select_template: "Valitse malli..."
        all_categories: "Kaikki kategoriat"
        no_categories: "Ei kategorioita"
        category_count: "%{category_count} kategoriaa"
        header:
          listing_shape_name: "Tilaustyypin nimi"
          listing_shape_categories: "Tilaustyyppiä käyttävät kategoriat"
        order:
          saving_order: "Tallennetaan tilaustapojen järjestystä"
          save_order_successful: "Tilaustyyppien järjestyksen muutos onnistui"
          save_order_error: "Järjestystä tallentaessa tapahtui virhe. Päivitä sivu ja yritä uudelleen."
      templates:
        selling_products: "Myydään tuotteita"
        renting_products: "Vuokrataan tuotteita"
        offering_services: "Tarjotaan palveluita"
        giving_things_away: "Annetaan ilmaiseksi"
        requesting: Tarvitaan
        announcement: "Ilmoitusten jättäminen"
        custom: Muu
      new:
        create_listing_shape: "Luo tilaustapa"
        create: "Luo tilaustapa"
        cancel: Peruuta
        create_success: "Uusi tilaustapa '%{shape}' luotiin onnistuneesti"
        create_failure: "Tilaustyypin luonti ei onnistunut. Virhe: %{error_msg}"
      edit:
        edit_listing_shape: "Muokkaa tilaustapaa '%{shape}'"
        update: Tallenna
        cancel: Peruuta
        update_success: "Muutokset tilaustapaan '%{shape}' on tallennettu"
        update_failure: "Tietojen tallentaminen ei onnistunut. Tapahtui virhe: %{error_msg}"
        delete: "Poista tilaustapa"
        confirm_delete_order_type:
          one: "Sivustollasi on %{count} ilmoitus tällä tilaustyypillä. Jos poistat tilaustyypin, ilmoitus suljetaan. Oletko varma että haluat poistaa tilaustyypin?"
          other: "Sivustollasi on %{count} ilmoitusta tällä tilaustyypillä. Jos poistat tilaustyypin, ilmoitukset suljetaan. Oletko varma että haluat poistaa tilaustyypin?"
        can_not_delete_last: "Et voi poistaa tätä tyyppiä, koska se on ainoa tyyppi markkinapaikassasi."
        can_not_delete_only_one_in_categories: "Et voi poistaa tätä tilaustapaa, koska seuraavissa ilmoituskategorioissa ei ole käytössä muita tilaustapoja: %{categories}"
      listing_shape_name: "Tilaustyypin nimi"
      listing_shape_name_placeholder: "Esimerkiksi \"Myydään\""
      action_button_label: "Tilausnapin teksti"
      action_button_placeholder: "Esimerkiksi \"Osta\""
      open_listings_warning:
        one: "Sivustollasi on %{count} ilmoitus tällä tilaustyypillä. Jos muutat alla olevia asetuksia, olemassaoleva ilmoitus pitää vanhat asetuksensa. Voit muuttaa ilmoituksen tietoja muokkaamalla sitä käsin. Jos et halua näyttää sivustollasi ilmoitusta, jolla on vanhat asetukset, voit sulkea kyseisen ilmoituksen klikkaamalla alla olevaa nappia."
        other: "Sivustollasi on %{count} ilmoitusta tällä tilaustyypillä. Jos muutat alla olevia asetuksia, olemassaolevat ilmoitukset pitävät vanhat asetuksensa. Voit muuttaa ilmoitusten tietoja muokkaamalla niitä käsin. Jos et halua näyttää sivustollasi ilmoituksia, joilla on vanhat asetukset, voit sulkea nämä ilmoitukset klikkaamalla alla olevaa nappia."
      close_listings_action:
        one: "Sulje %{count} ilmoitus"
        other: "Sulje %{count} ilmoitusta"
      confirm_close_listings_action:
        one: "Oletko varma että haluat sulkea %{count} ilmoituksen?"
        other: "Oletko varma että haluat sulkea %{count} ilmoitusta?"
      successfully_closed: "Ilmoitukset suljettu onnistuneesti"
      successfully_deleted: "Tilaustapa '%{order_type}' poistettu onnistuneesti"
      pricing_and_checkout_title: "Hinta ja tilaaminen"
      online_payments_label: "Kytke päälle verkkomaksaminen (Stripe tai PayPal)"
      shipping_label: "Salli myyjien määritellä toimitusmaksu"
      price_label: "Anna myyjien määritellä ilmoituksille hinta"
      units_title: "Hinnan yksiköt"
      units_desc: "Jos olet ottanut hinnan yksiköt käyttöön, ilmoitushinta näytetään muodossa \"hinta per yksikkö\". Esimerkki: \"39€ per tunti\"."
      units:
        piece: "Per kappale"
        hour: "Per tunti"
        day: "Per päivä"
        night: "Per yö"
        week: "Per viikko"
        month: "Per kuukausi"
        unit: "Per yksikkö"
      can_not_find: "Tyyppiä ID:llä %{id} ei löytynyt"
      add_custom_unit: "+ Lisää uusi yksikkö…"
      delete_custom_unit: Poista
      custom_unit_form:
        title: "Uusi hinnoittelutyyppi"
        label_heading: Yksikkö
        selector_label_heading: Suure
        label_placeholder: "esim. \"kg\", \"30 minuuttia\", \"henkilö\""
        selector_placeholder: "esim. \"Henkilömäärä\", \"Paino kiloina\""
        per: Per
        unit_type:
          heading: "Yksikön tyyppi"
          quantity_label: "Kappalemäärä (per kpl, per kg, per henkilö, ...)"
          time_label: "Aikayksikkö (per 30 minuuttia, per 2 viikkoa, per vuosi, ...)"
    paypal_accounts:
      marketplace_paypal_integration: Maksuasetukset
      preferences_updated: "Maksuasetukset päivitetty"
      contact_support_link_text: "ota yhteys ylläpitoon"
      integration_info_text: "Markkinapaikkasi maksut toimivat PayPalin kautta. Jos haluat, että käyttäjäsi voivat suorittaa maksun sivustosi kautta, sinun pitää yhdistää PayPal-tilisi ja päättää veloittamasi välityspalkkion suuruus sekä ilmoituksen minimihinta."
      link_paypal_personal_account_label: "Aiotko lisätä tavaroita tai palveluita tarjolle myös itse?"
      link_paypal_personal_account: "Jos aiot, sinun pitää yhdistää PayPal-tiliisi myös %{personal_payment_preferences_link}."
      link_stripe_personal_account: "Tällöin sinun pitää lisäksi lisätä pankkitietosi %{personal_payment_preferences_link}."
      link_paypal_and_stripe_personal_account: "Tällöin sinun pitää lisäksi yhdistää PayPal-tilisi tai lisätä pankkitilitietosi %{personal_payment_preferences_link}"
      personal_payment_preferences_link_text: "omiin käyttäjätietoihisi"
      read_more_about_paypal: "Lue lisää maksujärjestelmästä"
      edit_payment_settings: "Muokkaa maksuasetuksia"
      supported_currencies_information_text: "Sharetriben maksujärjestelmä tukee 24 eri valuuttaa. Mikäli valuuttasi ei ole listattuna, ole hyvä ja %{contact_support_link}. Mikäli muutat markkinapaikkasi valuutan, olemassa olevissa ilmoituksissa säilyy vanha valuutta. Sinun tulee muokata näitä ilmoituksia yksitellen päivittääksesi niihin uuden valuutan."
      currency_change_warning_text: "Huomio: mikäli vaihdat valuutan, älä unohda pyytää myyjiäsi päivittämään ilmoituksensa, jotta myös ne saavat uuden valuutan."
      marketplace_currency_label: "Markkinapaikan valuutta:"
      minimum_listing_price_label: "Maksutapahtuman minimikoko:"
      transaction_fee_label: "Välityspalkkioprosentti:"
      minimum_transaction_fee_label: "Minimipalkkio:"
      save_settings: "Tallenna asetukset"
      minimum_listing_price_below_tx_fee: "Maksutapahtuman minimikoon tulee olla vähintään minimipalkkio, eli %{minimum_transaction_fee}."
      minimum_listing_price_below_min: "Maksutapahtuman minimikoon tulee olla suurempi kuin minimipalkkion, eli %{minimum_commission}."
    payment_preferences:
      title: "Maksujärjestelmän asetukseet"
      general_settings: "1. Yleiset asetukset"
      connect_a_payment_provider: "2. Yhdistä maksunvälittäjä"
      contact_support: "ota yhteys ylläpitoon"
      no_payments_link_text: täältä
      your_country: "Maa jossa asut:"
      you_cannot_use_online_payments: "Et voi käyttää verkkomaksuja maassa %{country_name} valuutalla %{currency}. Ole hyvä ja valitse toinen valuutta tai %{support_link} vaihtaaksesi markkinapaikkasi maan. Voit lukea lisää Sharetriben tukemista maista ja valuutoista %{help_link}. Tulevaisuudessa saatamme lisätä uusia maksunvälittäjiä ja tukea useampia valuuttoja."
      which_to_choose: "Kumpi kannattaa valita?"
      you_can_use_stripe_or_paypal: "Voit käyttää joko Stripea, PayPalia tai molempia maksunvälittäjinäsi. %{choose_link}"
      you_can_use_stripe_only: "Voit käyttää Stripea maksunvälittäjänäsi. %{read_more_link}"
      read_more_stripe: "Lue lisää Stripe-maksuista."
      you_can_use_paypal_only: "Voit käyttää PayPalia maksunvälittäjänäsi. %{read_more_link}"
      read_more_paypal: "Lue lisää PayPal-maksuista"
      read_more_about_paypal_and_stripe: "Lue lisää verkkomaksuista, Stripesta ja PayPalista"
      general_settings_updated: "Maksujärjestelmän yleisasetukset tallennettu"
      transaction_fee_settings_updated: "Välityspalkkioiasetukset tallennettu"
      choose_popup_text: |-
          Jos haluat antaa käyttäjiesi hyväksyä verkkomaksuja, sinun pitää valita markkinapaikkasi valuutta ja sen jälkeen kytkeä ainakin yksi kahdesta Sharetriben tukemasta maksunvälittäjästä: Stripe tai PayPal. Voit myös käyttää molempia, mikä tarkoittaa, että käyttäjäsi voivat ottaa vastaan maksuja kummalla tahansa näistä maksunvälittäjistä.
          Voit luoda uuden käyttäjätilin näihin palveluihin jos sinulla ei sellaista vielä ole. Kun olet yhdistänyt Stripe- tai PayPal-tilisi Sharetribe-sivustoosi, voit valita mahdollisen maksutapahtumasta veloittamasi välityspalkkion.
          Mitä eroa on Stripella ja PayPalilla? Stripe antaa sinun pitää rahoja tililläsi jopa kolmen kuukauden ajan ennen niiden siirtämistä myyjälle, ja tarjoaa yhden maksutavan (luottokortti). Stripellä käyttäjäsi voivat vastaanottaa rahaa suoraan pankkitililleen antamalla tilinumeronsa, eikä heidän tarvitse luoda erillistä Stripe-tiliä. PayPal tarjoaa kaksi maksutapaa (luottokortti ja PayPal-tili) ja tarjoaa "protection program" -ohjelman, joka auttaa ostajia ja myyjiä ongelmatilanteissa. Jos käytät PayPalia, käyttäjäsi joutuvat luomaan PayPal Business -tilin, jotta voivat vastaanottaa maksuja.
          Jos käytät Stripeä, sen veloittamat maksut vähennetään välityspalkkiostasi, joten muista asettaa riittävän suuri minimipalkkio. Jos käytät PayPalia, se veloittaa hintansa käyttäjiltäsi, joten voit asettaa oman välityspalkkiosi hieman pienemmäksi. Stripen ja PayPalin hinnastot ovat hieman erilaiset, mutta useimmissa tapauksissa Stripe on hieman halvempi.
      invalid_api_keys: "Väärät Stripen API-avaimet"
      missing_api_keys: "Stripen API-avaimet puuttuvat"
      stripe_verified: "Stripen API-yhteys toiminnassa"
      change_settings: "Muuta asetuksia"
      configure_stripe: "Ota Stripe käyttöön"
      configure_paypal: "Ota PayPal käyttöön"
      transaction_fee_settings: Välityspalkkioasetukset
      transaction_fee_save: Tallenna
      stripe_fee: "Stripen veloittamat maksut"
      stripe_fee_notice: "%{stripe_fee_link} vähennetään välityspalkkiostasi."
      fee_should_be_less_than_minimum_price: "Minimivälityspalkkion pitää olla pienempi kuin transaktion minimikoko."
      the_transaction_fee_must_be_lower_than_100: ~
      confirm_disable: "Oletko varma että haluat ottaa maksualustan %{gateway} pois käytöstä? Jos otat sen pois käytöstä, myyjät eivät voi enää vastaanottaa sillä rahaa, eivätkä asiakkaat enää voi maksaa sen kautta. Mikäli myyjät eivät ole ottaneet käyttöön jotain toista maksualustaa, asiakkaat eivät voi ostaa heiltä mitään."
      commission_from_buyer_label: ~
      minimum_buyer_transaction_fee_label: ~
      stripe_connected:
        title: "Stripe yhdistetty"
        disable: "Poista Stripe käytöstä"
        disabled: "Stripe otettu pois käytöstä"
        enable: "Ota Stripe uudelleen käyttöön"
      paypal_connected:
        title: "PayPal yhdistetty"
        disable: "Ota PayPal pois käytöstä"
        disabled: "PayPal otettu pois käytöstä"
        enable: "Ota PayPal uudelleen käyttöön"
      cannot_enable_gateway: "Ei voitu ottaa seuraavaa maksualustaa käyttöön: %{gateway}."
      cannot_disable_gateway: "Ei voitu ottaa seuraavaa maksualustaa pois käytöstä: %{gateway}."
      cannot_enable_gateway_because_of_buyer_commission: ~
      stripe_form:
        add_your_api_keys: "Lisää Stripen API-avaimet"
        how_to_get_these: "Mistä nämä löytyvät?"
        publishable_key_example: "Esimerkiksi: %{api_publishable_key_example}"
        secret_key_example: "Esimerkiksi: %{api_secret_key_example}"
        save_api_keys: "Tallenna Stripen API-avaimet"
        invalid_secret: "%{secret_key} ei näytä oikeanlaiselta"
        invalid_publishable: "%{publishable_key} ei näytä oikeanlaiselta"
      index:
        header: "Tarjolla olevat maksuasetukset"
        info: "Voit valita, mitä maksunvälittäjiä markkinapaikassasi käytetään. Tällä hetkellä Sharetribe tukee PayPalia ja Stripea."
        active: Aktiivinen
        gateway: Maksunvälittäjä
        process: Prosessi
        commission: Välityspalkkio
        minimum_price: Minimihinta
        minimum_fee: Minimipalkkio
        api_verified: "API yhdistetty?"
        actions: Toimenpiteet
        payments_not_enabled: "Verkkomaksut eivät ole käytössä markkinapaikallasi"
    transaction_types:
      sell: Myydään
      sell_w_online_payment: "Myydään käyttäen verkkomaksua"
      sell_wo_online_payment: "Myydään ilman verkkomaksua"
      rent: "Annetaan vuokralle"
      rent_w_online_payment: "Vuokrataan käyttäen verkkomaksua"
      rent_wo_online_payment: "Vuokrataan ilman verkkomaksua"
      give: Annetaan
      lend: "Annetaan lainaan"
      swap: Vaihdetaan
      service: Tarjotaan
      service_w_online_payment: "Tarjotaan käyttäen verkkomaksua"
      service_wo_online_payment: "Tarjotaan ilman verkkomaksua"
      request: Tarvitaan
      inquiry: Tiedustelu
      share_for_free: "Tarjotaan käyttöön ilmaiseksi"
      default_action_button_labels:
        sell: Osta
        rent: Vuokraa
        request: Tarjoa
        offer: Pyydä
        inquiry: "Ota yhteyttä"
  common:
    edit_page: "Muokkaa sivua"
    default_community_slogan: "Lainaa, myy, auta, jaa"
    default_community_description: "Tämä on kauppapaikka, jossa palvelun käyttäjät voivat myydä, vaihtaa tai vuokrata tavaroita, palveluita tai tiloja."
    cancel: Peruuta
    fields_that_are_mandatory: "Tähdellä (*) merkityt tiedot ovat pakollisia."
    or: tai
    password: Salasana
    service_name: "%{service_name}"
    share_types:
      request: pyyntö
      offer: tarjous
      borrow: "halutaan lainata"
      buy: ostetaan
      give_away: annetaan
      lend: "annetaan lainaan"
      receive: "otetaan vastaan"
      rent: "halutaan vuokrata"
      rent_out: "annetaan vuokralle"
      sell: myydään
      offer_to_swap: vaihdetaan
      request_to_swap: vaihdetaan
      share_for_free: "tarjotaan käyttöön ilmaiseksi"
      accept_for_free: "halutaan käyttöön ilmaiseksi"
    categories:
      item: Tavarat
      favor: Palvelukset
      rideshare: Kimppakyydit
      housing: Tilat
      tools: Työkalut
      sports: Urheilu
      music: Musiikki
      books: "Kirjat & Lehdet"
      games: "Pelit & Lelut"
      furniture: Huonekalut
      outdoors: "Ulkoilu ja Retkeily"
      food: "Ruoka ja Ruuanlaitto"
      electronics: Elektroniikka
      pets: "Eläimet ja Lemmikit"
      film: "Elokuvat ja tv-sarjat"
      clothes: "Vaatteet ja Asusteet"
      garden: Puutarha
      travel: Matkailu
      other: Muut
    username: Käyttäjätunnus
    username_or_email: "Käyttäjätunnus tai sähköposti"
    what_is_this: "Mitä tämä tarkoittaa?"
    removed_user: "Käyttäjä poistettu"
    payment_fee_info:
      title: "Välityspalkkio sekä palvelumaksu"
      stripe: Stripe
      paypal: PayPal
      info: "%{service_name} käyttää maksunvälittäjänä alla olevaa palvelua. %{service_name} laskuttaa välityspalkkion, jonka suuruus riippuu maksupalvelusta. Itse maksupalvelu saattaa myös laskuttaa käsittelymaksun tehdystä maksusta, alla olevan kuvauksen mukaisesti."
    paypal_fee_info:
      title: "PayPalin käsittelymaksu"
      body_text: |-
          %{service_name} veloittaa jokaisesta PayPal-maksutapahtumasta %{paypal_commission}% suuruisen käsittelymaksun. Pienin mahdollinen käsittelymaksu on %{minimum_transaction_fee}. PayPalin omat käsittelykulut eivät kuulu tähän %{service_name}-palvelun maksuun, ja ne maksetaan automaattisesti erikseen. PayPalin käsittelymaksut ovat suuruudeltaan noin 2% - 5% kokonaishinnasta, riippuen ostajan maasta sekä PayPal-tilillä tapahtuvista kuukausittaisesta myyntimääristäsi. Yleisesti ottaen kotimaiset maksut ovat halvempia kuin kansainväliset, ja suuret myyntimäärät laskevat käsittelykuluja.
          Voit nähdä tarkan hinnan kirjautumalla PayPal-tilillesi ja klikkaamalla %{link_to_paypal}. Jokaisen myyntitapahtuman jälkeen saat sähköpostiisi kuitin, jossa näytetään kyseisestä tapahtumasta veloitettu käsittelymaksu.
      body_text_accept: |-
          PayPal prosessoi tämän maksutapahtuman. PayPal veloittaa jokaisesta maksutapahtumasta prosessointikulun. Tämä kulu on noin 2% - 5%, riippuen kuinka paljon tililtä myydään kuukausittain ja siitä, mikä on myyjän asuinmaa. Yleisesti ottaen kotimaan sisällä tapahtuvista maksuista veloitetaan vähemmän kuin kansainvälisistä, ja suurempi myyntivoluumi alentaa veloitusprosenttia.
          Näet tarkat kulut kirjautumalla PayPal-tilillesi ja menemällä kohteeseen %{link_to_paypal}. Jokaisen oston jälkeen saat kuitin, jossa listataan maksukulut tarkasti.
      link_to_paypal_text: "tätä linkkiä"
    stripe_fee_info:
      title: "Stripen palvelumaksu"
      body_text: "Stripe-maksuista %{service_name} veloittaa %{stripe_commission}%:n välityspalkkion. Pienin mahdollinen välityspalkkio on %{minimum_transaction_fee}. Stripen palvelumaksu sisältyy tähän välityspalkkioon."
      link_to_stripe_text: tänne
  conversations:
    accept:
      details: "Tilauksen tiedot"
      order_by: "Tilaus käyttäjältä %{orderer_link}"
      accept_offer: "Hyväksy tarjous"
      accept_request: "Hyväksy pyyntö"
      reject_offer: "Ei tällä kertaa"
      reject_request: "Ei tällä kertaa"
      close_listing: "Sulje ilmoitus %{listing_title_link}"
      update_later: "Älä sulje ilmoitusta"
      optional_message: "Vapaaehtoinen viesti"
      price_to_pay: "Maksettava kokonaishinta"
      accept: Hyväksy
      decline: Hylkää
      quantity_label: "Määrä:"
      sum_label: "Välisumma:"
      service_fee_label: "%{service_name} palvelumaksu:"
      buyer_service_fee_label: ~
      you_will_get_label: "Sinä saat:"
      total_label: "Loppusumma:"
      total_value: "%{seller_gets}*"
      total_value_paypal: "%{seller_gets}*"
      total_value_stripe: "%{seller_gets}"
      paypal_fee_info: "* Ei sisällä <a id='%{fee_info_link_id}' href='#'>PayPalin käsittelymaksua</a>"
      payment_fee_info: "* Ei sisällä <a id='%{fee_info_link_id}' href='#'>maksunvälittäjän palvelumaksua</a>"
      shipping_price_label: "Postikulut:"
      stripe-fee_label: "Maksunvälittäjän palvelumaksu"
    confirm:
      confirm_description: "Jos olet saanut pyytämäsi asian, voit merkitä pyynnön toteutuneeksi. Tämän jälkeen voit antaa toiselle osapuolelle palautetta."
      cancel_description: "Jos et saanut pyytämäsi asiaa, voit merkitä pyynnön peruuntuneeksi. Voit silti antaa toiselle osapuolelle palautetta ja kertoa miksi pyyntö ei tällä kertaa toteutunut."
      cancel_payed_description: "Jos pyyntösi on jo hyväksytty mutta tulit toisiin ajatuksiin, voit vielä perua pyynnön ennen maksua."
      canceling_payed_transaction: "Pyynnön peruuttaminen"
      confirm: "Merkitse toteutuneeksi"
      cancel: Riitauta
      continue: Jatka
      give_feedback_to: "Anna palautetta käyttäjälle %{person_link}"
      do_not_give_feedback: "Ohita palaute"
    details:
      day: päivä
      days: päivää
      price_per_day: "Hinta per päivä: %{price}"
    index:
      loading_more_messages: "Ladataan lisää viestejä"
      message_partitive: viesti
      messages_partitive: viestiä
      no_received_messages: "Ei viestejä"
      no_sent_messages: "Ei lähetettyjä viestejä"
    conversation:
      accepted_request: "Pyyntö hyväksytty."
      accepted_offer: "Tarjous hyväksytty."
      rejected_request: "Pyyntö hylätty."
      rejected_offer: "Tarjous hylätty."
      confirmed_request: "Pyyntö toteutettu."
      confirmed_offer: "Tarjous toteutettu."
      canceled_request: "Pyyntö peruutettu."
      canceled_offer: "Tarjous peruutettu."
      message_from: "Viesti käyttäjältä %{person}"
      about_listing: "Liittyy ilmoitukseen %{listing_title}"
      free_message: "Suora viesti"
      message_content_not_available: "Viestin sisältöä ei voida näyttää"
    message:
      accepted_request: "hyväksyi pyynnön"
      received_payment: "hyväksyi tilauksen, otti vastaan maksun %{sum}"
      received_payment_wo_sum: ~
      accepted_offer: "hyväksyi tarjouksen"
      rejected_request: "hylkäsi pyynnön, perui maksun"
      rejected_offer: "hylkäsi tarjouksen"
      confirmed_request: "merkitsi pyynnön toteutuneeksi"
      confirmed_offer: "merkitsi tarjouksen toteutuneeksi"
      canceled_request: "peruutti pyynnön"
      canceled_offer: "peruutti tarjouksen"
      paid: "maksoi %{sum}"
      payment_preauthorized: "Katevaraus tehty: %{sum}"
      payment_preauthorized_wo_sum: ~
      stripe:
        held_payment: "Hyväksyi pyynnön. Palvelu %{service_name} pidättää maksun %{sum}, kunnes tilaus on merkitty toteutuneeksi."
        held_payment_wo_sum: ~
        confirmed_request: "Merkitsi tilauksen toteutuneeksi. Maksu on nyt siirretty käyttäjän %{author_name} pankkitilille, tai se siirretään pian."
    new:
      message: Viesti
      message_to: "Viesti käyttäjälle %{author_name}"
      optional_message_to: "Valinnainen viesti käyttäjälle %{author_name}"
      send_message: "Lähetä viesti"
      send: Lähetä
      this_message_is_private: "Tämä viesti on yksityinen sinun ja käyttäjän %{person} välillä. %{person} saa tiedon lähettämästäsi viestistä sähköpostilla."
      you_will_get_notified_of_acceptance: "Saat sähköpostiisi tiedon, kun %{person} hyväksyy tai hylkää ehdotuksesi."
      you_will_get_notified: "Saat sähköpostiisi tiedon, kun %{person} vastaa sinulle."
      title: Otsikko
      send_message_to_user: "Lähetä viesti käyttäjälle %{person}"
      about_listing: "Liittyy ilmoitukseen %{listing_title}"
      author_has_to_accept_request: "Käyttäjän %{author_name} on hyväksyttävä tilaus ennen kuin voit maksaa"
    show:
      in_response_to_listing: "liittyen ilmoitukseen"
      message_sent_by: "Viestin lähetti"
      message_sent_to: "Viesti lähetetty käyttäjälle"
      send_reply: "Lähetä viesti"
      write_a_reply: "Kirjoita vastaus:"
      conversation_about_listing: "Keskustelu käyttäjän %{person} kanssa liittyen ilmoitukseen %{listing}"
      conversation_with_user: "Keskustelu käyttäjän %{person} kanssa"
      conversation_with: "Keskustelu käyttäjän %{person} kanssa"
      last_message_at: "(uusin viesti %{time})"
      price: "Hinta: %{price}"
      sum: "Loppusumma: %{sum}"
      total: "Yhteensä: %{total}"
    status:
      payment_errored: "Maksu epäonnistui"
      payment_errored_starter: "Maksu epäonnistui. Yritä uudestaan. Jos ongelma toistuu, ota yhteys ylläpitoon."
      payment_errored_author: "Maksu epäonnistui. Ota yhteyttä käyttäjään %{starter_name} ja pyydä häntä yrittämään maksua uudestaan."
      cancel_payed_transaction: Peruuta
      feedback_given: "Palaute annettu"
      feedback_skipped: "Palaute ohitettu"
      give_feedback: "Anna palautetta"
      offer_accepted: "Tarjous hyväksytty"
      offer_rejected: "Tarjous hylätty"
      offer_canceled: "Tarjous peruutettu"
      offer_confirmed: "Tarjous toteutunut"
      offer_paid: "Maksu suoritettu"
      offer_preauthorized: "Maksu suoritettu"
      offer_waiting_for_payment: "Odottaa että %{requester_name} suorittaa maksun"
      pay: "Suorita maksu"
      preauthorized: "Maksu suoritettu"
      paid: "Maksu suoritettu"
      pending_external:
        paypal:
          multicurrency: "PayPal-maksua ei voitu suorittaa, koska PayPal-tiliäsi ei ole asetettu hyväksymään rahayksikköä %{currency}. Mene osoitteeseen %{paypal_url} ja kirjaudu sisään hyväksyäksesi tai hylätäksesi maksun."
          verify: "PayPal-maksua ei voitu suorittaa, koska et ole vahvistanut PayPal-tiliäsi. Mene osoitteeseen %{paypal_url} ja vahvista tilisi."
          intl: "PayPal-maksua ei voitu suorittaa, koska et ole lisännyt PayPal-tiliisi tapaa nostaa rahaa tililtä. Mene osoitteeseen %{paypal_url} ja kirjaudu sisään hyväksyäsi tai hylätäksesi maksun."
      waiting_for_current_user_to_deliver_listing: "Odottaa että %{listing_title} on toimitettu"
      waiting_for_listing_author_to_deliver_listing: "Odottaa että %{listing_author_name} on toimittanut tilauksen %{listing_title}"
      request_accepted: "Pyyntö hyväksytty"
      request_rejected: "Pyyntö hylätty"
      request_confirmed: "Pyyntö toteutunut"
      request_canceled: "Pyyntö peruutettu"
      request_paid: "Maksu suoritettu"
      request_preauthorized: "Katevaraus tehty"
      skip_feedback: "Ohita palaute"
      waiting_for_listing_author_to_accept_offer: "Odottaa että %{listing_author_name} hyväksyy tarjouksen"
      waiting_for_listing_author_to_accept_request: "Odottaa että %{listing_author_name} hyväksyy pyynnön. Maksu veloitetaan sinulta heti kun %{listing_author_name} hyväksyy pyynnön."
      waiting_for_you_to_accept_request: "Odottaa että hyväksyt pyynnön"
      waiting_confirmation_from_requester: "Odottaa että %{requester_name} merkitsee pyynnön toteutetuksi"
      waiting_confirmation_from_you: "Odottaa että merkitset pyynnön toteutetuksi"
      waiting_payment_from_requester: "Odottaa että %{requester_name} suorittaa maksun"
      waiting_payment_from_you: "Odottaa että suoritat maksun"
      waiting_feedback_from_you: "Odottaa että annat palautetta"
      pending_external_inbox:
        paypal:
          multicurrency: "Odottaa että hyväksyt PayPal-maksun"
          intl: "Odottaa että hyväksyt PayPal-maksun"
          unknown_reason: "Maksu odottaa. Voit kirjautua Paypal-tilillesi nähdäksesi lisätietoja."
          verify: "Odottaa että vahvistat PayPal-tilisi"
      stripe:
        waiting_confirmation_from_requester: "Odotetaan, että käyttäjä %{requester_name} merkitsee tilauksen toteutuneeksi. Kun tilaus on merkitty toteutuneeksi, maksu vapautetaan pankkitilillesi."
    status_link:
      accept_offer: "Hyväksy tarjous"
      accept_request: "Hyväksy pyyntö"
      reject_offer: "Hylkää tarjous"
      reject_request: "Ei tällä kertaa"
      accept_preauthorized_offer: "Hyväksy tarjous"
      accept_preauthorized_request: "Hyväksy pyyntö"
      reject_preauthorized_offer: "Hylkää tarjous"
      reject_preauthorized_request: "Ei tällä kertaa"
      confirm: "Merkitse toteutuneeksi"
      cancel: Riitauta
  feedback:
    feedback_subject: "Uusi palaute palvelusta %{service_name}"
    feedback_body: "%{author_name_and_email} on lähettänyt seuraavan palautteen palvelusta %{service_name}"
    unlogged_user: "Kirjautumaton käyttäjä"
    anonymous_user: "Anonyymi käyttäjä"
  community_memberships:
    access_denied:
      access_denied: "Pääsy estetty"
      you_are_banned_in_this_community: "Sivuston ylläpitäjä on estänyt pääsysi sivustolle %{service_name}. Jos haluat ottaa yhteyttä palvelun %{service_name} ylläpitoon, voit lähettää %{link_to_contact_page}."
      contact_page_link: palautetta
    new:
      welcome_fb_user: "Tervetuloa, %{name}!"
      fb_join_accept_terms: "Liittyäksesi sinun tulee vielä hyväksyä palvelun käyttöehdot."
      join_community: "Liittyminen %{service_name}-palveluun"
      you_can_join: "Voit liittyä hyväksymällä palvelun käyttöehdot ja klikkaamalla alareunasta 'Liity palveluun' -nappia."
      you_can_join_email_confirmation: "Jotta voisit liittyä tähän palveluun, sinulla pitää olla voimassaoleva sähköpostiosoite, jonka pääte on %{email_ending}. Voit liittyä palveluun täyttämällä alla olevaan kenttään sähköpostiosoitteesi, hyväksymällä palvelun käyttöehdot, klikkaamalla alareunasta 'Liity palveluun' -nappia ja klikkaamalla saapuvassa sähköpostissa olevaa vahvistuslinkkiä."
      you_can_join_email_confirmation_multiple_addresses: "Tähän palveluun liittyminen on rajattua. Liittyäksesi sinulla pitää olla sallittu sähköpostiosoite. Voit liittyä palveluun täyttämällä alla olevaan kenttään sähköpostiosoitteesi, hyväksymällä palvelun käyttöehdot ja klikkaamalla alareunasta 'Liity palveluun' -nappia."
      you_can_join_with_invite_only: "Jotta voisit liittyä tähän palvelun, sinulla pitää olla kutsu joltakin toiselta palvelun käyttäjältä. Jos sinulla on kutsukoodi, voit liittyä tähän palveluun kirjoittamalla koodin alla olevaan kenttään, hyväksymällä palvelun käyttöehdot ja klikkaamalla alareunasta 'Liity palveluun' -nappia."
      if_want_to_view_content: "Jos haluat nähdä mitä palvelussa tapahtuu liittymättä siihen sinun täytyy"
      log_out: "kirjautua ulos"
      join_community_button: "Liity palveluun"
    give_consent:
      invitation_code_invalid_or_used: "Kutsukoodi on virheellinen tai se on jo käytetty."
      email_not_allowed: "Tämä sähköpostiosoite ei ole sallittu %{service_name}-palvelussa."
      email_not_available: "Antamasi sähköpostiosoite on jo käytössä."
      consent_not_given: "Et hyväksynyt ehtoja."
  emails:
    accept_reminder:
      remember_to_accept_offer: "Muistutus: hyväksy/hylkää käyttäjän %{sender_name} tarjous"
      remember_to_accept_request: "Muistutus: hyväksy/hylkää käyttäjän %{sender_name} pyyntö"
      you_can_accept_or_reject_offer_at: "Voit hyväksyä tai hylätä tarjouksen osoitteessa"
      you_can_accept_or_reject_request_at: "Voit hyväksyä tai hylätä pyynnön osoitteessa"
      you_have_not_yet_accepted_or_rejected_offer: "Et ole vielä hyväksynyt etkä hylännyt %{date} saamaasi tarjousta %{title}."
      you_have_not_yet_accepted_or_rejected_request: "Et ole vielä hyväksynyt etkä hylännyt %{date} saamaasi pyyntöä %{title}."
      show_thread: "Näytä viestiketju"
    branding:
      powered_by: "%{service_name} -palvelua pyörittää %{sharetribe_link} -markkinapaikkajärjestelmä."
      create_own: "Haluatko luoda oman online-markkinapaikkasi, aivan kuin %{service_name}? %{learn_more}."
      learn_more: "Lue lisää"
    confirm_reminder:
      you_have_not_yet_confirmed_or_canceled_request: "Et ole vielä merkinnyt pyyntöä '%{request_link}' toteutuneeksi tai toteutumattomaksi. Jos pyyntö on toteutettu, sinun kannattaa ilmoittaa siitä. Tämän jälkeen voit antaa palautetta tapahtuneesta käyttäjälle %{other_party_given_name}."
      remember_to_confirm_request: "Muista merkitä pyyntö toteutuneeksi tai toteutumattomaksi"
      if_will_not_happen_you_should_cancel: "Jos pyyntö syystä tai toisesta jää toteutumatta, voit %{cancel_it_link}."
      cancel_it_link_text: "peruuttaa sen"
      automatic_confirmation: "Jos et merkkaa pyyntöä toteutuneeksi tai peruuta sitä %{days_to_automatic_confirmation} päivän kuluttua sen hyväksymisestä, merkkaamme sen automaattisesti toteutuneeksi."
    payment_settings_reminder:
      remember_to_add_payment_details: "Muistutus: Käy lisäämässä maksutietosi"
      you_have_added_listing_with_payment: "Olet lisännyt ilmoituksen %{listing_link}, jolla on hinta. Et ole kuitenkaan vielä syöttänyt maksutietojasi. Jotta voit vastaanottaa maksun ilmoituksestasi, käy täyttämässä maksutietosi."
      please_go_to_payment_settings: "Siirry %{payment_settings_link} ja täytä tarvittavat tiedot."
      payment_settings_link: maksutiedot-sivulle
    transaction_confirmed:
      here_is_a_message_from: "Tässä viesti käyttäjältä %{other_party_given_name}:"
      request_marked_as_confirmed: "Pyyntö merkitty toteutuneeksi - muistathan antaa palautetta"
      request_marked_as_canceled: "Pyyntö peruttu"
      has_marked_request_as_confirmed: "%{other_party_full_name} on merkinnyt pyynnön '%{request}' toteutuneeksi. Voit nyt antaa hänelle palautetta."
      has_marked_request_as_canceled: "%{other_party_full_name} on ilmoittanut, että pyyntö '%{request}' ei toteutunut. Voit silti antaa hänelle palautetta."
      giving_feedback_is_good_idea: "Palautteen antaminen kannattaa aina. Jos kaikki meni hyvin, voit palautteen avulla kertoa muille jäsenille, että %{other_party_given_name} on luotettava. Jos vastaan tuli ongelmia, niistä kannattaa myös mainita."
      give_feedback_to: "Anna palautetta käyttäjälle %{other_party_given_name}"
      stripe:
        has_marked_request_as_confirmed: "Käyttäjä %{other_party_full_name} on merkinnyt tilauksen '%{request}' toteutuneeksi. Maksu tästä tilauksesta on nyt maksettu pankkitilillesi. Voit nyt antaa palautetta käyttäjälle %{other_party_given_name}."
    transaction_automatically_confirmed:
      subject: "Pyyntösi on automaattisesti merkitty toteutuneeksi - muistathan antaa palautetta"
      we_have_marked_request_as_confirmed: "Olemme merkinneet pyynnön '%{request}' toteutuneeksi. Merkitsimme pyynnön toteutuneeksi automaattisesti, koska pyynnön hyväksymisestä on kulunut %{days_passed} päivää."
    booking_transaction_automatically_confirmed:
      subject: "Pyyntösi on automaattisesti merkitty toteutuneeksi - muistathan antaa palautetta"
      we_have_marked_request_as_confirmed: "Olemme merkinneet pyynnön '%{request}' toteutuneeksi. Merkitsimme pyynnön toteutuneeksi automaattisesti, koska varausaika päättyi eilen."
    automatically_confirmed_footer:
      giving_feedback_is_good_idea: "Palautteen antaminen kannattaa aina. Jos kaikki meni hyvin, voit palautteen avulla kertoa muille jäsenille, että %{other_party_given_name} on luotettava. Jos vastaan tuli ongelmia, niistä kannattaa myös mainita."
      give_feedback_to: "Anna palautetta käyttäjälle %{other_party_given_name}"
      show_thread: "Näytä viestiketju"
    confirmation_instructions:
      confirmation_instructions_signature: "Terveisin,<br/>%{service_name}-tiimi"
      need_to_confirm: "Sinun täytyy vahvistaa sähköpostiosoitteesi painamalla alla olevaa näppäintä liittyessäsi %{service_name} -palveluun."
      confirmation_link_text: "Vahvista sähköpostini"
      or_paste_link: "Vaihtoehtoisesti voit kopioida seuraavan linkin selaimesi osoitepalkkiin:"
    common:
      hey: "Hei %{name},"
      kassi_team: "%{service_name}-tiimi"
      thanks: "Terveisin,"
      dont_want_to_receive_these_emails: "Etkö halua saada jatkossa näitä viestejä?"
      edit_your_email_settings_here: "Muokkaa sähköpostiasetuksiasi tästä"
      message_not_displaying_correctly: "Eikö tämä viesti näy oikein sähköpostissa?"
      view_it_in_your_browser: "Katso internet-selaimellasi"
      or: tai
      unsubscribe_from_these_emails_info: "Vastaanotit tämän sähköpostin koska olet palvelun %{service_name} jäsen."
      unsubscribe_from_these_emails: "lopeta tällaisten viestien vastaanotto kokonaan"
      unsubscribe_from_invitation_emails_info: "Vastaanotit tämän sähköpostin, koska palvelun %{service_name} jäsen kutsui sinut palvelun käyttäjäksi."
      unsubscribe_from_invitation_emails: "Lopeta markkinapaikan %{service_name} kutsujen vastaanottaminen sähköpostitse"
    conversation_status_changed:
      has_accepted_your_offer: "%{accepter} on hyväksynyt tarjouksesi '%{listing}'."
      has_accepted_your_request: "%{accepter} on hyväksynyt pyyntösi '%{listing}'."
      has_rejected_your_offer: "%{accepter} on hylännyt tarjouksesi '%{listing}'."
      has_rejected_your_request: "%{accepter} on hylännyt pyyntösi '%{listing}'."
      view_thread: "Näytä keskustelu"
      your_offer_was_accepted: "Tarjouksesi hyväksyttiin"
      your_offer_was_rejected: "Tarjouksesi hylättiin"
      your_request_was_accepted: "Pyyntösi hyväksyttiin"
      your_request_was_rejected: "Pyyntösi hylättiin"
      you_can_now_pay_to: "Voit nyt maksaa käyttäjän %{payment_receiver} pyytämän maksun."
      pay_now: "Maksa nyt"
      remember_to_confirm: "Muista merkitä pyyntö toteutuneeksi, kun olet saanut haluamasi. Jos vastapuoli ei pysty täyttämään lupaustaan, sinulla on %{days_to_automatic_confirmation} päivää aikaa peruuttaa pyyntö, ennen kuin se merkitään toteutuneeksi automaattisesti."
    invitation_to_kassi:
      hi: Hei!
      you_have_been_invited_to_kassi: "%{inviter} on kutsunut sinut %{service_name}-palveluun."
      here_is_a_message_from: "%{inviter} lähetti sinulle seuraavan saateviestin:"
      join_now: "Liity palveluun"
      invitation_code: "Kutsukoodi: %{code}"
    new_comment:
      has_commented_your_listing_in_kassi: "%{author} on kommentoinut ilmoitustasi '%{listing}'"
      view_comment: "Näytä kommentti"
      you_have_a_new_comment: "%{author} on kommentoinut ilmoitustasi %{service_name}-palvelussa"
      listing_you_follow_has_a_new_comment: "%{author} on kommentoinut seuraamaasi ilmoitusta %{service_name}-palvelussa"
      has_commented_listing_you_follow_in_kassi: "%{author} on kommentoinut seuraamaasi ilmoitusta '%{listing}'."
    new_message:
      view_message: "Näytä viesti"
      has_sent_you_a_message_in_kassi: "%{sender} on lähettänyt sinulle viestin %{service_name}-palvelussa."
      you_have_a_new_message: "Viesti %{service_name}-palvelun käyttäjältä %{sender_name}"
    new_payment:
      new_payment: "Olet saanut uuden maksusuorituksen"
      price_per_unit_type: "Hinta per %{unit_type}"
      quantity: "Määrä:"
      you_have_received_new_payment: "%{payer_full_name} on maksanut sinulle <b>%{payment_sum}</b> liittyen ilmoitukseen <b>%{listing_title}</b>. Tämä on kuitti maksusta."
      listing_per_unit_title: "%{title}, per %{unit_type}"
    payment_receipt_to_seller:
      payment_gateway_fee: "Maksunvälittäjän palvelumaksu:"
      shipping_total: "Toimitus:"
      product: "Tuote:"
      price_payer_paid: "Hinta jonka %{payer_full_name} maksoi:"
      subtotal: ~
      service_fee: "%{service_name} välityspalkkio:"
      buyer_service_fee: ~
      you_will_get: "Loppusumma:"
      new_payment: "Olet saanut uuden maksusuorituksen"
      price_per_unit_type: "Hinta per %{unit_type}"
      quantity: "Määrä:"
      you_have_received_new_payment: "Käyttäjä %{payer_full_name} on maksanut sinulle <b>%{payment_sum}</b> ilmoituksesta <b>%{listing_title}</b>. Tässä kuittisi."
      stripe:
        you_have_received_new_payment: "Käyttäjä %{payer_full_name} on nyt maksanut summan <b>%{payment_sum}</b> tilauksesta <b>%{listing_title}</b>. %{service_name} pidättää maksun siihen asti, että tilaus merkitään toteutuneeksi. Tässä on kuittisi."
    payment_receipt_to_payer:
      receipt_of_payment: "Kuitti maksusta"
      you_have_made_new_payment: "Olet maksanut käyttäjälle %{recipient_full_name} <b>%{payment_sum}</b> ilmoituksesta <b>%{listing_title}</b>. Tässä kuitti maksusta."
      product: Tuote
      price_per_unit_type: "Hinta per %{unit_type}"
      duration: Kesto
      quantity: Määrä
      subtotal: Välisumma
      buyer_service_fee: ~
      total: Loppusumma
      price: Hinta
      service_fee: Välityspalkkio
      stripe_gateway_fee: "Stripen palvelumaksu"
      paypal_gateway_fee: "PayPalin palvelumaksu"
      money_will_be_transferred: "Rahat siirretään käyttäjälle %{recipient_name} kun a) olet merkinnyt tilauksen toteutuneeksi tai b) maksuhetkestä on kulunut %{automatic_confirmation_days} päivää."
    paypal_new_payment:
      paypal_gateway_fee: "PayPalin käsittelymaksu:"
      shipping_total: "Postitus:"
    braintree_new_payment:
      product: "Tuote:"
      price_payer_paid: "Ostajan maksama summa:"
      service_fee: "%{service_name} palvelumaksu:"
      you_will_get: "Loppusumma:"
    receipt_to_payer:
      receipt_of_payment: "Kuitti maksusta"
      you_have_made_new_payment: "Olet maksanut käyttäjälle %{recipient_full_name} <b>%{payment_sum}</b> liittyen ilmoitukseen <b>%{listing_title}</b>. Tämä on kuitti maksusta."
      product: Tuote
      price_per_unit_type: "Hinta per %{unit_type}"
      duration: Kesto
      quantity: Määrä
      subtotal: Välisumma
      total: Yhteensä
      price: Hinta
      buyer_service_fee: ~
      stripe_gateway_fee: "Stripe palvelumaksu"
      paypal_gateway_fee: "PayPalin palvelumaksu"
      money_will_be_transferred: "Rahat siirretään käyttäjälle %{recipient_name} kun a) olet merkinnyt tilauksen toteutuneeksi tai b) maksuhetkestä on kulunut %{automatic_confirmation_days} päivää."
      listing_per_unit_title: "%{title}, per %{unit_type}"
      stripe:
        you_have_made_new_payment: "Olet maksanut <b>%{payment_sum}</b> tuotteesta <b>%{listing_title}</b>. %{service_name} pidättää maksun, ja se vapautetaan käyttäjälle %{recipient_full_name} sitten kun merkitset tilauksen toteutuneeksi. Tässä on kuitti maksustasi."
    new_testimonial:
      has_given_you_feedback_in_kassi: "%{name} on antanut sinulle palautetta %{service_name}-palvelussa"
      you_can_give_feedback_to: "Et ole vielä antanut palautetta käyttäjälle %{name}."
      view_feedback: "Näytä palaute"
    new_update_to_listing:
      listing_you_follow_has_been_updated: "Seuraamasi ilmoitus on päivittynyt"
      has_updated_listing_you_follow_in_kassi: "%{author} on päivittänyt seuraamaasi ilmoitusta '%{listing}'."
      view_changes: "Näytä muutokset"
    community_updates:
      added_offer: "%{name_link} lisäsi tarjouksen:"
      added_request: "%{name_link} lisäsi pyynnön:"
      added_listing: "%{name_link} lisäsi ilmoituksen:"
      update_mail_title: "%{title_link} - uusimmat kuulumiset"
      title_link_text: "%{community_name}"
      intro_paragraph: "Tässä poimintoja siitä, mitä %{community_link}-palvelussa on tapahtunut viimeisen %{time_since_last_update} aikana."
      intro_paragraph_link_text: "%{community_name}"
      reduce_email_footer_text: "Liikaa sähköpostia? %{settings_link} tai %{unsubscribe_link}."
      settings_link_text: "Säädä sähköpostit harvemmaksi"
      unsubscribe_link_text: "peruuta tämän sähköpostin tulo kokonaan"
    newsletter:
      hi: "Hei %{name},"
      newest_offers: "Muun muassa näitä tarjotaan:"
      newest_requests: "Muun muassa näitä tarvitaan"
      text_version_text: "Voisitko tarjota muille jotain? Tai tarvitsetko jotain, mitä joku muu voisi tarjota? Lisää tarjous tai pyyntö tai katso mitä muut tarjoavat tai pyytävät osoitteessa %{url}"
    reset_password_instructions:
      change_my_password: "Vaihda salasanani"
      reset_password_instructions: "<p>Olet ilmeisesti unohtanut käyttäjätunnuksesi tai salasanasi %{service_name}-palveluun. Tämä viesti auttaa sinua kirjautumaan jälleen sisään.</p><p>Käyttäjätunnuksesi on: %{username}</p><p>Jos et muista salasanaasi, voit uusia sen klikkaamalla linkkiä: %{password_reset_link}</p><br/><p>Jos et itse pyytänyt tätä viestiä %{service_name}-palvelussa, sinun ei tarvitse reagoida tähän mitenkään. Salasanasi ei vaihdu, ellet itse vaihda sitä ylläolevan linkin kautta.</p>"
    testimonial_reminder:
      remember_to_give_feedback_to: "Muistutus: muistathan antaa palautetta käyttäjälle %{name}"
      you_have_not_given_feedback_yet: "Et ole vielä antanut palautetta käyttäjälle %{name} liittyen tapahtumaan '%{event}'"
    transaction_preauthorized:
      subject: "%{requester} on kiinnostunut ilmoituksestasi %{listing_title} palvelussa %{service_name} ja tehnyt siitä katevarauksen"
      transaction_requested_by_user: "Hyviä uutisia! %{requester} on kiinnostunut ilmoituksesta \"%{listing_title}\" ja tehnyt siitä katevarauksen."
      you_have_time_to_accept: "Sinun pitää hyväksyä tai hylätä tilaus viimeistään %{payment_expires_in} sisällä."
      if_you_do_accept: "Jos hyväksyt pyynnön määräajan puitteissa, rahat siirretään tilillesi välittömästi."
      if_you_do_accept_stripe: "Jos hyväksyt tilauksen ennen määräaikaa, maksu veloitetaan ostajalta. Saat rahat suoraan pankkitilillesi heti, kun %{listing_title} on toimitettu käyttäjälle %{requester}."
      if_you_do_not_accept: "Jos hylkäät pyynnön tai et hyväksy sitä määräajan puitteissa, tilaus hylätään automaattisesti, käyttäjältä %{requester} ei veloiteta mitään etkä saa rahoja tilillesi."
      click_here_to_reply: "Klikkaa tästä vastaaksesi pyyntöön"
    transaction_preauthorized_reminder:
      subject: "Muista hyväksyä ilmoitukseen %{listing_title} liittyvä tilaus käyttäjältä %{requester}"
      remember_to_accept: "Muista hyväksyä pyyntö käyttäjältä %{requester} koskien tilausta \"%{listing_title}\". %{requester} on jo maksanut tilauksen. Sinun pitää hyväksyä tilaus saadaksesi maksun tilillesi."
      one_day_left: "Mikäli et hyväksy pyyntöä yhden päivän sisällä, pyyntö hylätään automaattisesti etkä saa maksua tilillesi."
      click_here_to_reply: "Klikkaa tästä vastataksesi pyyntöön"
    welcome_email:
      welcome_email_subject: "Tervetuloa %{community}-palveluun"
      welcome_to_marketplace: "Tervetuloa %{service_name}-palvelun jäseneksi! Mukavaa kun liityit."
      love_marketplace_crew: "Terveisin,<br /><i>%{service_name}-tiimi</i>"
      welcome_email_footer_text: "Millaisia sähköpostiviestejä haluat saada %{service_name}-palvelusta? %{settings_link}"
      settings_link_text: "Tarkista sähköpostiasetuksesi"
    new_listing_by_followed_person:
      subject: "%{author_name} lisäsi ilmoituksen %{service_name}-palveluun"
      has_posted_a_new_listing: "%{author_name} on lisännyt uuden ilmoituksen:"
      you_are_receiving_this_because: "Sait tämän viestin, koska seuraat käyttäjää %{author_name}."
      view_listing: "Näytä ilmoitus"
    new_member_notification:
      new_member_has_joined: "Uusi käyttäjä liittyi markkinapaikkaan %{community}. Käyttäjän pitää mahdollisesti vielä vahvistaa sähköpostiosoitteensa."
      this_is_automatic_message: "Tämä on automaattinen viesti, joka lähetetään markkinapaikan %{community} ylläpitäjille."
      person_name: "Nimi:"
      person_email: "Sähköpostiosoite:"
    listing_submited_for_review:
      subject: ~
      there_is_a_new_listing_to_review: ~
      review_the_listing: ~
      this_is_automatic_message: ~
    listing_approved:
      subject: ~
      listing_has_been_approved: ~
      view_the_listing: ~
    listing_rejected:
      subject: ~
      listing_has_been_rejected: ~
      contact_link: ~
      edit_the_listing: ~
    edited_listing_submited_for_review:
      subject: ~
      there_is_a_edited_listing_to_review: ~
      review_the_listing: ~
  error_messages:
    booking:
      booking_failed_payment_voided: "Varaus epäonnistui tunnistamattoman virheen vuoksi. Ole hyvä ja yritä myöhemmin uudelleen. Sinua ei ole veloitettu."
      double_booking_payment_voided: "Valitettavasti valitsemasi päivät eivät ole saatavilla. Ole hyvä ja valitse toiset päivämäärät. Sinua ei ole veloitettu."
    onboarding:
      server_rendering: "Aloitusopasta ei voitu ladata. Tieto virheestä on lähetetty meille ja korjaamme sen mahdollisimman pian."
    listings:
      departure_time: "Lähtöaika ei voi olla aikaisempi kuin nykyhetki eikä yli vuoden päässä nykyhetkestä."
      share_type: "Valitse yksi vaihtoehdoista."
      valid_until: "Viimeinen voimassaolopäivä ei voi olla aikaisempi kuin nykyhetki eikä yli kuuden kuukauden päässä nykyhetkestä."
      price: "Hinnan on oltava positiivinen kokonaisluku."
      minimum_price: "Minimihinta on %{minimum_price} %{currency}."
    testimonials:
      you_must_explain_not_neutral_feedback: "Jos haluat antaa jonkin muun arvosanan kuin odotusten mukaan, sinun pitää perustella arvosanasi."
      you_must_select_a_grade: "Muistathan kertoa, oliko kokemuksesi positiivinen vai negatiivinen."
    transaction_agreement:
      required_error: "Sinun pitää hyväksyä ehdot"
    paypal:
      transaction_cannot_complete: "Ostotapahtumaa ei voitu viedä loppuun. Tämän aiheuttaa usein luottokortin hylkääminen pankin toimesta. Ole hyvä ja yritä maksaa uudelleen eri maksuvälinettä käyttäen."
      buyer_cannot_pay_error: "PayPal hylkäsi maksuyrityksen. Ole hyvä ja ota yhteyttä PayPalin asiakastukeen: %{customer_service_link}"
      pending_review_error: "Maksu on vastaanotettu mutta PayPal merkitsi sen katselmoitavaksi. Kun PayPal on suorittanut katselmoinnin tehdään katevaraus automaattisesti."
      seller_express_checkout_disabled: "Ilmoituksen jättäjän PayPal-tili ei tällä hetkellä tue Express Checkout -toimintoa. Ole yhteydessä ilmoituksen jättäjään ja kerro hänelle, että hänen PayPal-tilissään on ongelma, joka estää maksujen vastaanottamisen, ja pyydä häntä olemaan yhteydessä PayPalin asiakaspalveluun."
      seller_express_checkout_disabled_no_free: ~
      generic_error: "Maksuprosessin yhteydessä tapahtui virhe. PayPal-maksu ei onnistunut."
      cancel_error: "Maksun perumisen yhteydessä tapahtui virhe."
      accept_authorization_error: "Maksun vastaanotto epäonnistui. Yritä uudelleen."
      reject_authorization_error: "Maksun peruuttaminen epäonnistui. Yritä uudelleen."
    stripe:
      generic_error: "Maksuprosessissa tapahtui virhe. Stripe-maksua ei voitu käsitellä."
      accept_authorization_error: "Stripen kautta tehtyä katevarausta hyväksyttäessä tapahtui virhe. Ole hyvä ja yritä uudelleen."
      reject_authorization_error: "Stripen kautta tehtyä katevarausta hylättäessä tapahtui virhe. Ole hyvä ja yritä uudelleen."
  error_pages:
    back_to_kassi_front_page: "Takaisin etusivulle"
    error_404:
      if_you_believe: "Jos arvelet, että osoite on oikein ja sillä pitäisi saada näkyviin sisältöä, auta meitä paikallistamaan virhe kertomalla alla olevalla lomakkeella, mikä osoite on kyseessä, ja mitä kyseisellä sivulla pitäisi näkyä."
      page_can_not_be_found: "Sivua ei löydy!"
      page_you_requested_can_not_be_found: "Haluamaasi osoitetta ei löydy. Oletko varma, että kirjoitit osoitteen oikein?"
    error_404_title: "sivua ei löydy"
    error_410:
      page_removed: "Sivu poistettu"
      page_you_requested_has_been_removed: "Sivu, jonka yritit avata, on poistettu."
      page_removed_reason: "Tähän on muutamia mahdollisia syitä. Voi esimerkiksi olla, että käyttäjä jonka profiiliin yritit mennä on poistanut käyttäjätilinsä, tai ilmoitus jonka yritit avata on poistettu."
    error_410_title: "sivu poistettu"
    error_500:
      temporary_unavailable: "Markkinapaikka on tilapäisesti poissa käytöstä"
      unable_to_process: "Palvelu ei pysty vastaanottamaan pyyntöäsi tällä hetkellä. Ole hyvä ja yritä uudestaan hetken kuluttua."
      we_hate_this: "Olemme erittäin harmissamme siitä, että tällaista sattuu! Olemme saaneet tiedon tapahtuneesta ja olemme korjaamassa ongelmaa."
      refer_to_error_id: "Jos haluat raportoida ongelmasta asiakaspalveluumme, muistathan liittää viestiisi virhekoodin \"%{error_id}\"."
    error_500_title: "sivun lataus ei onnistunut"
    error_description: "Virheen kuvaus"
    no_javascript:
      javascript_is_disabled_in_your_browser: "Javascript ei ole päällä selaimessasi"
      kassi_does_not_currently_work_without_javascript: "%{service_name} ei toimi oikein ilman javascriptiä. Kokeile asettaa javascript-tuki päälle selaimesi asetuksista ja kokeile ladata tämä sivu uudestaan."
      contact_us: "ota yhteyttä"
      send_feedback: "Lähetä viesti"
      your_feedback_to_admins: "Viestisi %{service_name} -tiimille"
    send: Lähetä
    your_email_address: Sähköpostiosoitteesi
  errors:
    messages:
      invalid_date: "ei kelpaa päivämääräksi"
      invalid_time: "ei kelpaa ajankohdaksi"
      invalid_datetime: "ei kelpaa ajankohdaksi"
      is_at: "täytyy olla %{restriction}"
      before: "täytyy olla ennen %{restriction}"
      on_or_before: "täytyy olla %{restriction} tai sen jälkeen"
      after: "täytyy olla %{restriction} jälkeen"
      on_or_after: "täytyy olla %{restriction} tai ennen sitä"
      positive_number: "Käytä kokonaislukuja."
      from_must_be_less_than_till: "\"Aloitusaika\" pitää olla pienempi kuin \"lopetusaika\""
  event_feed_events:
    accept:
      has_accepted_lend_item: "%{offerer_name} lainasi tavaran %{listing_title} käyttäjälle %{requester_name} %{time_ago}."
      has_accepted_borrow_item: "%{offerer_name} lainasi tavaran %{listing_title} käyttäjälle %{requester_name} %{time_ago}."
      has_accepted_rent_out_item: "%{offerer_name} vuokrasi tavaran %{listing_title} käyttäjälle %{requester_name} %{time_ago}."
      has_accepted_rent_item: "%{offerer_name} vuokrasi tavaran %{listing_title} käyttäjälle %{requester_name} %{time_ago}."
      has_accepted_give_away_item: "%{offerer_name} antoi tavaran %{listing_title} käyttäjälle %{requester_name} %{time_ago}."
      has_accepted_receive_item: "%{offerer_name} antoi tavaran %{listing_title} käyttäjälle %{requester_name} %{time_ago}."
      has_accepted_sell_item: "%{offerer_name} myi tavaran %{listing_title} käyttäjälle %{requester_name} %{time_ago}."
      has_accepted_buy_item: "%{offerer_name} myi tavaran %{listing_title} käyttäjälle %{requester_name} %{time_ago}."
      has_accepted_trade_item: "%{offerer_name} vaihtoi tavaran %{listing_title} käyttäjän %{requester_name} kanssa %{time_ago}."
      has_accepted_sell_housing: "%{offerer_name} myi tilan %{listing_title} käyttäjälle %{requester_name} %{time_ago}."
      has_accepted_buy_housing: "%{offerer_name} myi tilan %{listing_title} käyttäjälle %{requester_name} %{time_ago}."
      has_accepted_rent_out_housing: "%{offerer_name} vuokrasi tilan %{listing_title} käyttäjälle %{requester_name} %{time_ago}."
      has_accepted_rent_housing: "%{offerer_name} vuokrasi tilan %{listing_title} käyttäjälle %{requester_name} %{time_ago}."
      has_accepted_favor: "%{offerer_name} tarjosi palveluksen %{listing_title} käyttäjälle %{requester_name} %{time_ago}."
      has_accepted_rideshare: "%{offerer_name} sopi kyydistä %{listing_title} käyttäjän %{requester_name} kanssa %{time_ago}."
    join:
      joined_kassi: "%{name} liittyi %{service_name}-palveluun %{time_ago}."
    login:
      logged_in_to_kassi: "%{name} kirjautui sisään %{service_name}-palveluun %{time_ago}."
    comment:
      commented: "%{commenter_name} kommentoi ilmoitustasi %{listing_title} %{time_ago}."
      offer_partitive: tarjousta
      request_partitive: pyyntöä
  header:
    about: Tietoa
    home: Etusivu
    members: Yhteisö
    new_listing: "Uusi ilmoitus"
    mobile_version: Mobiiliversio
    offers: Tarjotaan
    requests: Tarvitaan
    search_kassi: "Hae %{service_name}-palvelusta"
    create_new_marketplace: "Luo uusi verkkotori"
    contact_us: "Ota yhteyttä"
    profile: "Oma profiili"
    manage_listings: "Hallitse ilmoituksia"
    invite: "Kutsu uusia jäseniä"
    login: "Kirjaudu sisään"
    signup: Rekisteröidy
    menu: Valikko
  homepage:
    additional_private_listings_slate:
      additionally_one_private_offer_exists: "Lisäksi palvelussa on <b>yksi muu tarjous</b>,"
      additionally_one_private_request_exists: "Lisäksi palvelussa on <b>yksi muu pyyntö</b>,"
      additionally_some_private_offers_exist: "Lisäksi palvelussa on <b>%{number_of_listings} muuta tarjousta</b>,"
      additionally_some_private_requests_exist: "Lisäksi palvelussa on <b>%{number_of_listings} muuta pyyntöä</b>,"
    blank_slate:
      add_first: "Lisää ensimmäinen!"
      but_that_is_visible_only_to_registered_members: "mutta se on näkyvissä vain kirjautuneille käyttäjille."
      but_those_are_visible_only_to_registered_members: "mutta ne näkyvät vain kirjautuneille käyttäjille."
      create_new_account_for_yourself: "Luo itsellesi tili"
      examples_of_what_you_could_offer_to_others: "Esimerkkejä siitä mitä voisit tarjota muille"
      examples_of_what_you_could_request_to_others: "Esimerkkejä siitä mitä voisit pyytää muilta"
      favor_offer_list: "tietokoneapu, vaatteiden kunnostus, leivonta, pyörän huolto"
      favor_request_list: "lasten vahtiminen, soittotunnit, koiran ulkoilutus, ruohonleikkuu"
      favors_to_offer: "Apua: "
      favors_to_request: "Apua: "
      item_offer_list: "työkalut, urheiluvälineet, naamiaisasut, retkeilytarvikkeet"
      item_request_list: "työkalut, harrastusvälineet, naamiaisasut, retkeilytarvikkeet"
      items_to_offer: "Lainatavaroita: "
      items_to_request: "Lainatavaroita: "
      log_in: "kirjaudu sisään!"
      no_offers_visible_unless_logged_in: "Ei yhtään tarjottua palvelusta, tavaraa tai kyytiä näkyvissä käyttäjille jotka eivät ole kirjautuneena sisään."
      no_open_offers_currently: "Ei yhtään tarjottua palvelusta, tavaraa tai kyytiä avoinna."
      no_open_requests_currently: "Ei yhtään tavara-, palvelus- tai kyytipyyntöä avoinna."
      no_requests_visible_unless_logged_in: "Ei yhtään palvelus-, tavara- tai kyytipyyntöä näkyvissä käyttäjille jotka eivät ole kirjautuneena sisään."
      one_private_offer_exists: "Palvelussa on jo <b>yksi tarjous</b>,"
      one_private_request_exists: "Palvelussa on jo <b>yksi pyyntö</b>,"
      ride_offer: "Kyyditystä lasten harrastuksiin"
      ride_request: "Kyyti töihin"
      some_private_offers_exist: "Palvelussa on jo <b>%{number_of_listings} tarjousta</b>,"
      some_private_requests_exist: "Palvelussa on jo <b>%{number_of_listings} pyyntöä</b>,"
    custom_filters:
      update_view: "Päivitä näkymä"
      min: "Minimi:"
      max: "Maksimi:"
    event_feed:
      latest_events: "Mitä %{service_name}-palvelussa tapahtuu"
    grid_item:
      processing_uploaded_image: "(Ladatun kuvan käsittely kesken...)"
    index:
      no_listings_with_your_search_criteria: "Antamillasi hakuehdoilla ei löytynyt yhtään ilmoitusta."
      no_listings_notification: "Ei ilmoituksia. %{add_listing_link}."
      add_listing_link_text: "Lisää uusi ilmoitus"
      open_listing: "avoin ilmoitus"
      open_listings: "avointa ilmoitusta"
      private_listing_notification_log_in: "kirjautua sisään"
      is: "on"
      are: ovat
      what_do_you_need: "Mitä tarvitset?"
      post_new_listing: "Lisää uusi ilmoitus!"
      are_offering: tarjoavat
      add_news_item: "Lisää uutinen"
      lend_rent_help_carpool: "Myy, lainaa, auta, kyyditse"
      loading_more_content: "Ladataan lisää"
      more_events: "Lisää tapahtumia..."
      news: Uutiset
      no_news: "Ei uutisia"
      more_news: "Lisää uutisia"
      or: ja
      or_see_what_the_others: "...tai katso mitä muut"
      recent_events: "Uusimmat tapahtumat"
      requesting: tarvitsevat
      tell_it_here: "Kerro se täällä!"
      welcome_to_new_kassi: "%{service_name} on uudistunut!"
      no_reviews: "Ei palautteita"
      no_image: "Ei kuvaa"
      filter: Suodata
      this_is_private_community: "Sinun täytyy liittyä palveluun nähdäksesi sen sisällön."
    invitation_form:
      email: "Kutsuttavan sähköpostiosoite"
      message: "Viesti kutsuttavalle"
      send_invitation: "Lähetä kutsu"
      add_email_addresses_description: "Lisää kutsuttavien sähköpostiosoitteet alla olevaan kenttään. Jos lisäät enemmän kuin yhden osoitteen, erota osoitteet pilkulla."
      add_lots_of_email_addresses: "Vinkki sivuston ylläpitäjille: Jos suunnittelet lähettäväsi useita kutsuja, suosittelemme käyttämään erillistä sähköpostien lähetyspalvelua. Katso %{this_article_link} lisätietoa löytääksesi itsellesi sopivan työkalun."
      this_article_link: "tästä artikkelista"
      invitation_emails_field_placeholder: "kaveri1@esimerkki.fi, kaveri2@esimerkki.fi, ..."
      invitation_message_field_placeholder: "Tämä palvelu on mahtava, kannattaa ehdottomasti liittyä!"
      errors_in_emails: "Tarkista että antamasi osoitteet ovat toimivia sähköpostiosoitteita, ja että niissä ei ole mitään epätavallisia merkkejä tai ääkkösiä. Jos osoitteita on useampi, tarkista että ne on erotettu pilkulla."
    list_item:
      review: palaute
      reviews: palautetta
      distance_away: "%{distance} %{distance_unit} päässä"
    news_item:
      show_less: "Näytä vähemmän"
      show_more: "Näytä lisää"
    profile_info_empty_notification:
      add_your_info: "Lisää tietosi"
      add_a_profile_picture: "Lisää profiilikuva"
      you_have_not_added_your_info: "Et ole lisännyt %{service_name}-palveluun yhteystietojasi. Lisää tietosi, niin muiden on helpompi ottaa sinuun yhteyttä. Muista myös lisätä itsestäsi kuva, niin muiden on helpompi luottaa sinuun."
      add_your_info_link: "Lisää tietosi %{service_name}-palveluun"
    recent_listing:
      please_offer: Tarjoa
      comment: kommentti
      comments: kommenttia
    filters:
      show: "Näytä:"
      search: Hae
      map: "Näytä kartta"
      list: "Näytä lista"
      map_button: Kartta
      grid_button: Ruudukko
      list_button: Lista
      all_listing_types: "Kaikki ilmoitustyypit"
      all_categories: "Kaikki ilmoituskategoriat"
    errors:
      search_engine_not_responding: "Haku on tilapäisesti poissa toiminnasta. Yritä hetken päästä uudelleen."
  infos:
    about:
      default_about_text_title: "Mikä on Sharetribe?"
      default_about_text: "Tämä sivusto on luotu Sharetribe-alustalla. Sharetriben avulla kuka tahansa voi perustaa oman verkkotorin. Haluaisitko perustaa tällaisen sivuston? Se on ilmaista ja onnistuu minuutissa. %{click_here_link}"
      click_here_link_text: "Lue lisää!"
    how_to_use:
      default_title: "Miten palvelu toimii"
      default_content: "Tällä sivulla kerrotaan, miten %{marketplace_name}-palvelu toimii."
  landing_page:
    hero:
      search: Hae
      signup: Liity
      search_placeholder: "Mitä tarvitset?"
      search_location_placeholder: Sijainti
    listings:
      no_listing_image: "Ei kuvaa"
  layouts:
    admin:
      admin: "%{service_name} ylläpitonäkymä"
    branding:
      powered_by: "%{service_name} -palvelua pyörittää %{sharetribe_link} -markkinapaikkajärjestelmä."
      create_own: "Haluatko luoda oman online-markkinapaikkasi, aivan kuin %{service_name}? %{learn_more}."
      learn_more: "Lue lisää"
    no_tribe:
      inbox: Postilaatikko
      settings: Asetukset
      feedback: "Ota yhteyttä %{service_name} -tiimiin"
    application:
      join_this_community: Liity
      read_more: "Lue lisää"
      feedback: "Viestisi %{service_name} -tiimille"
      dont_use_to_contact_support: "Huomasimme, että olet ylläpitäjä %{service_name} -palvelussa. Markkinapaikkasi käyttäjät voivat tämän sivun kautta ottaa yhteyttä sinuun, mutta sivuston ylläpitäjänä et voi itse ottaa tämän kautta Sharetriben tukeen yhteyttä. Sharetriben tukeen saat yhteyden ylläpitonäkymän oikean alanurkan viestityökalun kautta."
      feedback_forum: "palautefoorumiltamme,"
      feedback_handle: Palaute
      give_feedback: "Ota yhteyttä"
      or_check_our: "...tai tarkista"
      send_feedback_to_admin: "Lähetä viesti"
      to_see_what_others_have_suggested: "mitä muut ovat ehdottaneet, ja antaaksesi eri ehdotuksille äänesi."
      your_email_address: "Sähköpostiosoitteesi (yhteydenottoa varten)"
      connect: Liity
      invite_your_friends: "Kutsu kaverisi!"
      invite_your_neighbors: "Kutsu naapurisi!"
      invite_your_friends_description: "Mitä enemmän ihmisiä on mukana, sitä hyödyllisempi %{service_name} on."
      invite_your_friends_invite_only_description: "Tähän palveluun voi liittyä vain jos saa kutsun toiselta jäseneltä."
      join_without_facebook: "...tai vaihtoehtoisesti %{join_without_facebook_link}"
      join_without_facebook_link: "liity käyttämättä Facebook-tunnuksia"
    conversations:
      messages: Viestit
      notifications: Tiedotteet
      received: Saapuneet
      sent: Lähetetyt
    global-header:
      select_language: "Valitse kieli"
    infos:
      about: "Tietoa palvelusta"
      how_to_use: "Miten palvelu toimii"
      info_about_kassi: "Tietoa %{service_name}-palvelusta"
      news: Uutiset
      register_details: Tietosuojakäytäntö
      terms: Käyttöehdot
    logged_in:
      admin: Ylläpito
      go_to_your_profile_page: Profiili
      hi: Hei
      login: "Kirjaudu sisään"
      logout: "Kirjaudu ulos"
      notifications: Tiedotteet
      requests: Kutsut
      settings: Asetukset
      sign_up: "Luo uusi tunnus"
    logged_in_messages_icon:
      messages: Viestit
    logged_in_notifications_icon:
      notifications: Tiedotteet
    markdown_help:
      title: ~
      description: ~
      formatting: ~
      result: ~
      h1: ~
      h2: ~
      h3: ~
      italic: ~
      bold: ~
      underline: ~
      strikethrough: ~
      inline_link: ~
      list: ~
      one: ~
      two: ~
      three: ~
    mobile_logged_in:
      admin: Ylläpito
      go_to_your_profile_page: Profiili
      hi: Hei
      login: "Kirjaudu sisään"
      logout: "Kirjaudu ulos"
      notifications: Tiedotteet
      requests: Kaverikutsut
      settings: Asetukset
      sign_up: "Luo uusi tunnus"
    notifications:
      listing_could_not_be_saved: "Ilmoituksen tallentaminen ei onnistunut. Yritä uudelleen. Jos ongelma toistuu, %{contact_admin_link}."
      contact_admin_link_text: "ota yhteyttä palvelun %{service_name} ylläpitoon"
      test_welcome_email_delivered_to: "Testisähköposti lähetettiin osoitteeseen %{email}."
      something_went_wrong: "Jotain meni vikaan"
      community_updated: "Tiedot päivitetty."
      community_update_failed: "Tietojen päivittäminen epäonnistui."
      account_creation_succesful_you_still_need_to_confirm_your_email: "Käyttäjätunnus luotu. Seuraavaksi sinun pitää vielä vahvistaa sähköpostiosoitteesi."
      community_joined_succesfully_you_still_need_to_confirm_your_email: "Palveluun liittyminen onnistui. Seuraavaksi sinun pitää vielä varmistaa sähköpostiosoitteesi."
      comment_cannot_be_empty: "Et voi lähettää tyhjää kommenttia"
      comment_sent: "Kommentti lähetetty"
      confirmation_link_is_wrong_or_used: "Vahvistuslinkki on jo käytetty tai siinä on jokin vika. Yritä kirjautua sisään tai lähetä palautetta jos ongelma ei ratkea."
      additional_email_confirmed: "Antamasi sähköpostiosoite on nyt vahvistettu."
      could_not_get_email_from_social_network: ~
      social_network_email_unconfirmed: ~
      create_new_listing: "Lisää uusi ilmoitus"
      create_one_here: "luoda uuden"
      email_confirmation_sent_to_new_address: "Sähköpostivarmistus lähetetty uuteen osoitteeseen."
      email_not_found: "Antamaasi sähköpostiosoitetta ei löytynyt."
      error_with_session: "Virhe istunnon käsittelyssä."
      feedback_considered_spam: "Jokin palautteen sisällössä esti tallentamisen. Yritä uudelleen tai käydä palautefoorumia."
      feedback_not_saved: "Palautteen lähettäminen epäonnistui."
      feedback_saved: "Kiitos viestistäsi! Vastaamme sinulle mahdollisimman pian."
      feedback_sent_to: "Palaute lähetetty käyttäjälle %{target_person}."
      feedback_skipped: "Palaute ohitettu"
      invitation_cannot_be_sent: "Kutsua ei voitu lähettää"
      invitation_cannot_unsubscribe: "Sähköpostikutsujen tilauksen lopettaminen epäonnistui"
      invitation_limit_reached: "Yritit lähettää liian monta kutsua. Päivittäinen raja saavutettu."
      invitation_sent: "Kutsu lähetetty"
      invitation_successfully_unsubscribed: "Sähköpostikutsujen tilauksen lopettaminen onnistui"
      inviting_new_users_is_not_allowed_in_this_community: "Uusien käyttäjien kutsuminen ei ole sallittua."
      login_again: "Kirjaudu uudestaan."
      login_failed: "Kirjautuminen epäonnistui. Syötithän tunnuksen ja salasanan oikein."
      account_creation_successful: "Tervetuloa %{service_name}-palveluun, %{person_name}!"
      account_deleted: "Käyttäjätilisi on nyt poistettu."
      login_successful: "Tervetuloa, %{person_name}!"
      logout_successful: "Olet kirjautunut ulos %{service_name}-palvelusta. Tervetuloa uudestaan!"
      news_item_created: "Uutinen luotu"
      news_item_creation_failed: "Uutisen luominen epäonnistui"
      news_item_update_failed: "Uutisen muokkaus epäonnistui"
      news_item_updated: "Uutinen tallennettu"
      news_item_deleted: "Uutinen poistettu"
      offer_accepted: "Tarjous hyväksytty"
      offer_confirmed: "Tarjous merkitty toteutuneeksi"
      offer_closed: "Tarjous suljettu"
      listing_created_successfully: "Ilmoitus tallennettu. %{new_listing_link}."
      offer_rejected: "Tarjous hylätty"
      offer_canceled: "Tarjous peruttu"
      listing_updated_successfully: "Ilmoitus päivitetty onnistuneesti"
      listing_updated_availability_management_enabled: "Ilmoitus päivitetty onnistuneesti. Saatavuuden hallinta aktivoitu."
      listing_updated_availability_management_disabled: "Ilmoitus päivitetty onnistuneesti. Saatavuuden hallinta pois käytöstä."
      listing_deleted: ~
      only_kassi_administrators_can_access_this_area: "Ole hyvä ja kirjaudu sisään ylläpitäjän tilillä päästäksesi tälle alueelle"
      only_listing_author_can_close_a_listing: "Vain ilmoituksen laatija voi sulkea ilmoituksen."
      only_listing_author_can_edit_a_listing: "Vain ilmoituksen laatija voi muokata ilmoitusta."
      payment_successful: "Maksu suoritettu"
      payment_canceled: "Maksaminen peruutettu"
      error_in_payment: "Virhe maksun käsittelyssä. Jos et maksanut vielä, yritä uudelleen. Jos maksoit, ota yhteys ylläpitoon."
      cannot_receive_payment: "Toisen osapuolen tunnukselle ei voida tällä hetkellä välittää maksuja. Ole hyvä ja ota yhteys %{service_name} -palvelun ylläpitoon asian selvittämiseksi."
      payment_waiting_for_later_accomplishment: "Muista maksaa maksu tilisiirron tiedoilla. Tämän jälkeen saat kuitin ja tieto maksusta välittyy myyjälle."
      password_recovery_sent: "Ohjeet salasanan vaihtamiseen on lähetetty sähköpostiisi."
      person_activated: "Käyttäjä aktivoitu"
      person_deactivated: "Käyttäjä muutettu epäaktiiviseksi"
      person_updated_successfully: "Tiedot päivitetty"
      poll_answered: "Vastaus lähetetty"
      poll_could_not_be_answered: "Vastauksen lähettäminen ei onnistunut"
      poll_created: "Kysely luotu"
      poll_creation_failed: "Kyselyn luonti epäonnistui"
      poll_update_failed: "Kyselyn päivittäminen epäonnistui"
      poll_updated: "Kysely päivitetty"
      poll_deleted: "Kysely poistettu"
      read_more: "Lue lisää!"
      registration_considered_spam: "Rekisteröityminen ei onnistunut. Ota yhteys ylläpitoon ylälaidan palautenapilla ja mainitse \"email2 virhe\"."
      reply_cannot_be_empty: "Et voi lähettää tyhjää viestiä"
      reply_sent: "Vastaus lähetetty"
      request_accepted: "Pyyntö hyväksytty"
      request_confirmed: "Pyyntö merkitty toteutuneeksi"
      request_rejected: "Pyyntö hylätty"
      request_canceled: "Pyyntö peruttu"
      message_sent: "Viesti lähetetty"
      message_not_sent: "Viestin lähetys epäonnistui. Ole hyvä ja yritä uudestaan."
      this_content_is_not_available_in_this_community: "Pyytämääsi sivua ei löydy."
      unknown_error: "Tuntematon virhe. Voit auttaa selvittämisessä lähettämällä palautetta siitä mitä tapahtui."
      update_error: "Tietojen päivitys ei onnistunut, yritä uudelleen hetken kuluttua"
      you_are_not_allowed_to_give_feedback_on_this_transaction: "Sinulla ei ole oikeuksia antaa palautetta tästä tapahtumasta"
      you_are_not_authorized_to_do_this: "Sinulla ei ole oikeuksia tähän operaatioon"
      you_are_not_authorized_to_view_this_content: "Sinulla ei ole oikeuksia tähän sisältöön"
      listing_closed: "Tämä ilmoitus on suljettu"
      send_instructions: "Saat hetken kuluttua sähköpostiisi ohjeet salasanan vaihtoon."
      you_cannot_reply_to_a_closed_offer: "Et voi vastata suljettuun tarjoukseen"
      you_cannot_send_message_to_yourself: "Et voi lähettää viestiä itsellesi"
      you_followed_listing: "Aloit seurata ilmoitusta"
      you_have_already_given_feedback_about_this_event: "Olet jo antanut palautetta tästä tapahtumasta"
      you_are_now_member: "Liittyminen onnistui. Tervetuloa!"
      you_are_already_member: "Olet jo tämän sivuston jäsen. Tervetuloa takaisin!"
      you_must_log_in_to_create_new_listing: "Sinun pitää kirjautua sisään %{service_name}-palveluun, jotta voisit luoda uuden tarjouksen. Jos sinulla ei ole vielä tunnusta, voit %{sign_up_link}."
      additional_email_confirmed_dashboard: "Sähköpostiosoitteesi on nyt vahvistettu."
      you_must_log_in_to_give_feedback: "Sinun on kirjauduttava sisään antaaksesi palautetta"
      you_must_log_in_to_invite_new_users: "Sinun on kirjauduttava sisään jotta voisit kutsua uusia käyttäjiä"
      you_must_log_in_to_send_a_comment: "Sinun pitää kirjautua sisään kirjoittaaksesi uuden kommentin"
      you_must_log_in_to_send_a_message: "Sinun pitää kirjautua sisään %{service_name}-palveluun lähettääksesi viestin toiselle käyttäjälle."
      you_must_log_in_to_do_a_transaction: "Sinun pitää kirjautua sisään %{service_name}-palveluun, jotta voit suorittaa maksun."
      you_must_log_in_to_view_this_content: "Pyytämäsi sisältö on näkyvissä ainoastaan kirjautuneille käyttäjille"
      you_must_log_in_to_view_this_page: "Sinun pitää kirjautua sisään nähdäksesi pyytämäsi sivun"
      you_must_log_in_to_view_your_inbox: "Sinun pitää kirjautua sisään %{service_name}-palveluun nähdäksesi uusimmat viestisi."
      you_must_log_in_to_view_your_settings: "Sinun pitää kirjautua sisään %{service_name}-palveluun nähdäksesi asetuksesi."
      you_must_log_in_to_add_news_item: "Sinun pitää kirjautua sisään %{service_name}-palveluun, jotta voisit luoda uuden uutisen."
      you_must_log_in_to_change_profile_settings: "Sinun pitää kirjautua sisään %{service_name}-palveluun, jotta voit muuttaa profiiliasetuksia."
      you_must_log_in_to_accept_or_reject: "Sinun täytyy kirjautua sisään hyväksyäksesi tai hylätäksesi tilauksen"
      you_must_log_in_to_confirm_or_cancel: "Sinun täytyy kirjautua sisään peruuttaaksesi tai vahvistaaksesi tilauksen"
      you_need_to_confirm_your_account_first: "Sinun täytyy vahvistaa sähköpostiosoitteesi ennen kuin voit jatkaa."
      you_must_fill_all_the_fields: "Kaikki kentät täytyy täyttää"
      you_unfollowed_listing: "Ilmoituksen seuraaminen lopetettu"
      joining_community_failed: "Liittyminen epäonnistui"
      can_not_delete_email: "Et voi poistaa valitsemaasi sähköpostiosoitetta."
      user_does_not_have_email_to_delete: "Et omista sähköpostiosoitetta, jota yrität poistaa."
      email_deleted: "Sähköpostiosoite poistettu"
      listing_author_payment_details_missing: "Ole hyvä ja ota yhteyttä ilmoituksen tekijään painamalla alla olevaa nappia. Heidän tulee päivittää maksutietonsa pystyäkseen vastaanottamaan maksuja."
      listing_author_payment_details_missing_no_free: ~
      images_are_processing: "Prosessoimme kuviasi. Ole hyvä ja odota pari minuuttia, niin ne tulevat valmiiksi ja näkyvät."
      maintenance_mode:
        zero: "Sivusto menee nyt offline-tilaan huoltoa varten"
        one: "Sivusto menee %{count} minuutin kuluttua offline-tilaan huoltoa varten"
        other: "Sivusto menee %{count} minuutin kuluttua offline-tilaan huoltoa varten"
      automatically_logged_out_please_sign_in: "Sinut kirjattiin ulos automaattisesti. Kirjaudu uudelleen sisään."
      stripe_you_account_balance_is_not_0: "Tilisi saldo ei ole 0, joten sitä ei voi poistaa. Tämä saattaa tarkoittaa sitä, että sinulla on ostotapahtumia, joita ei ole vielä saatettu loppuun, tai että tililläsi on rahaa, jota ei ole vielä siirretty pankkitilillesi. Ole hyvä ja ota yhteyttä %{service_name} -tiimiin saadaksesi lisätietoja."
      visit_admin: "Haluaisitko %{link}?"
      visit_admin_link: "siirtyä ylläpitonäkymään"
    settings:
      account: "Tilin tiedot"
      notifications: Tiedotteet
      profile: "Profiilin tiedot"
      settings: Asetukset
      paypal_payments: PayPal-maksut
      stripe_payments: Stripe-maksut
      payments: Maksutiedot
      listings: Ilmoitukset
      listings_search_placeholder: "Etsi ilmoituksen otsikolla"
  listings:
    bubble_listing_not_visible:
      listing_not_visible: "Sinulla ei ole oikeuksia nähdä tätä ilmoitusta."
    comment:
      wrote: kirjoitti
      send_private_message: "Lähetä yksityisviesti käyttäjälle %{person}"
      delete: poista
      are_you_sure: "Haluatko varmasti poistaa kommentin?"
    comment_form:
      ask_a_question: "Kommentoi ilmoitusta tai kysy lisätietoja. Kommenttisi näkyy muille käyttäjille."
      log_in: "kirjautua sisään"
      send_comment: "Lähetä kommentti"
      to_send_a_comment: "jotta voisit kommentoida ilmoitusta."
      write_comment: "Kirjoita uusi kommentti:"
      you_cannot_send_a_new_comment_because_listing_is_closed: "Et voi lähettää uutta kommenttia koska ilmoitus on suljettu."
      you_must: "Sinun täytyy"
      subscribe_to_comments: "Ilmoita minulle uusista kommenteista ja päivityksistä"
    deleting_a_listing_cannot_be_undone: ~
    edit:
      edit_listing: "Muokkaa ilmoitusta"
    edit_links:
      close_listing: "Sulje ilmoitus"
      edit_listing: "Muokkaa ilmoitusta"
      reopen_listing: "Avaa ilmoitus uudelleen"
      move_to_top: "Nosta ilmoitus etusivun ylälaitaan"
      show_in_updates_email: "Näytä ilmoitus seuraavassa uutiskirjeessä"
      show_in_updates_email_loading: Ladataan...
      show_in_updates_email_error: "Palveluun ei saatu yhteyttä. Päivitä sivu ja yritä uudestaan."
      show_in_updates_email_success: "Tämä ilmoitus näytetään seuraavassa tapahtumapäivityssähköpostissa"
      listing_is_pending: "Ilmoitus odottaa hyväksyntää"
      listing_is_rejected: ~
      approve_listing: ~
      reject_listing: ~
      delete_listing: ~
    map:
      open_in_google_maps: "Avaa Google Maps -palvelussa"
    error:
      something_went_wrong: "Jotain meni vikaan, virhekoodi: %{error_code}"
      something_went_wrong_plain: "Jotakin meni pieleen"
      create_failed_to_connect_to_booking_service: "Ilmoituksen luonti epäonnistui: Varauspalveluun ei saatu yhteyttä. Ole hyvä ja yritä uudelleen."
      update_failed_to_connect_to_booking_service: "Ilmoituksen päivitys ei onnistunut: Varauspalveluun ei saatu yhteyttä. Ole hyvä ja yritä uudelleen."
    follow_links:
      follow: "Seuraa ilmoitusta"
      unfollow: "Lopeta ilmoituksen seuraaminen"
    form:
      custom_field_partials:
        dropdown:
          select_one___: "Valitse yksi..."
      departure_time:
        at: Kellonaika
        departure_time: Lähtöaika
      departure_time_radio_buttons:
        repeated: "Toistuva (kerro ajat ja päivät kohdassa 'tarkempi kuvaus')"
      description:
        detailed_description: "Tarkempi kuvaus"
        youtube_info: "Jos kuvauksesi sisältää YouTube-linkkejä, videot näytetään kuvauksen alla."
        youtube_info_markdown: ~
      destination:
        destination: Määränpää
      form_content:
        favor: Apua
        housing: Tilan
        item: Tavaran
        offer_something: "Tarjoa jotain"
        request_something: "Pyydä jotain"
        rideshare: Kimppakyydin
        i_want_to_offer: "Voin tarjota muille..."
        i_want_to_request: Tarvitsen...
      googlemap:
        googlemap_copy: "Päätepisteet kartalta"
        googlemap_description: Karttanäkymä
        googlemap_updatemap: "Päivitä karttaa"
      images:
        image: Kuva
        best_result: "Parhaan lopputuloksen saat kun käytät JPG-, GIF- tai PNG-tiedostoja, joiden koko on %{width} kertaa %{height} pikseliä"
        no_file_selected: "Ei tiedostoa valittuna"
        remove_image: "Poista kuva"
        select_file: "Valitse tiedosto"
        add_more: "+ Lisää uusi"
        removing: Poistetaan...
        processing: Prosessoidaan...
        loading_image: Ladataan...
        image_uploading_in_progress: "Kuvan lataus käynnissä..."
        processing_takes_a_while: "Kaikki kuvat ovat latautuneet! Niiden käsittely kestää hetken, mutta voit jo tallentaa ilmoituksen."
        this_may_take_a_while: "(tämä saattaa kestää hetken)"
        percentage_loaded: "%{percentage}%"
        uploading_failed: "Kuvan lataus epäonnistui"
        image_processing_failed: "Kuvan käsittely epäonnistui"
        file_too_large: "Tiedosto on liian suuri"
        accepted_formats: "Kuvatiedosto on vääräntyyppinen. Sallitut tiedostomuodot: JPG, PNG ja GIF."
        images_not_uploaded_confirm: "Kaikki kuvat eivät vielä ole latautuneet. Haluatko varmasti jatkaa?"
      location:
        location: Sijainti
      price:
        price: Hinta
        per: per
        per_day: "per päivä"
        mass: "kpl, kg, l, m2, ..."
        time: "tunti, päivä, kk ..."
        long_time: "vko, kk, ..."
        after_service_fee_you_will_get: "%{service_name} palvelumaksun ja maksujärjestelmän käsittelymaksun jälkeen sinä saat %{sum_with_currency}"
        no_service_fee_you_will_get_paypal_text: "%{paypal_fee_info_link} vähennetään hinnasta."
        no_service_fee_you_will_get_payment_text: "Hinnasta vähennetään %{payment_fee_info_link}."
        after_service_fee_you_will_get_payment_text: "Kun joku tekee uuden tilauksen, saat tämän summan, josta vähennetään ensin %{payment_fee_info_link}"
        payment_fee_info_link_text: "%{service_name} välityspalkkio sekä maksunvälittäjän palvelumaksu"
        delivery: Kuljetustapa
        shipping: Postitus
        shipping_price: "Postituksen hinta"
        shipping_price_additional: Lisätuotteet
        pickup: Nouto
      origin:
        location: Sijainti
        origin: Lähtöpaikka
      send_button:
        save_listing: "Tallenna ilmoitus"
        submit_for_review: ~
        will_be_reviewed: ~
        we_noticed_youre_an_admin: ~
      share_type:
        select: Valitse
        borrow: "Halutaan lainata"
        buy: Ostetaan
        give_away: Annetaan
        lend: "Annetaan lainaan"
        offer_type: Tarjoustapa
        receive: "Otetaan vastaan"
        rent: "Halutaan vuokrata"
        rent_out: "Annetaan vuokralle"
        request_type: Pyyntötapa
        sell: Myydään
        share_for_free: "Tarjotaan käyttöön ilmaiseksi"
        accept_for_free: "Otetaan vastaan ilmaiseksi"
        trade: Vaihdetaan
      tag_list:
        comma_separate: "(erota pilkulla)"
        tags: Avainsanat
      title:
        listing_title: "Ilmoituksen otsikko"
      valid_until:
        valid_until: "Ilmoitus voimassa"
      valid_until_radio_buttons:
        for_the_time_being: Toistaiseksi
      privacy:
        privacy: Yksityisyys
        private: "Yksityinen (näkyy vain kirjautuneille)"
        public: "Julkinen (näkyy myös kirjautumattomille)"
    help_texts:
      help_share_type_title: "Tarjous- tai pyyntötapa"
      help_tags_title: Avaisanat
      help_valid_until_title: "Ilmoituksen viimeinen voimassaolopäivä"
    index:
      all_categories: "Kaikki kategoriat"
      all_offer_types: "Kaikki tarjoustavat"
      all_request_types: "Kaikki pyyntötavat"
      category: Kategoria
      did_not_found_what_you_were_looking_for: "Etkö löytänyt tarvitsemaasi?"
      favors: Palvelukset
      housing: Tilat
      items: Tavarat
      list_view: Listanäkymä
      listings: Ilmoitukset
      map_view: Karttanäkymä
      offer_something: "Laadi tarjous!"
      offer_type: Tarjoustapa
      offers: Tarjoukset
      request_something: "Jätä avoin pyyntö!"
      request_type: Pyyntötapa
      requests: Pyynnöt
      rideshare: Kimppakyydit
      you_have_something_others_do_not: "Voisitko tarjota jotain muille?"
      feed_title: "%{listing_type} %{service_name}-palvelussa %{optional_category}"
    left_panel_link:
      borrows: "Halutaan lainata"
      buys: Ostetaan
      favors: Palvelukset
      give_aways: Annetaan
      housings: Tilat
      items: Tavarat
      lends: "Annetaan lainaan"
      receives: "Otetaan vastaan"
      rent_outs: "Annetaan vuokralle"
      rents: "Halutaan vuokrata"
      rideshares: Kimppakyydit
      sells: Myydään
      share_for_frees: "Tarjotaan käyttöön ilmaiseksi"
      accept_for_frees: "Otetaan vastaan ilmaiseksi"
      trades: Vaihdetaan
    listing_actions:
      booking_from: Alkaa
      booking_to: Loppuu
      how_paypal_works: "Miten PayPal toimii"
      payment_help: "Apua maksujen kanssa"
      unable_load_availability: "Saatavuustietoja ei voitu ladata. Ole hyvä ja yritä myöhemmin uudelleen."
      booking_date: Varauspäivä
      select_one: "Valitse yksi"
      start_time: Aloitusaika
      end_time: Lopetusaika
      marketplace_fees_may_apply: ~
    new:
      listing: ilmoitus
      selected_category: "Kategoria: %{category}"
      selected_subcategory: "Alakategoria: %{subcategory}"
      selected_transaction_type: "Ilmoitustyyppi: %{transaction_type}"
      select_category: "Valitse ilmoituskategoria"
      select_subcategory: "Valitse alakategoria"
      select_transaction_type: "Valitse ilmoitustyyppi"
      you_need_to_fill_payout_details_before_accepting: "Sinun pitää täyttää maksutietosi ennen kuin voit hyväksyä pyynnön ja vastaanottaa maksun. Täytä maksutietosi %{payment_settings_link}."
      contact_admin_link_text: "lähetä viesti palvelun %{service_name} ylläpitäjälle"
      community_not_configured_for_payments: "%{service_name} markkinapaikkaa ei ole valmisteltu maksuja varten, joten et voi lisätä vielä uusia ilmoituksia. Ole hyvä ja %{contact_admin_link}."
      payment_settings_link: "markkinapaikan maksuasetuksiin"
      community_not_configured_for_payments_admin: "%{service_name} markkinapaikkaa ei ole valmisteltu maksuja varten, joten et voi lisätä vielä uusia ilmoituksia. Ole hyvä ja mene %{payment_settings_link} lisäämään maksutiedot."
      you_are_now_posting_a_listing_on_behalf_of: "Olet nyt luomassa ilmoitusta käyttäjän %{name} puolesta"
    quantity:
      hour: "Tuntien määrä:"
      day: "Päivien määrä:"
      night: "Öiden määrä:"
      week: "Viikkojen määrä:"
      month: "Kuukausien määrä:"
      unit: "Yksiköiden lukumäärä:"
      custom: "Määrä:"
    quantity_placeholder: Määrä
    please_comment: Kommentoi
    reply_link:
      listing_closed: "Ilmoitus on suljettu"
    show:
      add_your_phone_number: "Lisää puhelinnumerosi"
      add_profile_picture: "Lisää profiilikuva"
      comments: "Julkinen keskustelu"
      contact_by_phone: "Puhelinnumero:"
      contact: "Ota yhteyttä"
      favor_offer: Palvelustarjous
      favor_request: Palveluspyyntö
      inquiry: Tiedustelu
      item_offer_trade: "Annetaan vaihtoon"
      item_request_trade: "Halutaan vaihdossa"
      no_description: "Tällä ilmoituksella ei ole kuvausta"
      no_image: "Ei kuvaa"
      no_reviews: "Ei palautteita"
      offer: Tarjous
      listing_created: Luotu
      open_until: "Avoinna %{date} asti"
      feedback: Palaute
      qr_code: "QR koodi"
      request: Pyyntö
      rideshare_offer: Kyytitarjous
      rideshare_request: Kyytitarve
      send_private_message: "Lähetä yksityisviesti"
      tags: Avainsanat
      time: kerta
      times: kertaa
      times_viewed: Katsottu
      processing_uploaded_image: "(Ladatun kuvan käsittely kesken...)"
      listing_created_at: "Ilmoitus luotu"
      price:
        per_quantity_unit: "per %{quantity_unit}"
        per_day: "per päivä"
      delivery: Kuljetustapa
      shipping: "Postikulut (+%{price})"
      shipping_no_price: Postikulut
      shipping_price_additional: "Postikulut (+%{price}, lisätuotteet: +%{shipping_price_additional})"
      pickup: Nouto
      pickup_no_price: Nouto
      youtube_video_player: "YouTube -videosoitin"
    unit_types:
      piece: kappale
      hour: tunti
      day: päivä
      night: yö
      week: viikko
      month: kuukausi
      unit: yksikkö
    verification_required:
      verification_required: "Vahvistus vaaditaan"
  listing_conversations:
    preauthorize:
      dates_not_available: "Valitut päivät eivät ole saatavilla"
      error_in_checking_availability: "Saatavuustietoja ei voitu tarkistaa antamiltasi päivämääriltä."
      details: Erittely
      by: "%{listing} käyttäjältä %{author}"
      payment: maksu
      exp: "Erääntyy:"
      you_will_be_charged: "Maksu veloitetaan vain mikäli myyjä %{author} hyväksyy oston. Myyjän täytyy hyväksyä maksu %{expiration_period} päivän kuluessa. Sinua ei veloiteta, jos %{author} ei hyväksy ostoa tai ei vastaa ostopyyntöön."
      day: päivä
      days: päivää
      night: yö
      nights: yötä
      invalid_parameters: "Epäpätevät arvot uudelle transaktiolle"
    transaction_agreement_checkbox:
      read_more: "Lue lisää."
    stripe_payment:
      payment: Maksu
      pay_with_card: "Maksa luottokortilla"
      address: Toimitusosoite
      address_country: "Maa *"
      address_name: "Etu- ja sukunimet *"
      address_city: "Kaupunki *"
      address_state: "Valtio *"
      address_street1: "Katuosoite, rivi 1 *"
      address_street2: "Katuosoite, rivi 2"
      address_postal_code: Postinumero
  mapview:
    index:
      all_categories: "Kaikki kategoriat"
      all_offer_types: "Kaikki tarjoustavat"
      all_request_types: "Kaikki pyyntötavat"
      category: Kategoria
      did_not_found_what_you_were_looking_for: "Etkö löytänyt tarvitsemaasi?"
      favors: Palvelukset
      housing: Tilat
      items: Tavarat
      list_view: Listanäkymä
      map_view: Karttanäkymä
      offer_something: "Laadi tarjous!"
      offer_type: Tarjoustapa
      offers: Tarjoukset
      request_something: "Jätä avoin pyyntö!"
      request_type: Pyyntötapa
      requests: Pyynnöt
      rideshare: Kimppakyydit
      you_have_something_others_do_not: "Voisitko tarjota jotain muille?"
    please_comment: Kommentoi
  mercury:
    content_too_long: "Syötetty teksti on liian pitkä."
  okl:
    member_id: Jäsennumero
    member_id_or_email: "Jäsennumero tai sähköposti"
  paypal_accounts:
    payout_info_title: "Maksujen vastaanotto"
    paypal_account_email_connected: "<del>Yhdistä Paypal-tilisi</del> Tehty!"
    payout_info_paypal: "%{service_name} käyttää PayPalia maksujen välitykseen. Jotta voit ottaa vastaan maksuja, sinulla tulee olla %{create_paypal_account_link}, jonka voit yhdistää %{service_name}-palveluun."
    paypal_billing_agreement_made: "<del>Anna %{service_name}-palvelulle lupa veloittaa välityspalkkio kaupoista.</del> Tehty!"
    commission_permission_needed: "Sinun pitää myös antaa %{service_name}-palvelulle lupa veloittaa palvelumaksu jokaisesta maksutapahtumasta."
    create_paypal_account_link_text: PayPal-tili
    connected_account: "PayPal-tili '%{email}' yhdistetty onnistuneesti."
    paypal_receive_funds_info_label_australia_only: "PayPal-tilisi pitää pystyä ottamaan vastaan maksuja. Tätä varten saatat tarvita Premier- tai Business-tilin."
    paypal_receive_funds_info_label: "PayPal-tilisi pitää pystyä ottamaan maksuja vastaan. Saatat tarvita PayPal Business -tilin."
    paypal_receive_funds_info_australia_only: "Jos näet virheen yhdistäessäsi tiliäsi %{service_name} -palveluun, voit joko päivittää PayPal-tilisi %{upgrade_paypal_account_link}, tai (jos olet yksityishenkilö) luoda uuden Premier-tilin. Molemmat tilityypit ovat täysin ilmaisia."
    paypal_receive_funds_info: "Jos näet virheviestin yrittäessäsi yhdistää PayPal-tilisi %{service_name}-palveluun, päivitä PayPal-tilisi %{upgrade_paypal_account_link}. Päivittäminen on ilmaista ja helppoa. Jos olet yksityishenkilö, PayPal suosittelee käyttämään koko nimeäsi \"Business name\" -kentässä."
    upgrade_paypal_account_link_text: "kirjautumalla sisään ja klikkaamalla päivitä-linkkiä"
    admin_account_not_connected: "%{service_name}-palvelun maksujärjestelmä ei ole vielä käytössä, joten et voi vielä muokata maksuasetuksiasi. Ole hyvä ja %{contact_admin_link}."
    contact_admin_link_text: "ota yhteys palvelun %{service_name}ylläpitoon"
    you_are_ready_to_accept_payments: "Olet nyt valmis ottamaan maksuja vastaan!"
    commission: "%{commission} %"
    not_now: "En halua yhdistää PayPal-tiliä nyt"
    new:
      payout_info_you_need_to_connect: "Vastaanottaaksesi maksuja sinun täytyy yhdistää PayPal-tilisi %{service_name}-palveluun."
      payout_info_text: "Ole hyvä ja tee seuraavat asiat yhdistääksesi tilisi."
      contact_admin_link_text: "lähetä viesti palvelun %{service_name} ylläpitäjälle"
      admin_account_not_connected: "Et voi yhdistää PayPal-tiliäsi palveluun, koska %{service_name} ylläpitäjä ei ole suorittanut PayPal-asennusta loppuun. %{contact_admin_link} kysyäksesi lisätietoja."
      paypal_account_email: "Yhdistä PayPal-tilisi"
      paypal_account_email_placeholder: "PayPal-tilisi sähköpostiosoite"
      paypal_account_email_info_text: "Jos sinulla ei ole PayPal-tiliä, voit luoda uuden tilin %{create_paypal_account}. Jos saat virheviestin yrittäessäsi yhdistää PayPal-tilisi, sinun pitää päivittää tilisi business-tiliksi. Päivittäminen on helppoa ja nopeaa eikä maksa sinulle mitään. Jos olet yksityishenkilö, voit lisätä etu- ja sukunimesi \"business name\"-kenttään PayPalin kysyessä sitä. Päivittäminen onnistuu %{upgrade_paypal_account} ja etsimällä linkin \"Upgrade to business account\"."
      create_paypal_account: "klikkaamalla tästä"
      upgrade_paypal_account: "kirjautumalla PayPal-tilillesi"
      paypal_account_billing_agreement: "Anna %{service_name}-palvelulle lupa veloittaa välityspalkkio kaupoista."
      follow_steps: "Seuraa alla olevia ohjeita, jotta voit alkaa ottaa vastaan maksuja:"
      connect_paypal_account_title: "Yhdistä PayPal-tilisi"
      connect_paypal_account_title_with_step: "Vaihe %{current_step}/%{total_steps}: Yhdistä PayPal-tilisi"
      connect_paypal_account_instructions: "Klikkaa alla olevaa nappia kirjautuaksesi PayPaliin ja yhdistäksesi PayPal-tilisi %{service_name}-palveluun."
      connect_paypal_account: "Yhdistä PayPal-tilisi"
      paypal_account_billing_agreement_with_step: "Vaihe %{current_step}/%{total_steps}: Myönnä lupa palvelumaksujen veloitukseen"
      paypal_account_billing_agreement_info_both: "Kun myyt jotain %{service_name}-palvelussa, PayPal-tililtäsi veloitetaan automaattisesti palvelumaksu (%{commission_from_seller} myyntihinnasta, poislukien postikulut, vähintään %{minimum_commission}). Jos haluat vastaanottaa maksuja %{service_name}-palvelussa, sinun pitää antaa sille oikeudet palvelumaksun veloitukseen. Palvelumaksu ei sisällä %{paypal_info_link}."
      paypal_account_billing_agreement_info_fixed: "Kun myyt jotain %{service_name}-palvelussa, PayPal-tililtäsi veloitetaan automaattisesti palvelumaksu (%{minimum_commission}). Jos haluat vastaanottaa maksuja %{service_name}-palvelussa, sinun pitää antaa sille oikeudet palvelumaksun veloitukseen. Palvelumaksu ei sisällä %{paypal_info_link}."
      paypal_account_billing_agreement_info_relative: "Kun myyt jotain %{service_name}-palvelussa, PayPal-tililtäsi veloitetaan automaattisesti palvelumaksu (%{commission_from_seller} myyntihinnasta, poislukien postikulut). Jos haluat vastaanottaa maksuja %{service_name}-palvelussa, sinun pitää antaa sille oikeudet palvelumaksun veloitukseen. Palvelumaksu ei sisällä %{paypal_info_link}."
      paypal_account_billing_agreement_info_none: "%{service_name}-palvelu ei tällä hetkellä veloita palvelumaksuja. Jos palvelumaksut otetaan myöhemmin käyttöön, sinun pitää myöntää %{service_name}-palvelulle lupa veloittaa palvelumaksua voidaksesi ottaa itse vastaan maksuja. Palvelumaksu ei sisällä %{paypal_info_link}."
      paypal_info_link_text: "PayPalin käsittelymaksua"
      billing_agreement_description: "Anna %{service_name}-palvelulle lupa ottaa välityspalkkio kaupoista."
      billing_agreement: "Anna lupa veloittaa välityspalkkio"
      permissions_not_granted: "Lupaa PayPal-tilin yhdistämiseen ei annettu."
      could_not_fetch_redirect_url: "Uudelleenohjaus PayPal-tiliin ei onnistunut."
      paypal_not_enabled: "PayPal-maksut eivät ole käytössä."
      billing_agreement_canceled: "Laskutussopimus jäi kesken"
      billing_agreement_not_accepted: "Et hyväksynyt laskutussopimusta PayPal-sivustolla."
      billing_agreement_wrong_account: "PayPal käyttäjätilit eivät täsmää. Käytä samaa käyttäjitiliä, jonka yhdistit ensimmäisessä vaiheessa."
      something_went_wrong: "Jotain meni vikaan. Yritä uudestaan. Jos ongelma toistuu, ota yhteys palvelun %{service_name} ylläpitoon."
      account_not_verified: "Et ole vahvistanut PayPal-tiliäsi. Sinun on vahvistettava tilisi paypal.com -sivustolta ennen kuin voit jatkaa."
      account_restricted: "PayPal-tilisi on rajoitetussa tilassa eikä sitä voida yhdistää. Sinun tulee kirjautua paypal.com -sivustolle tai ottaa yhteyttä PayPalin tukeen selvittääksesi ongelman."
    paypal_account_connected_title: "PayPal-tili yhdistetty"
    paypal_account_connected: "PayPal-tili <%{email}> on yhdistetty %{service_name}-palveluun."
    change_account: "Vaihda PayPal-tiliä"
    missing: "Sinulla on avoimia ilmoituksia, mutta et ole yhdistänyt PayPal-tiliäsi, joten et pysty ottamaan maksuja vastaan. Yhdistä PayPal-tilisi %{settings_link}."
    from_your_payment_settings_link_text: maksuasetuksistasi
    redirect_message: "Sinut ohjataan PayPaliin. Jos mitään ei tapahdu, klikkaa %{redirect_link}."
    redirect_link_text: tästä
    paypal_account_all_set_up: "Hienoa, yhdistäminen onnistui!"
    can_receive_payments: "Voit nyt ottaa vastaan maksuja muilta käyttäjiltä."
    paypal_account_connected_summary: "PayPal-tili <%{email}> yhdistetty onnistuneesti"
    paypal_permission_granted_summary: "Lupa palvelumaksujen veloitukseen myönnetty"
  paypal:
    pay_with_paypal: "Siirry maksamaan"
    checkout_with: Maksa
    or_pay_with_paypal: tai
    checkout_with_paypal: "Maksa PayPal-tilillä"
    cancel_succesful: "PayPal maksu onnistuneesti peruttu."
    transaction:
      commission_payment_name: "Välityspalkkio %{listing_title} -ostosta"
      commission_payment_description: "%{service_name} -palvelun välityspalkkio %{listing_title} -ostosta"
    wait_while_loading: "Odota hetki"
    chatting_with_paypal: "Juttelemme PayPalin kanssa."
  people:
    edit_links:
      activate: Aktivoi
      deactivate: "Muuta epäaktiiviseksi"
    help_texts:
      feedback_description_title: Palaute
      help_invitation_code_title: "Tarvitset kutsun liittyäksesi"
      terms_title: "%{service_name}-palvelun käyttöehdot"
      invite_only_help_text: "Valitse tämä, jos haluat, että uudet jäsenet voivat liittyä vain, jos he ovat saaneet kutsun olemassaolevalta jäseneltä."
      invite_only_help_text_title: "Kutsun vaativa sivusto"
    inactive_notification:
      this_person_is_not_active_in_kassi: "Tämä käyttäjä ei ole enää aktiivinen %{service_name}-palvelussa"
      inactive_description: "Tämä käyttäjä on lopettanut %{service_name}-palvelun käytön. Et voi enää lähettää hänelle viestejä, antaa hänelle palautetta tai kommentoida hänen ilmoituksiaan."
    new:
      create_new_account: "Luo tunnus"
      email: Sähköpostiosoite
      email_is_in_use: "Antamasi sähköpostiosoite on jo käytössä."
      email_is_in_use_or_not_allowed: "Antamasi osoite ei ole sallittu tässä palvelussa, tai se on jo käytössä. Jos et pääse sisään, ole yhteydessä ylläpitoon."
      email_not_allowed: "Antamasi sähköpostiosoite ei kelpaa palvelussa %{service_name}. Ole hyvä ja anna sallittu osoite. Jos et pääse sisään, lähetä palautetta ylälaidan valikon kautta."
      invalid_username_or_email: "Käyttäjänimi tai sähköposti on viallinen, tai jo käytössä"
      email_restriction_instructions:
        one: "%{service_name}-palveluun liittyminen on rajattua. Liittyäksesi tarvitset '%{allowed_emails}'-sähköpostiosoitteen."
        other: "%{service_name}-palveluun liittyminen on rajattua. Liittyäksesi tarvitset sellaisen organisaation sähköpostiosoitteen, jolle on myönnetty mahdollisuus liittyä tähän palveluun."
      family_name: Sukunimi
      given_name: Etunimi
      i_accept_the_terms_and_privacy: "Hyväksyn %{terms} ja %{privacy}"
      admin_emails_consent: "Hyväksyn sähköpostien vastaanottamisen %{service_name} -tiimiltä ja ymmärrän, että voin muuttaa mieltäni milloin tahansa"
      invalid_invitation_code: "Kutsukoodi ei kelpaa."
      invitation_code: Kutsukoodi
      not_required: ", ei pakollinen"
      notification_is_mandatory: "Sinun täytyy valita ainakin yksi sähköpostiosoite, johon voit vastaanottaa tiedotteita. Jos et halua, että %{service_name} lähettää sinulle lainkaan sähköpostia, tarkista sähköpostiasetuksesi."
      password_again: "Salasana uudelleen"
      show_my_name_to_others: "Näytä oikea nimeni muille käyttäjille"
      sign_up: "Luo uusi tunnus"
      terms: Käyttöehdot
      privacy: tietosuojakäytännön
      username_is_in_use: "Antamasi käyttäjätunnus on jo käytössä."
      username_is_invalid: "Käyttäjätunnus ei kelpaa. Sallitut merkit ovat kirjaimet a-z, numerot ja alaviiva."
      visible_only_to_you: "näkyy vain sinulle ja %{service_name}-palvelun ylläpidolle"
      visible_to_everybody: "näkyy kaikille"
      create_account_with_provider: ~
      OR: TAI
      signup_with_email: "Rekisteröidy sähköpostiosoitteellasi"
      this_field_will_be_publicly_visible: "(Tämä kenttä tulee olemaan näkyvillä julkisesti)"
    profile_feedback:
      grade: "arvio:"
      and_gave_following_feedback: "ja antoi seuraavan palautteen"
    profile_listings:
      no_image: "Ei kuvaa"
      manage_listings: "Hallitse kaikkia ilmoituksiani"
    show:
      contact: "Lähetä yksityisviesti"
      about_me: "Tietoa minusta:"
      add_description: "Kerro jotain itsestäsi"
      add_location: "Lisää sijainti"
      add_phone_number: "Lisää puhelinnumero"
      address: "Osoite:"
      as_expected: "Vastasi odotuksia"
      edit_profile_info: "Muokkaa tietojasi"
      exceeded_expectations: "Ylitti odotukset"
      positive: positiivista
      hide_description: "Vähemmän tekstiä"
      less_than_expected: "Ei vastannut odotuksia"
      phone_number: "Puhelinnumero:"
      show_all_feedback: "Näytä kaikki palautteet"
      show_all_testimonials: "Näytä kaikki palautteet"
      show_full_description: "Näytä koko teksti"
      slightly_better_than_expected: "Ylitti odotukset"
      slightly_less_than_expected: "Ei vastannut odotuksia"
      what_are_these: "Mitä nämä ovat?"
      review: "saatu palaute"
      reviews: "saatua palautetta"
      listing: ilmoitus
      listings: ilmoitusta
      open_listing: "avoin ilmoitus"
      open_listings: "avointa ilmoitusta"
      no_listings: "Ei ilmoituksia"
      no_open_listings: "Ei avoimia ilmoituksia"
      no_reviews: "Ei palautteita"
      show_all_listings: "Näytä kaikki ilmoitukset"
      show_all_open_listings: "Näytä kaikki avoimet ilmoitukset"
      show_all_reviews: "Näytä kaikki palautteet"
      admin_actions: "Ylläpitäjän toiminnot"
      post_listing_as: "Lisää ilmoitus käyttäjän puolesta"
    followed_people:
      you_follow_plural: "%{count} seurattua käyttäjää"
      you_follow_singular: "%{count} seurattu käyttäjä"
      they_follow_plural: "%{count} seurattua käyttäjää"
      they_follow_singular: "%{count} seurattu käyttäjä"
      show_all_followed_people: "Näytä kaikki seuratut käyttäjät"
      no_followed_people: "Ei seurattuja käyttäjiä"
    follow_button:
      following: Seurattu
      follow: Seuraa
      unfollow: "Lakkaa seuraamasta"
  sessions:
    new:
      create_new_account: "Luo uusi tunnus"
      i_forgot_my_password: "Käyttäjätunnus tai salasana unohtunut"
      login: "Kirjaudu sisään"
      login_to_kassi: "Kirjaudu sisään"
      connect_your_facebook_to_kassi: "Yhdistä Facebook-tilisi %{service_name}-palveluun"
      facebook_account: "Facebook-tilisi:"
      log_in_to_link_account: "Jos sinulla on jo tunnus %{service_name}-palvelussa, kirjaudu sisään alla olevan lomakkeen avulla yhdistääksesi tunnuksesi Facebook-tiliin."
      you_can_also_create_new_account: "Jos sinulla ei ennestään ole tunnusta %{service_name}-palvelussa, %{accont_creation_link} luodaksesi uuden tunnuksen Facebook-tiedoillasi."
      account_creation_link_text: "klikkaa tästä"
      cancle_facebook_connect: "Jos et halua yhdistää tätä tunnusta, voit %{cancel_link}."
      facebook_cancel_link_text: "perua yhdistämisen"
      log_in_with_your_provider_account: ~
      or_sign_up_with_your_username: "...tai käyttäjätunnuksellasi ja salasanallasi:"
      we_will_not_post_without_asking_you: "Emme koskaan postaa puolestasi Facebookiin kysymättä ensin sinulta."
    password_forgotten:
      email: Sähköposti
      password_recovery_instructions: "Anna sähköpostiosoitteesi, niin sinulle lähetetään käyttäjätunnuksesi ja ohjeet salasanan vaihtamiseen."
      request_new_password: "Pyydä uusi salasana"
      change_your_password: "Vaihda salasanasi"
    confirmation_pending:
      welcome_to_kassi: "Tervetuloa %{service_name}-palveluun!"
      check_your_email: "Tarkista sähköpostilaatikkosi (tarvittaessa myös roskapostikansio)"
      resend_confirmation_instructions: "Lähetä uusi varmistussähköposti"
      your_current_email_is: "Nykyinen osoitteesi: <strong>%{email}</strong>"
      change_email: Vaihda
      confirm_your_email: "Vahvista sähköpostiosoitteesi"
      account_confirmation_instructions: "Saat pian sähköpostin, jossa on linkki, jota sinun on klikattava vahvistaaksesi sähköpostiosoitteesi. Jos et löydä viestiä, muista tarkistaa roskapostikansiosi! Vahvistuksen jälkeen voit liittyä palveluun %{service_name}."
      account_confirmation_instructions_title_admin: "Vahvista sähköpostiosoitteesi"
      before_full_access_you_need_to_confirm_email: "Ennen kuin voimme antaa sinulle täyden pääsyn markkinapaikallesi, on vielä yksi juttu tehtävänä: sähköpostiosoitteesi vahvistaminen."
      before_confirmation_only_access_admin_dashboard: "Ennen vahvistamista pääset ainoastaan %{admin_dashboard_link}."
      admin_dashboard_link_text: ylläpitonäkymään
      account_confirmation_instructions_admin: "Saat pian sähköpostiosoitteesesi %{email_address} linkin, jota sinun tulee klikata varmistaaksesi sähköpostiosoitteesi. Mikäli et löydä viestiä, muista tarkistaa roskapostikansiosi! Kun saat viestin, avaa siinä oleva linkki vahvistaaksesi osoitteesi, jonka jälkeen saat täyden pääsyn sivustoosi. Jos tarvitset apua, ole hyvä ja %{support_link}."
      contact_support_link_text: "ota yhteys Sharetriben tukeen"
  settings:
    account:
      change: Vaihda
      confirm_new_password: "Uusi salasana uudestaan"
      delete_account: "Käyttäjätilin poisto"
      delete_account_button: "Poista tilini pysyvästi"
      delete_account_confirmation_popup: "Oletko aivan varma, että haluat pysyvästi poistaa käyttäjätilisi ja kaikki siihen liittyvät tiedot? Poistoa ei voi peruuttaa."
      email_addresses: Sähköpostiosoitteet
      new_email: "Uusi sähköpostiosoite"
      delete_personal_information: "Jos poistat käyttäjätunnuksesi, kaikki henkilokohtaiset tietosi (nimi, puhelinnumero, osoite, sähköpostiosoite, profiilikuva, jne.) poistetaan pysyvästi. Tietojen palauttaminen ei ole mahdollista. Kaikki ilmoituksesi poistetaan. Et voi aktivoida tunnustasi uudelleen poiston jälkeen. Käyttäjänimesi palvelussa %{service_name} vapautuu muiden käytettäväksi."
      delete_information_others_involved: "Tapahtumat, joissa mukana on ollut muita osapuolia (esimerkiksi keskustelut, tilaukset, antamasi palautteet, jne.) eivät poistu tunnustesi poiston yhteydessä. Nimeäsi ei kuitenkaan enää näytetä näiden tapahtumien yhteydessä."
      unfinished_transactions: "Et voi poistaa tunnustasi, koska sinulla on keskeneräisiä tilauksia. Päätä tilaukset ennen tunnuksen poistoa."
      only_admin: "Tiliäsi ei voi poistaa, sillä olet markkinapaikan ainoa ylläpitäjä."
      new_password: "Uusi salasana"
      save: Tallenna
      these_fields_are_shown_only_to_you: "Käyttäjätunnus näytetään profiilissasi, jos et ole syöttänyt nimeäsi. Muut tiedot näytetään vain sinulle."
      email_already_confirmed: "Olet jo vahvistanut sähköpostiosoitteesi."
      email:
        address_title: Osoite
        remove_title: Poista
        remove_confirmation: "Oletko varma, että haluat poistaa tämän sähköpostin?"
        receive_notifications_title_desktop: "Vastaanota ilmoituksia"
        receive_notifications_title_mobile: "Vastaanota ilmoituksia"
        receive_notifications_new_title_mobile: "Vastaanota ilmoituksia"
        add_new_with_plus: "+ Lisää uusi sähköposti"
        add_new_cancel: Peruuta
        confirmation_title_mobile: "Vahvistus:"
        confirmation_title_desktop: Vahvistus
        confirmation_resend: "Lähetä uudelleen"
        status_confirmed: Vahvistettu
        status_pending: Odottaa
    notifications:
      email_from_admins: "Sivuston %{service_name} ylläpito saa lähettää minulle tarvittaessa sähköpostia"
      i_want_to_get_email_notification_when: "Haluan saada tiedotteen sähköpostilla, kun..."
      newsletters: "Sähköpostit ylläpitäjiltä"
      community_updates: Tapahtumapäivitykset
      email_about_confirm_reminders: "...olen unohtanut merkitä pyynnön toteutuneeksi"
      email_about_new_comments_to_own_listing: "...joku kommentoi pyyntöäni tai tarjoustani"
      email_about_new_messages: "...joku lähettää minulle viestin"
      email_about_new_received_testimonials: "...joku antaa minulle palautetta"
      email_about_testimonial_reminders: "...olen unohtanut antaa palautetta tapahtumasta"
      email_daily_community_updates: "Lähetä uutiskirje <b>päivittäin</b>, jos sivustolla on uusia ilmoituksia"
      email_weekly_community_updates: "Lähetä uutiskirje <b>viikoittain</b>, jos sivustolla on uusia ilmoituksia"
      do_not_email_community_updates: "Älä lähetä minulle uutiskirjeitä"
      email_when_conversation_accepted: "...joku hyväksyy pyyntöni tai tarjoukseni"
      email_when_conversation_rejected: "...joku hylkää pyyntöni tai tarjoukseni"
      email_about_completed_transactions: "...joku merkitsee pyyntöni tai tarjoukseni toteutetuksi"
      email_about_new_payments: "...saan tililleni uuden maksun"
      email_about_new_listings_by_followed_people: "...joku jota seuraan lisää uuden ilmoituksen"
      unsubscribe_succesful: "Tämä sähköpostitiedote on kytketty pois"
      unsubscribe_info_text: "Et jatkossa enää saa tämäntyyppistä sähköpostia. Tarkista %{settings_link}, niin voit valita mistä asioista haluat sähköpostiviestin tai palaa %{homepage_link}."
      settings_link: asetuksesi
      homepage_link: etusivulle
      unsubscribe_unsuccesful: "Sähköpostin poiskytkentä epäonnistui"
      unsuccessful_unsubscribe_info_text: "Linkki, jota klikkasit on ilmeisesti vanhentunut. Kirjaudu sisään, niin voit itse vaihtaa sähköpostiasetuksesi."
    profile:
      about_you: "Tietoa sinusta"
      city: Kaupunki
      family_name: Sukunimi
      given_name: Etunimi
      first_name_with_initial: "(vain ensimmäinen kirjain näytetään muille käyttäjille)"
      first_name_only: "(ei näytetä muille käyttäjille)"
      display_name: Näyttönimi
      display_name_description: "Jos edustat organisaatiota, voit käyttää organisaatiosi nimeä näyttönimenä. Tämä näyttönimi näkyy muille käyttäjille oman etu- ja sukunimesi sijaan."
      location_description: "Sijainti voi olla joko tarkka katuosoite tai vaikkapa vain postinumero. Täytäthän ainakin postinumerosi. Esimerkiksi: \"02150 Espoo\" tai \"Otakaari 1, Espoo\"."
      profile_picture_description: "Kuvan pitäisi olla neliömäisessä kuvasuhteessa (1:1), kuten esimerkiksi kuvakoossa 800x800 pikseliä. Muussa tapauksessa kuvaasi joudutaan leikkaamaan niin että se mahtuu kenttään."
      phone_number: Puhelinnumero
      profile_picture: Profiilikuva
      postal_code: Postinumero
      profile_page: profiilisivullasi
      profilemap: Karttanäkymä
      street_address: Sijainti
      these_fields_are_shown_in_your: "Osa näistä tiedoista näytetään kaikille %{service_name}-palvelun käyttäjille"
      visible_to_everybody: "näytetään kaikille"
      visible_to_registered_users: "(näytetään kirjautuneille käyttäjille)"
      default_in_listing: "(käytetään vain oletusarvona uutta ilmoitusta luotaessa)"
      invisible: "(ei näytetä muille käyttäjille)"
      image_is_processing: "Profiilikuvaasi valmistellaan taustalla. Lataa sivu uudelleen hetken kuluttua."
      shown_in_your_public_profile: "(Näkyy julkisessa profiilissasi)"
      editing_profile_of: "Muokkaat nyt käyttäjän %{name} profiilia"
      format_markdown_link: ~
      format_markdown: ~
    save_information: "Tallenna tiedot"
  shipping_address:
    shipping_address: Postitusosoite
  tag_cloud:
    tag_used:
      with_tag: Avainsanalla
      without_tag: "Ilman avainsanaa"
  terms:
    show:
      accept_terms: "%{service_name}-palvelun käyttöehtojen hyväksyminen"
      here: "klikkaamalla tästä"
      i_accept_new_terms: "Hyväksyn uudet käyttöehdot"
      i_accept_terms: "Hyväksyn käyttöehdot"
      terms: "%{service_name}-palvelun käyttöehdot"
      terms_have_changed: "Käyttöehdot ovat muuttuneet"
      you_can_view_the_new_terms: "Voit nähdä uudet ehdot"
      you_need_to_accept: "Tervetuloa %{service_name}-palveluun! Ennen käytön aloittamista sinun täytyy vielä hyväksyä"
      you_need_to_accept_new_terms: "%{service_name}-palvelun käyttöehdot ovat muuttuneet. Sinun täytyy hyväksyä uudet ehdot, jotta voit jatkaa palvelun käyttöä. Uusien ehtojen tarkoituksena on mahdollistaa palvelun ylläpito tutkimusprojektin loppumisen jälkeen."
  testimonials:
    index:
      all_testimonials: "Kaikki palautteet"
      feedback_altogether: "Palautteita yhteensä: "
      loading_more_testimonials: "Ladataan lisää palautteita"
      no_testimonials: "Ei saatuja palautteita."
    new:
      as_expected: "Vastasi odotuksia"
      exceeded_expectations: "Ylitti täysin odotukset"
      give_feedback_to: "Anna palautetta käyttäjälle %{person}"
      grade: "Millainen kokemus oli?"
      less_than_expected: "Ei vastannut lainkaan odotuksia"
      send_feedback: "Lähetä palaute"
      slightly_better_than_expected: "Ylitti osin odotukset"
      slightly_less_than_expected: "Ei täysin vastannut odotuksia"
      textual_feedback: "Miten tapahtuma sujui?"
      this_will_be_shown_in_profile: "Antamasi palaute näkyy muille palvelun käyttäjille käyttäjän %{person} profiilisivulla. Palautteen avulla muut jäsenet voivat arvoida käyttäjän %{person} luotettavuutta."
      positive: Positiivinen
      negative: Negatiivinen
      default_textual_feedback: "Kaikki meni hienosti, paljon kiitoksia!"
    testimonial:
      about_listing: "liittyen ilmoitukseen"
  date:
    formats:
      long_with_abbr_day_name: "%a %-d.%-m.%Y"
    first_day_of_week: 0
  datepicker:
    days:
      sunday: sunnuntai
      monday: maanantai
      tuesday: tiistai
      wednesday: keskiviikko
      thursday: torstai
      friday: perjantai
      saturday: lauantai
    days_short:
      sunday: sun
      monday: maa
      tuesday: tii
      wednesday: kes
      thursday: tor
      friday: per
      saturday: lau
    days_min:
      sunday: su
      monday: ma
      tuesday: ti
      wednesday: ke
      thursday: to
      friday: pe
      saturday: la
    months:
      january: tammikuu
      february: helmikuu
      march: maaliskuu
      april: huhtikuu
      may: toukokuu
      june: kesäkuu
      july: heinäkuu
      august: elokuu
      september: syyskuu
      october: lokakuu
      november: marraskuu
      december: joulukuu
    months_short:
      january: tam
      february: hel
      march: maa
      april: huh
      may: tou
      june: kes
      july: hei
      august: elo
      september: syy
      october: lok
      november: mar
      december: jou
    today: tänään
    clear: Tyhjennä
    format: dd/mm/yyyy
  time:
    formats:
      short: "%e. %b %Y kello %H:%M"
      shorter: "%e. %b klo %H:%M"
      short_date: "%d.%m.%Y"
      hours_only: "%H:%M"
  timestamps:
    day_ago: "%{count} päivä sitten"
    days_ago: "%{count} päivää sitten"
    hour_ago: "%{count} tunti sitten"
    hours_ago: "%{count} tuntia sitten"
    minute_ago: "%{count} minuutti sitten"
    minutes_ago: "%{count} minuuttia sitten"
    month_ago: "%{count} kuukausi sitten"
    months_ago: "%{count} kuukautta sitten"
    seconds_ago: "%{count} sekuntia sitten"
    year_ago: "%{count} vuosi sitten"
    years_ago: "%{count} vuotta sitten"
    days_since:
      one: päivän
      other: "%{count} päivän"
    time_to:
      seconds:
        one: "%{count} sekunnin"
        other: "%{count} sekunnin"
      minutes:
        one: "%{count} minuutin"
        other: "%{count} minuutin"
      hours:
        one: "%{count} tunnin"
        other: "%{count} tunnin"
      days:
        one: "%{count} päivän"
        other: "%{count} päivän"
  transactions:
    initiate:
      booked_days: "Valitut päivät:"
      booked_nights: "Valitut yöt:"
      booked_days_label:
        one: "Valittu päivä:"
        other: "Valitut päivät:"
      booked_nights_label:
        one: "Valittu yö:"
        other: "Valitut yöt:"
      booked_hours_label:
        one: "Varattu tunti:"
        other: "Varatut tunnit:"
      price_per_day: "Päivähinta:"
      price_per_night: "Hinta per yö:"
      price_per_hour: "Hinta per tunti:"
      price_per_unit: "Hinta per yksikkö:"
      quantity: "Määrä:"
      subtotal: "Välisumma:"
      shipping-price: "Postikulut:"
      stripe-fee: "Stripen palvelumaksu (arvio):"
      duration_in_hours:
        one: "(1 tunti)"
        other: "(%{count} tuntia)"
      start_end_time: "klo %{start_time} - %{end_time}"
    price_per_quantity: "Hinta per %{unit_type}:"
    price: "Hinta:"
    quantity: "Määrä: %{quantity}"
    unit_price: "Yksikköhinta: %{unit_price}"
    total: "Loppusumma:"
    total_to_pay: "Kokonaissumma:"
  unit:
    day: päivä
    days: päivää
  web:
    listings:
      errors:
        availability:
          something_went_wrong: "Saatavuustietoja ei voida näyttää. Ole hyvä ja kokeile päivittää sivu."
          saving_failed: "Saatavuustietojen muutoksia ei voitu tallentaa. Ole hyvä ja kokeile päivittää sivu."
        working_hours:
          required: tarvitaan
          overlaps: "peittää osittain"
          covers: peittää
      pricing_units:
        piece: kappale
        hour: tunti
        day: päivä
        night: yö
        week: viikko
        month: kuukausi
      edit_availability_header: Saatavuus
      save_and_close_availability_editing: "Tallenna ja sulje"
      confirm_discarding_unsaved_availability_changes_explanation: "Sinulla on tallentamattomia muutoksia saatavuustietoihin. Jos jatkat, muutokset eivät tallennu."
      confirm_discarding_unsaved_availability_changes_question: "Oletko varma että haluat hylätä muutokset?"
      edit_listing_availability: "Muokkaa ilmoituksen saatavuutta"
      working_hours:
        default_schedule: Oletusaikataulu
        i_am_available_on: "Olen saatavilla.."
        start_time: Aloitusaika
        end_time: Lopetusaika
        add_another_time_slot: "+ Lisää uusi aika"
        save: Tallenna
    no_listings:
      sorry: "Valitettavasti antamillasi hakuehdoilla ei löytynyt ilmoituksia."
      try_other_search_terms: "Ehkä voisit kokeilla muita hakutermejä?"
    listing_card:
      add_picture: "Lisää kuva"
      no_picture: "Ei kuvaa"
    search:
      page: Sivu
      page_of_pages: "/ %{total_number_of_pages}"
    topbar:
      menu: Valikko
      more: Lisää
      search_placeholder: Hae...
      search_location_placeholder: Sijainti
      user: Käyttäjä
      inbox: Postilaatikko
      profile: "Oma profiili"
      manage_listings: "Hallitse ilmoituksia"
      settings: Asetukset
      logout: "Kirjaudu ulos"
      login: "Kirjaudu sisään"
      signup: Liity
      admin_dashboard: Ylläpitonäkymä
      language: Kieli
      listings: "Minun ilmoitukseni"
    utils:
      km: km
      mi: mi
    branding:
      powered_by: "%{service_name} -palvelua pyörittää %{sharetribe_link} -markkinapaikkajärjestelmä."
      create_own: "Haluatko luoda oman online-markkinapaikkasi, aivan kuin %{service_name}? %{learn_more}."
      learn_more: "Lue lisää"
  will_paginate:
    models:
      person:
        zero: käyttäjää
        one: käyttäjä
        few: käyttäjää
        other: käyttäjää
      transaction:
        zero: tilausta
        one: tilaus
        other: tilausta
    previous_label: "&#8592; Edellinen"
    next_label: "Seuraava &#8594;"
    page_gap: "&hellip;"
    page_entries_info:
      single_page:
        zero: "Ei yhtään %{model}"
        one: "Näytetään 1 %{model}"
        other: "Näytetään kaikki %{count} %{model}"
      single_page_html:
        zero: "Ei yhtään %{model}"
        one: "Näytetään <b>1</b> %{model}"
        other: "Näytetään kaikki <b>%{count}</b> %{model}"
      multi_page: "Näytetään %{from} - %{to} %{model} (kokonaismäärä %{count})."
      multi_page_html: "Näytetään <b>%{from}&nbsp;-&nbsp;%{to}</b> %{model} (kokonaismäärä <b>%{count}</b>)."
    person:
      community_members_entries_info:
        multi_page: "Näytetään käyttäjät %{from} - %{to}, yhteensä %{accepted_count} hyväksytystä käyttäjästä ja %{other_count} muusta käyttäjästä."
        multi_page_html: "Näytetään käyttäjät <b>%{from}&nbsp;-&nbsp;%{to} yhteensä <b>%{accepted_count}</b> hyväksytystä käyttäjästä ja %{other_count} muusta käyttäjästä."
  stripe_accounts:
    admin_account_not_connected: "%{service_name}-palvelun maksujärjestelmän käyttäminen maksujen vastaanottamiseen ei ole vielä mahdollista, koska maksujärjestelmää ei ole vielä otettu käyttöön. Ole hyvä ja %{contact_admin_link}."
    contact_admin_link_text: "ota yhteyttä palvelun %{service_name} ylläpitoon"
    you_are_ready_to_accept_payments: "Voit nyt vastaanottaa maksuja!"
    commission: "%{commission} %"
    pay_with_stripe: "Maksa Stripellä käyttäen %{card}"
    add_and_pay: "Vahvista maksu"
    card_not_stored: "Stripe prosessoi maksutapahtumasi turvallisesti. %{service_name} ei saa luotto- tai debitkorttisi tietoja."
    missing_payment: "Sinulla on avoimia ilmoituksia, mutta et ole vielä valinnut maksunvälittäjää, joten et voi ottaa maksuja vastaan. Päivitä maksuasetuksesi %{settings_link}"
    stripe_bank_connected: "Tilitiedot asetettu onnistuneesti!"
    stripe_can_accept: "Voit nyt vastaanottaa maksuja pankkitilillesi"
    stripe_credit_card: Luottokortti
    paypal: PayPal
    paypal_connected: "PayPal-tili yhdistetty onnistuneesti!"
    paypal_can_accept: "Olet nyt valmis vastaanottamaan rahaa PayPal-tilillesi"
    paypal_connected_give_permission: "Jotta voisit alkaa vastaanottaa maksuja PayPal-tilillesi <%{email}>, sinun tulee antaa lupa välityspalkkion veloittamiseen."
    stripe_account_restricted: ~
    stripe_account_restricted_info: ~
    stripe_account_restricted_soon: ~
    stripe_account_restricted_soon_info: ~
    stripe_account_pending_verification: ~
    stripe_account_pending_verification_info: ~
    form_new:
      need_info: "Tarvitsemme hieman tietoja sinusta, jotta voimme lähettää sinulle rahaa."
      select_country: "Valitse maa..."
      legal_name: Nimi
      first_name: Etunimi
      last_name: Sukunimi
      first_name_kana: "Etunimi kana"
      last_name_kana: "Sukunimi kana"
      first_name_kanji: "Etunimi kanji"
      last_name_kanji: "Sukunimi kanji"
      country: Maa
      birth_date: Syntymäaika
      ssn_last_4: "Henkilötunnuksen 4 viimeistä numeroa"
      personal_id_number: "Henkilökohtainen ID"
      address_country: Maa
      address_state: Valtio
      address_province: Maakunta
      address_city: Kaupunki
      address_postal_code: Postinumero
      address_line1: Katuosoite
      tos_link: "Lisäämällä maksutietosi hyväksyt %{stripe_link}"
      tos_link_title: "Stripe Connected Account Agreement -ehdot"
      save_details: "Tallenna tiedot"
      edit: "Muokkaa tietoja"
      cancel: Peruuta
      gender: Sukupuoli
      phone_number: Puhelinnumero
      address_kana_postal_code: "Postinumero kana"
      address_kana_state: "Osavaltio kana"
      address_kana_city: "Kaupunki kana"
      address_kana_town: "Kaupunki kana"
      address_kana_line1: "Katuosoite kana"
      address_kanji_postal_code: "Postinumero kanji"
      address_kanji_state: "Osavaltio kanji"
      address_kanji_city: "Kaupunki kanji"
      address_kanji_town: "Kaupunki kanji"
      address_kanji_line1: "Katuosoite kanji"
      male: mies
      female: nainen
    form_bank:
      bank_account_number: Tilinumero
      bank_routing_number: Reititysnumero
      bank_routing_1: "Pankin koodi"
      bank_routing_2: "Pankin haaran koodi"
      bank_currency: "Pankkitilin valuutta"
      update_also_bank_account: "Päivitä myös tilinumero"
      messages:
        account_number: Tilinumero
        routing_number: Reititysnumero
        bank_code: "Pankin koodi"
        branch_code: "Pankin haaran koodi"
        transit_number: Transit-numero
        institution_number: "Insituution numero"
        format_varies_by_bank: "Muoto vaihtelee pankkikohtaisesti"
        bsb: BSB
        error_message: "Väärä muoto"
        clearing_code: Clearing-koodi
        sort_code: Sort-koodi
        must_match: "täytyy olla seuraavassa muodossa:"
        a_dash: väliviiva
        digits: numeroa
        digits_or_chars: "numeroa tai kirjaimia A-Z"
    form_verification:
      personal_id_number: "Henkilökohtainen ID"
      document: Vahvistusdokumentti
      send_verification: "Lähetä vahvistus"
      need_verification: "Lisävahvistus tarvitaan"
    form_pin:
      social_insurance_number: "Social Insurance Number (SIN; Sosiaalivakuutusnumero)"
      social_security_number: "Social Security Number (SSN; Sosiaaliturvanumero)"
      ssn_last_4: "Viimeiset 4 numeroa sosiaaliturvatunnuksestasi (\"SSN\")"
      hong_kong_identity_card: "Hong Kong Identity Card Number (HKID; Hong Kongin henkilökorttinumero)"
      singapore_identity_card: "National Registration Identity Card (NRIC; Kansallinen identiteettirekisterikorttinumero) tai Foreign Identification Number (FIN; Ulkomaalainen henkilötunnus)"
      messages:
        social_insurance_number: "täytyy olla pätevä Social Insurance Number (SIN; Sosiaaliturvatunnus)"
  payment_settings:
    title: Maksuasetukset
    bank_account: Pankkitili
    paypal: PayPal
    bank_account_details: "Saadaksesi rahaa pankkitilillesi, sinun tulee täyttää pankkitilisi tiedot. Asiakkaasi voivat maksaa luottokortilla."
    add_bank_details: "Anna tilitietosi"
    can_accept_stripe_and_paypal: "Voit ottaa maksuja vastaan joko pankkitilillesi tai PayPal-tilillesi."
    to_accept_paypal: "Jotta voisit ottaa vastaan PayPal-maksuja, sinun pitää yhdistää PayPal-tilisi. Asiakkaasi voivat näin maksaa PayPalilla."
    connect_paypal: "Yhdistä PayPal-tili"
    wrong_setup: "Sivuston maksujärjestelmässä on jotain vikaa: Stripe Connectia ei ole kytketty päälle. Ota yhteys ylläpitoon ja kerro heille, että heidän tulee kytkeä Stripe Connect päälle Stripen ylläpitonäkymästä (Stripe Dashboard)."
    invalid_bank_account_number: "Tarkistathan, että tilinumerosi on asetettu oikein."
    invalid_postal_code: "Postinumero ei ole käytössä maassa %{country}"
  seo_sections:
    you_can_use_variables: ~
    placeholder:
      search_results: ~
      search_results_for: ~
      listing_description: ~
      listing_description_without_price: ~
      category_description: ~
      profile_title: ~
      profile_description: ~<|MERGE_RESOLUTION|>--- conflicted
+++ resolved
@@ -290,19 +290,11 @@
           accepted: Hyväksytty
           unconfirmed: Vahvistamaton
           pending: Odottaa
-<<<<<<< HEAD
-        this_user_hasnt_confirmed_their_email_address: ~
-        unconfirmed_user: "Vahvistamaton käyttäjä: %{name}"
-        resend: ~
-        cancel: Peruuta
-        user_didnt_complete_the_signup_process: ~
-=======
         this_user_hasnt_confirmed_their_email_address: "Tämä käyttäjä ei ole vielä vahvistanut sähköpostiosoitettaan. On mahdollista, että käyttäjä ei ole vastaanottanut sitä. Klikkaa \"lähetä uudelleen\" -nappia, mikäli haluat lähettää vahvistusviestin uudelleen."
         unconfirmed_user: "Vahvistamaton käyttäjä: %{name}"
         resend: "Lähetä uudelleen"
         cancel: Peruuta
         user_didnt_complete_the_signup_process: "Tämä käyttäjä rekisteröityi sosiaalisen median avulla mutta ei vienyt rekisteröintiprosessia loppuun saakka. Sosiaalisen median kautta rekisteröitymisen jälkeen käyttäjien tulee vielä hyväksyä markkinapaikkasi säännöt ja täyttää ne tiedot, jotka kaikkien käyttäjien tulee markkinapaikallasi täyttää."
->>>>>>> 786c76a0
         pending_user: "Odottaa: %{name}"
       new_layout:
         new_layout: "Uusi ulkoasu"
@@ -346,15 +338,9 @@
         google_connect_id: "Google Client ID"
         google_connect_secret: "Google Client secret"
         linkedin_connect: "LinkedIn Sign In"
-<<<<<<< HEAD
-        linkedin_instructions_link_text: ~
-        linkedin_connect_info_text_with_instructions: ~
-        linkedin_connect_info_text: ~
-=======
         linkedin_instructions_link_text: "Lue ohjeet LinkedIn Sign In:in käyttöönottamiseksi."
         linkedin_connect_info_text_with_instructions: "Voidaksesi kytkeä päälle LinkedIn Sign In:in, luo appi markkinapaikallesi <a href='https://www.linkedin.com/developers/'>LinkedIn Developers Dashboardissa</a>. Lisää sitten appia varten generoitu ID ja 'secret key' tänne. %{instructions_link}"
         linkedin_connect_info_text: "Voidaksesi kytkeä päälle LinkedIn Sign In:in, luo appi markkinapaikallesi <a href='https://www.linkedin.com/developers/'>LinkedIn Developers Dashboardissa</a>. Lisää sitten appia varten generoitu ID ja 'secret key' tänne."
->>>>>>> 786c76a0
         enable_linkedin_login: ~
         linkedin_connect_id: ~
         linkedin_connect_secret: ~
