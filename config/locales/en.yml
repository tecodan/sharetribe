en:
  number:
    currency:
      format:
        separator: "."
        delimiter: ","
        format: "%u%n"
  admin:
    categories:
      edit:
        edit_listing_category: "Edit category '%{category}'"
      index:
        listing_categories: "Listing categories"
        create_a_new_category: "+ Create a new category"
        remove_category_confirmation: "Are you sure you want to remove the category '%{category_name}'? This cannot be undone."
        saving_order: "Saving category order"
        save_order_successful: "Successfully saved category order"
        save_order_error: "An error occurred while saving category order. Please refresh the page and try again."
      new:
        new_listing_category: "New listing category"
      form:
        category_name:
          category_title: "Category title"
        category_parent:
          category_parent: "Parent category"
          no_parent: "No parent"
        category_transaction_types:
          transaction_types: "Order types"
          transaction_types_description: "Order types determine what kind of order process is allowed with listings in this category. For example, is it only selling, or are renting and giving away for free also allowed."
          select_all: "Select all"
          clear_all: "Clear all"
        buttons:
          save: Save
          cancel: Cancel
      remove:
        remove_category: "Remove category"
        remove_category_name: "Remove category '%{category_name}'"
        warning_remove_effects: "Warning! Removing category '%{category_name}' will have the following effects:"
        warning_listing_will_be_moved:
          one: "There is %{count} listing in the category. It will be moved to the selected category."
          other: "There are %{count} listings in the category. They will be moved to the selected category."
        warning_custom_field_will_be_moved:
          one: "There is %{count} custom field in the category. It will be moved to the selected category."
          other: "There are %{count} custom field in the category. They will be moved to the selected category."
        warning_subcategory_will_be_removed:
          one: "There is %{count} subcategory in the category. It will be removed."
          other: "There are %{count} subcategories in the category. They will be removed."
        warning_with_subcategories_listing_will_be_moved:
          one: "There is %{count} listing in the category and subcategories. It will be moved to the selected category."
          other: "There are %{count} listings in the category and subcategories. They will be moved to the selected category."
        warning_with_subcategories_custom_field_will_be_moved:
          one: "There is %{count} custom field in the category and subcategories. It will be moved to the selected category."
          other: "There are %{count} custom field in the category and subcategories. They will be moved to the selected category."
        select_new_category: "Select a new category where the items listed above will be moved:"
        buttons:
          remove: Remove
          cancel: Cancel
    communities:
      edit_details:
        community_details: "Basic details"
        community_look_and_feel: Design
        edit_community: "Basic details"
        enabled_languages: "Enabled languages"
        enabled_languages_description: "The set of languages available for users. The first one is used as default."
        default_language: "Default language"
        language_selection_disabled: "Language selection is disabled for your marketplace because you are using following unofficial languages: %{languages}. Please contact Sharetribe support if you want to modify your language settings."
        community_name: "Marketplace name"
        edit_community_name_description: "The name of your marketplace. This is shown to users in emails and various other places."
        community_slogan: "Marketplace slogan"
        community_slogan_display: "Display the slogan in the homepage"
        edit_community_slogan_description: "This is shown on the homepage of the marketplace for the users who are not logged in. %{see_how_it_looks_like}."
        edit_community_slogan_description_hideable: "This is shown in browsers, search engines and social media. You can also display it on on the homepage of your marketplace for the users who are not logged in. %{see_how_it_looks_like}."
        community_description: "Marketplace description"
        community_description_display: "Display the description in the homepage"
        edit_community_description_description: "This is shown on the homepage of the marketplace for the users who are not logged in. %{see_how_it_looks_like}."
        edit_community_description_description_hideable: "This is shown in browsers, search engines and social media. You can also display it on on the homepage of your marketplace for the users who are not logged in. %{see_how_it_looks_like}."
        community_search_placeholder: "Search help text"
        edit_community_search_placeholder_description: "This is shown on the homepage of the marketplace as a placeholder text in the search bar. %{see_how_it_looks_like}."
        private_community_homepage_content: "Private marketplace homepage content"
        edit_private_community_homepage_content_description: "This content is shown on the homepage of private marketplaces to users who are not logged in. Here you can describe your marketplace and the process to join it. You can also add images, videos and HTML content here. %{see_how_it_looks_like}."
        update_information: "Save settings"
        invite_people: "Invite new users"
        edit_signup_info: "Signup info"
        edit_signup_info_description: "This is an info text that can be shown to users in the signup page. There you can give the users instructions for signing up, information like where to get an invite, etc. By default there are no instructions."
        edit_info: "Edit information"
        see_how_it_looks_like: "See how it looks"
        verification_to_post_listings_info_content: "Info text to non-verified users"
        verification_to_post_listings_info_content_description: "You currently require your users to be verified manually by you before they can post listings. Here you can set the default text that is shown to non-verified users when they try to post a new listing."
        verification_to_post_listings_info_content_default: "%{service_name} requires people to be verified manually by admin before they can post listings. You have not yet been verified. Please %{contact_admin_link} to be verified."
        contact_admin_link_text: "contact the %{service_name} team"
        save: "Save settings"
        transaction_agreement: "Transaction agreement"
        transaction_agreement_checkbox: "Require buyers to accept an agreement before starting a transaction"
        transaction_agreement_checkbox_header: "Agreement label"
        transaction_agreement_checkbox_label_description: "This text will be shown next to a checkbox in the checkout form. The user needs to check the box to proceed with the transaction. An example label would be something like \"By clicking this box I accept the agreement.\""
        transaction_agreement_text_header: "Agreement text"
        transaction_agreement_description: "This is the content of the actual agreement that the user needs to accept. The agreement content is displayed when the user clicks the \"%{read_more}\" link next to the agreement label."
        terms_privacy_policy_and_static_content: "Terms, privacy policy and static content"
        terms_privacy_policy_and_static_content_infotext: "You can edit up to four pages of static content. Users can find the pages by clicking the \"About\" link in the top bar."
      edit_look_and_feel:
        edit_community_look_and_feel: "Edit marketplace \"%{community_name}\" look and feel"
        community_logo: Logo
        community_logo_icon: "Logo for social networks and mobile devices"
        community_logo_icon_mobile: "Logo for home screen on mobile devices"
        community_cover_photo: "Cover photo"
        small_community_cover_photo: "Small cover photo"
        favicon: Favicon
        favicon_info_text: "Favicon will replace the default Sharetribe logo. The dimensions should be 32x32 pixels and the uploaded image will be resized to these dimensions."
        community_custom_color1: "Marketplace main color"
        community_slogan_color: "Marketplace slogan color"
        community_slogan_color_instructions_text: "You can change the color of the slogan on the homepage by entering a hex color value. The slogan is shown to users that are not logged in. %{colorpicker} can help you choose the color and give you the hex color code. You can then copy the code here. %{see_how_it_looks_like}."
        community_description_color: "Marketplace description color"
        community_description_color_instructions_text: "You can change the color of the description on the homepage by entering a hex color value. The description is shown to users that are not logged in. %{colorpicker} can help you choose the color and give you the hex color code. You can then copy the code here. %{see_how_it_looks_like}."
        new_listing_button_custom_color: "Post a new listing button color"
        logo_instructions_text_with_dimensions: "The logo size should be %{width}x%{height} pixels. It will be shown to users with bigger screens."
        logo_instructions_text_with_dimensions_no_placing: "The logo size should be %{width}x%{height} pixels."
        logo_icon_instructions_text_with_dimensions: "This square logo will be shown when people share your site in Facebook, when they view your site on a mobile device or when they bookmark your site to the home screen of their mobile device. The dimensions should be (at least) %{width}x%{height} pixels."
        logo_icon_instructions_text_with_dimensions_no_placing: "This square logo will be shown when people share your site in Facebook or when they bookmark your site to the home screen of their mobile device. The dimensions should be (at least) %{width}x%{height} pixels."
        logo_mobile_icon_instructions_text_with_dimensions: "This square logo will be shown when people bookmark your site to the home screen of their mobile device. The dimensions should be (at least) %{width}x%{height} pixels."
        cover_photo_visibility: "Cover photo is shown in the homepage for users who are not logged in."
        cover_photo_instructions_text_with_dimensions: "The photo will be resized to %{width}x%{height} pixels size and taller images will be cut in the middle. %{see_how_it_looks_like}."
        we_have_you_covered: "We have you covered"
        cover_photo_ready_made: "Are you looking for some ready-made and optimized cover pictures? Or would you like some inspiration and websites where to find great cover pictures? %{link}!"
        small_cover_photo_visibility: "Small cover photo is shown in all pages except in the homepage for users who are not logged in."
        small_cover_photo_instructions_text_with_dimensions: "The photo will be resized to %{width}x%{height} pixels size and taller images will be cut in the middle."
        main_content_width: "When choosing cover photos please note that the page main content is %{main_width} pixels wide at most. Remember to also check how your cover photo looks on the smaller screens (e.g. by using a more narrow browser window)."
        custom_color1_instructions_text: "You can change the main color of the user interface by entering a hex color value. %{link} can help you choose the color and give you the hex color code. You can then copy the code here."
        new_listing_button_instructions_text: "You can change the color of the Post a new listing button by entering a hex color value. %{link_to_colorpicker} can help you choose the color and give you the hex color code. You can then copy the code here."
        default_browse_view: "Default browse view"
        default_browse_view_instructions_text: "Default browse view is used on the homepage to set how the listings are displayed by default."
        grid: Grid
        list: List
        map: Map
        name_display_type: "Name display type"
        name_display_type_instructions_text: "Choose how the name of each user is shown on the site."
        full_name: "Full name (First Last)"
        first_name_with_initial: "First name with initial (First L)"
        first_name_only: "First name only (First)"
        invalid_color_code: "Color code should contain 6 numbers or letters A-F, for example D96E21"
        custom_head_script: "Custom script"
        custom_head_script_instructions_text: "This script is injected inside the <head> tag of every page and can be used to insert custom CSS, JavaScript or HTML. Please note that future changes to Sharetribe may render your script incompatible."
        current_image: "Current image:"
      edit_text_instructions:
        edit_text_instructions: "Instruction texts"
      edit_welcome_email:
        welcome_email_content: "Welcome email content"
        welcome_email_content_description: "The message below will be sent to every new user when they join. You can customize the message to fit your marketplace. By clicking '%{send_test_message_link}' you can send a preview message to your email address, so you can see how it looks in an email client."
        edit_message: "Edit message"
        send_test_message: "Send test message"
      outgoing_email:
        title: "Outgoing email address"
        info: "This name and address is used for emails sent from your marketplace to members."
        read_more: "Read more about outgoing email address"
        sender_address: "Sender address: %{sender_address}"
        sender_address_default: "Sender address: not set (using default address %{sender_address})"
        need_to_change: "If you need to change the email address, please %{contact_support_link}."
        contact_support_link_text: "contact Sharetribe support"
        set_sender_address: "Set sender address"
        sender_name_label: Name
        sender_name_placeholder: "Sender name"
        sender_email_label: "Email address"
        sender_email_placeholder: sender-email@example.com
        amazon_ses_notification: "You will receive an email from %{email_sender} to confirm your e-mail address. The email subject is '%{email_subject}'. Follow the instructions to verify your email."
        this_is_how_it_will_look: "This is how it will look:"
        send_verification_button: "Send verification email"
        change_sender_email: "change sender email"
        successfully_saved: "Sender address saved successfully. The verification email will be sent soon."
        successfully_saved_name: "Sender name updated successfully."
        set_sender_name: "Change sender name"
        change_sender_name: "Change sender name"
        change_sender_prompt: "%{change_name_link} or %{change_email_link}"
        status: "Status: %{status}"
        status_verified: "Verified - in use"
        status_error: "An error occurred. Please refresh the page."
        status_requested: "Unverified - verification email sent to %{email} %{time_ago}. %{resend_link}"
        status_expired: "Verification of %{email} expired. %{resend_link}"
        status_resent: "Verification email resent to %{email}. %{resend_link}"
        resend_link: Resend
        invalid_email_error: "Invalid email format for '%{email}'"
        invalid_email_domain: "The '%{email}' email address is using an unsupported email provider: '%{domain}'. %{invalid_email_domain_read_more_link}"
        invalid_email_domain_read_more_link: "Read the Help Center article for more information."
        unknown_error: "Something went wrong"
        white_label_offer: "Set your own email address as the sender and remove all Sharetribe branding from outgoing email messages by %{upgrade_pro_plan_link}."
        upgrade_plan_link: "upgrading to the Pro plan or higher"
        verification_sent_from: "The verification email was sent from %{verification_sender_name}."
        follow_the_instructions: "Please follow the instructions in the email to verify your address."
      getting_started:
        getting_started: "Get started"
      available_languages:
        cs: Czech
        da-DK: Danish
        de: German
        en: English
        en-AU: "English (Australia)"
        en-GB: "English (United Kingdom)"
        es: Spanish
        es-ES: "Spanish (Spain)"
        fi: Finnish
        fr: French
        fr-CA: "French (Canada)"
        el: Greek
        it: Italian
        ja: Japanese
        ko: Korean
        nb: "Norwegian Bokmål"
        nl: Dutch
        pl: Polish
        pt-BR: "Portuguese (Brazil)"
        pt-PT: Portuguese
        ru: Russian
        sv: Swedish
        th-TH: "Thai (Thailand)"
        tr-TR: Turkish
        vi: Vietnamese
        zh: Chinese
        zh-TW: "Chinese (Taiwan)"
      settings:
        settings: Settings
        general: General
        access: "Access and contact preferences"
        join_with_invite_only: "Allow new users to join only with an invite from a registered user"
        users_can_invite_new_users: "Allow all registered users, and not only admins, to invite new users"
        private: "Allow only registered users to see listings and user profiles (make marketplace private)"
        require_verification_to_post_listings: "Allow only users verified by admins to post new listings"
        allow_free_conversations: "Allow users to message each other freely"
        search_preferences: "Search preferences"
        default_search_type: "Search type: %{select_search_type}"
        keyword_search: "Keyword search"
        keyword_and_location_search: "Keyword and location search"
        location_search: "Location search"
        select_distance_unit: "Show distance in %{distance_units_selector}"
        km: km
        miles: miles
        show_only_nearby: "Show only nearby listings with location search"
        listing_preferences: "Listing preferences"
        transaction_preferences: "Order preferences"
        show_listing_publishing_date: "Display publishing date of the listing on the listing page"
        show_category_in_listing_list: "Display listing type in list view"
        listing_comments_in_use: "Allow users to post comments to listings (viewable to all other users)"
        email_preferences: "Email preferences"
        automatic_newsletters: "Send automatic daily / weekly newsletters to all users (unless they opt out)"
        email_admins_about_new_members: "Send admins an email whenever a new user signs up"
        google_analytics_key: "Google Analytics tracking ID"
        twitter_handle: "Twitter handle (used with tweet button in listing page)"
        update_settings: "Save settings"
        automatically_confirmed_no_escrow: "Order will be automatically marked as completed %{days_dropdown} days after the payment has been made"
        automatically_confirmed_no_escrow_stripe_info: "For transactions processed by Stripe, payments to sellers are delayed until the order is marked as completed. %{learn_more}."
        buyer_transaction_fees_are_only_supported_with_stripe: "Buyer transaction fees are only supported with Stripe. You will not be able to use PayPal if you configure a Buyer transaction fee with Stripe."
        automatic_newsletter_frequency: "Send automatic newsletter: %{frequency_dropdown}"
        newsletter_daily: Daily
        newsletter_weekly: Weekly
        delete_marketplace_title: "Delete marketplace"
        type_marketplace_domain: "Type your marketplace domain (%{domain}) to the text field below:"
        type_marketplace_domain_placeholder: "Type your marketplace domain here"
        once_you_delete: "Once you delete the marketplace, you will not be able to access it anymore. Be careful."
        are_you_sure: "Are you sure?"
        i_understand_button: "I understand that by clicking this button my marketplace will be deleted"
        last_community_updates: "Please note that after deletion, you and your marketplace users may still receive the last marketplace update emails."
        you_will_be_redirected_to: "After you have deleted your marketplace you will be redirected to %{destination}. You will not be able to access your marketplace anymore."
        delete_this_marketplace: "Delete this marketplace"
        payment_preferences: "Payment system"
        pre_approved_listings: "Review all listings before they are published"
      manage_members:
        manage_members: Users
        email: Email
        name: Name
        display_name: "Display name"
        join_date: Joined
        admin: Admin
        posting_allowed: "Posting allowed"
        ban_user: Disable
        saving_user_status: Saving...
        save_user_status_successful: Saved
        export_all_as_csv: "Export all as CSV"
        save_user_status_error: "Saving failed. Please refresh the page and try again."
        ban_user_confirmation: "This disables the user account from the marketplace and prevents them from accessing the site again with this account. Are you sure you want to proceed?"
        unban_user_confirmation: "This enables the user account in the marketplace and allows them to access the site again with this account. Are you sure you want to proceed?"
        ban_me_error: "You cannot disable your own account."
        search: Search
        search_by_name_email: "Search for a name, email or display name"
        reset_search: "Show all"
        for_search_terms: "for: %{terms}"
        this_makes_the_user_an_admin: "This makes the user an admin. You should notify the user about their responsibilities and that they should review the Sharetribe terms of use. Are you sure you want to proceed?"
        status_filter:
          all: "All statuses"
          selected: "Selected statuses: %{count}"
          selected_js: "Selected statuses: "
          admin: Admin
          banned: Disabled
          posting_allowed: "Posting allowed"
          accepted: Accepted
          unconfirmed: Unconfirmed
          pending: Pending
        this_user_hasnt_confirmed_their_email_address: "This user hasn't confirmed their email address. It might be possible that the user didn't receive the confirmation email. Click the resend button if you want to send it again."
        unconfirmed_user: "Unconfirmed user: %{name}"
        resend: Resend
        cancel: Cancel
        user_didnt_complete_the_signup_process: "This user signed up through social login but didn't complete the signup process. After connecting a social login account, users still need to accept your terms of use and fill any mandatory user fields."
        pending_user: "Pending: %{name}"
      new_layout:
        new_layout: "New layout"
        description_roadmap_new: "When new layout components are made available for your marketplace, you can choose whether you want to start using the new component or continue using the old one. You can toggle the selection at any point from this page. It's recommended to always be using the new version, as the old components might be phased out at some point. In case a component you're currently using is going to be phased out, you will be contacted in advance."
        enabled_for_you: "Enabled for you"
        enabled_for_all: "Enabled for all"
        new_topbar: "New top bar (visible on every page)"
        searchpage: "New search page (requires the new top bar)"
      social_media:
        social_media: "Social media"
        logo: "Social media image"
        logo_info: "This image will be shown in social media for Facebook, for Twitter, and for LinkedIn when someone shares your website. For the best results, it should have a 2:1 aspect ratio and a minimum size of %{width}x%{height} pixels."
        social_media_title: "Social media title"
        social_media_title_info: "This text will be shown in social media for Facebook, for Twitter, and for LinkedIn when someone shares your website. You can preview how it looks %{facebook_preview_link}, %{twitter_preview_link} and %{linkedin_preview_link}."
        link_for_facebook: "for Facebook"
        link_for_linkedin: "for LinkedIn"
        link_for_twitter: "for Twitter"
        social_media_description: "Social media description"
        twitter_handle: "Twitter handle"
        twitter_handle_info_text: "Username of the Twitter account of your marketplace (if you have one). It will be mentioned when people use the tweet button on the listing page."
        twitter_handle_info_text_with_instructions: "Username of the Twitter account of your marketplace (if you have one). It will be mentioned when people use the tweet button on the listing page. %{instructions_link}."
        twitter_instructions_link_text: "Read more"
        twitter_handle_placeholder: username
        invalid_twitter_handle: "Twitter handle should contain only at maximum 15 alphanumeric (letters A-Z and numbers 0-9) characters."
        facebook_connect: "Facebook Login"
        facebook_developers_dashboard: "Facebook Developers Dashboard"
        facebook_connect_info_text: "In order to enable Facebook Login, create an application for your marketplace in the %{dashboard_link}. Add the generated ID and secret key of the application here."
        facebook_connect_info_text_with_instructions: "In order to enable Facebook Login, create an application for your marketplace in the %{dashboard_link}. Add the generated ID and secret key of the application here. %{instructions_link}"
        facebook_instructions_link_text: "See instructions for configuring Facebook Login."
        facebook_connect_id: "Facebook App ID"
        invalid_facebook_connect_id: "App ID should contain only numbers."
        facebook_connect_secret: "Facebook App Secret"
        invalid_facebook_connect_secret: "App Secret should contain only numbers and letters from a to f."
        enable_facebook_login: "Allow users to log in with their Facebook account"
        save: "Save settings"
        add_another_image: "Add another image"
        google_connect: "Google Sign-In"
        google_instructions_link_text: "See instructions for configuring Google Sign-In."
        google_developers_console: "Google Developers Console"
        google_connect_info_text_with_instructions: "In order to enable Google Sign-In, create a project for your marketplace in the %{dashboard_link}. Add the generated ID and secret key of the project here. %{instructions_link}"
        google_connect_info_text: "In order to enable Google Sign-In, create a project for your marketplace in the %{dashboard_link}. Add the generated ID and secret key of the project here."
        enable_google_login: "Allow users to log in with their Google account"
        google_connect_id: "Google Client ID"
        google_connect_secret: "Google Client secret"
        linkedin_connect: "LinkedIn Sign In"
        linkedin_instructions_link_text: "See instructions for configuring LinkedIn Sign In."
        linkedin_developers_dashboard: "LinkedIn Developers Dashboard"
        linkedin_connect_info_text_with_instructions: "In order to enable LinkedIn Sign In, create an app for your marketplace in the %{dashboard_link}. Add the generated ID and secret key of the app here. %{instructions_link}"
        linkedin_connect_info_text: "In order to enable LinkedIn Sign In, create an app for your marketplace in the %{dashboard_link}. Add the generated ID and secret key of the application here."
        enable_linkedin_login: "Allow users to log in with their LinkedIn account"
        linkedin_connect_id: "LinkedIn Client ID"
        linkedin_connect_secret: "LinkedIn Client Secret"
      seo_settings:
        seo: SEO
        title: "Homepage or Custom Landing Page"
        meta_title_label: "Homepage or Custom Landing Page title meta tag"
        meta_title_info: "The content of this tag is suggested to search engines and displayed on results pages as the clickable headline. %{link} %{vars}."
        meta_title_link_text: "Learn more about meta tags."
        meta_description_label: "Homepage or Custom Landing Page description meta tag"
        meta_description_info: "The content of this tag is suggested to search engines and appears underneath the blue clickable links in a search engine results page. %{link} %{vars}."
        meta_description_link_text: "Learn more about meta tags."
        search_title: "Search results page"
        search_meta_title_label: "Search results page title meta tag"
        search_meta_title_info: "The content of this tag is suggested to search engines and displayed on results pages as the clickable headline. %{link} %{vars}."
        search_meta_title_link_text: "Learn more about meta tags."
        search_meta_description_label: "Search results page description meta tag"
        search_meta_description_info: "The content of this tag is suggested to search engines and appears underneath the blue clickable links in a search engine results page. %{link} %{vars}."
        search_meta_description_link_text: "Learn more about meta tags."
        listing_title: "Listing page"
        listing_meta_title_label: "Listing page title meta tag"
        listing_meta_title_info: "The content of this tag is suggested to search engines and displayed on results pages as the clickable headline. %{link} %{vars}."
        listing_meta_title_link_text: "Learn more about meta tags."
        listing_meta_description_label: "Listing page description meta tag"
        listing_meta_description_info: "The content of this tag is suggested to search engines and appears underneath the blue clickable links in a search engine results page. %{link} %{vars}."
        listing_meta_description_link_text: "Learn more about meta tags."
        category_title: "Category page"
        category_meta_title_label: "Category page title meta tag"
        category_meta_title_info: "The content of this tag is suggested to search engines and displayed on results pages as the clickable headline. %{link} %{vars}."
        category_meta_title_link_text: "Learn more about meta tags."
        category_meta_description_label: "Category page description meta tag"
        category_meta_description_info: "The content of this tag is suggested to search engines and appears underneath the blue clickable links in a search engine results page. %{link} %{vars}."
        category_meta_description_link_text: "Learn more about meta tags."
        profile_title: "Profile page"
        profile_meta_title_label: "Profile page title meta tag"
        profile_meta_title_info: "The content of this tag is suggested to search engines and displayed on results pages as the clickable headline. %{link} %{vars}."
        profile_meta_title_link_text: "Learn more about meta tags."
        profile_meta_description_label: "Profile page description meta tag"
        profile_meta_description_info: "The content of this tag is suggested to search engines and appears underneath the blue clickable links in a search engine results page. %{link} %{vars}."
        profile_meta_description_link_text: "Learn more about meta tags."
        sitemap_label: Sitemap
        sitemap_info: "Sitemaps are an easy way to inform search engines about pages on your site that are available for crawling. %{link}."
        sitemap_info_link_text: "Learn more about the XML Sitemap file"
        sitemap_info_public: "A sitemap is automatically generated for your marketplace: it references up to the 500 most recent listings in your website. You can access your sitemap at %{link}."
        sitemap_info_private: "As your marketplace is private, there is no sitemap."
        robots_label: Robots.txt
        robots_info: "Robots.txt is a text file to instruct web robots (typically search engine robots) how to crawl pages on your website. %{link}."
        robots_info_link_text: "Learn more about the robots.txt file"
        robots_info_2: "A robots.txt file is automatically generated for your marketplace. You can access your robots.txt at %{link}."
        save: "Save settings"
      analytics:
        analytics: Analytics
        google_analytics_key: "Google Analytics tracking ID"
        google_analytics_key_info_text: "Tracking ID of your Google Analytics account."
        google_analytics_key_info_text_with_instructions: "Tracking ID of your Google Analytics account. %{instructions_link}."
        google_analytics_instructions_link_text: "Read more about connecting Google Analytics"
        sharetribe_analytics: "Sharetribe analytics"
        sharetribe_analytics_info_text_with_instructions: "To improve Sharetribe's services and support, Sharetribe tracks marketplace members activity. Personal data is not collected and this information is not shared outside the Sharetribe team. This tracking can be disabled entirely. %{instructions_link}"
        sharetribe_analytics_instructions_link_text: "Read more about Sharetribe's analytics."
        end_user_analytics: "Allow Sharetribe to track members activity in order to improve Sharetribe's services"
        save: "Save settings"
      logo_link:
        title: "Logo link"
        info: "You can customize the link of the logo (and the default home button of the top bar menu). By default the logo takes users to the homepage or Custom Landing Page."
        url: URL
        placeholder: "https://www.example.com"
      menu_links:
        menu_links: "Custom menu links"
        menu_links_display: "Menu links display"
        save: "Save settings"
        add_menu_link: "Add a new link to menu"
        title_placeholder: "Link title"
        url_placeholder: "https://example.com/en"
        title: Title
        language: Language
        url: URL
        empty: "You don't have any additional menu links"
        max_number_of_links: "Maximum number of links displayed in the top bar: %{select_max_number}"
        all: All
        max_number_of_links_info: "Link to %{about_page} is always displayed as the first menu link"
        about_page: "about page"
      default_menu_links:
        title: "Default menu links"
        about_link_title: About
        contact_link_title: "Contact us"
        invite_link_title: "Invite new members"
        info: "By default, the links to the following pages are not displayed anywhere else in your marketplace: %{about_link}, %{contact_link}, %{invite_link}."
        display_about: "Display link to <i>About</i> and other static pages"
        display_contact: "Display link to <i>Contact us</i> page"
        display_invite: "Display link to <i>Invite new members</i> page"
      topbar:
        topbar: "Top bar"
        new_listing_button_label: "Post a new listing button text"
        invalid_post_listing_button_label: "Please provide a valid text for \"Post a new listing\" button"
      transactions:
        export_all_as_csv: "Export all as CSV"
        processing_export: "Processing export to CSV..."
        transactions: Transactions
        search_by_title_parties: "Search for a transaction title or parties involved"
        search: Search
        reset_search: "Show all"
        status_filter:
          all: "All statuses"
          selected: "Selected statuses: %{count}"
          selected_js: "Selected statuses: "
          free: "Free transaction"
          confirmed: Completed
          paid: Paid
          canceled: Canceled
          preauthorized: Preauthorized
          rejected: Rejected
          payment_intent_requires_action: Pending
          payment_intent_action_expired: Expired
        headers:
          conversation: "Conversation thread"
          listing: Listing
          status: Status
          sum: Sum
          started: Started
          last_activity: "Latest activity"
          initiated_by: Starter
          other_party: Provider
        status:
          conversation: Conversation
          free: "Free transaction"
          pending: Pending
          preauthorized: Preauthorized
          accepted: Accepted
          rejected: Rejected
          paid: Paid
          confirmed: Completed
          canceled: Canceled
          initiated: "Waiting PayPal payment"
          pending_ext: "Waiting PayPal payment"
          none:
            free: "Free transaction"
          paypal:
            free: Conversation
            pending: Pending
            preauthorized: Preauthorized
            accepted: Accepted
            rejected: Rejected
            paid: Paid
            confirmed: Completed
            canceled: Canceled
            initiated: "Waiting PayPal payment"
            pending_ext: "Waiting PayPal payment"
          stripe:
            free: Conversation
            pending: Pending
            preauthorized: Preauthorized
            accepted: Accepted
            rejected: Rejected
            paid: Paid
            confirmed: Completed
            canceled: Canceled
            initiated: "Waiting Stripe payment"
            pending_ext: "Waiting Stripe payment"
            payment_intent_requires_action: Pending
            payment_intent_action_expired: Expired
            payment_intent_failed: Stripe payment failed
        not_available: "Not available"
      conversations:
        conversations: Conversations
        headers:
          started_from: "Started from"
          status: Status
          started: Started
          last_activity: "Latest Activity"
          initiated_by: Starter
          other_party: Provider
        participants: "Conversation: %{starter} with %{author}"
        profile: "%{author}'s Profile"
        search_by_keyword: "Search for a name, email or keyword"
        search: Search
        reset_search: "Show all"
        for_keyword: "for: <b>%{keyword}</b>"
      testimonials:
        testimonials: Reviews
        no_testimonials_found: "No reviews found"
        displaying_xx_reviews: "Displaying <b>%{count}</b> reviews in transactions %{tx_from} - %{tx_to} of <b>%{all_count}</b> reviews in total"
        search_keyword: "Search for a name, email or keyword"
        search: Search
        reset_search: "Show all"
        for_keyword: "for: <b>%{keyword}</b>"
        headers:
          transaction: Transaction
          author: Author
          receiver: Receiver
          status: Status
          grade: Grade
          text: Text
        status:
          waiting: "Waiting for review"
          skipped: Skipped
          published: Published
          blocked: Blocked
        status_filter:
          selected: "Selected filters: %{count}"
          all: Filters
          published: Published
          positive: Positive
          negative: Negative
          skipped: Skipped
          waiting: Waiting
          blocked: Blocked
          selected_js: "Selected filters: "
        form:
          review_text: "Review text"
          save: Save
          cancel: Cancel
          delete_review: "Delete review"
          block_review: "Block review"
          confirm_modify: "Are you sure you want to modify/delete this review? Once you edit/delete a review it is not possible to recover any of the old data."
          deleting_info: "Deleting a review allows its author to leave another one for the same transaction."
          blocking_info: "Blocking the review after deletion prevents its author from leaving another one for the same transaction."
      invitations:
        invitations: Invitations
        used:
          "yes": "Yes"
          "no": "No"
        headers:
          sent_by: "Sent by"
          message: Message
          sent_to: "Sent to"
          used: Used
          date_sent: "Date sent"
      listings:
        listings: Listings
        search_by_title_author_category: "Search for a listing title, author or category name"
        search: Search
        reset_search: "Show all"
        export_all_as_csv: "Export all as CSV"
        processing_export: "Processing export to CSV..."
        status:
          all: "All statuses"
          selected_js: "Selected statuses: "
          open: Open
          closed: Closed
          expired: Expired
          approval_pending: Pending
          approval_rejected: Rejected
        headers:
          title: Title
          author: Author
          created: Created
          updated: Updated
          category: Category
          status: Status
        open: Open
        closed: Closed
        expired: Expired
        approved: Approved
        approval_pending: Pending
        approval_rejected: Rejected
        form:
          this_listing_has_not_not_been_approved_yet: "This listing has not been approved yet. You can now decide to approve or reject the listing. If you approve the listing it will be public and visible to all users. If you reject the listing it will not be public."
          approve: Approve
          reject: Reject
          cancel: Cancel
      user_fields:
        user_fields: "User fields"
      footer:
        footer: Footer
        offer_pro: "Configure and remove all Sharetribe branding from the footer of your marketplace by %{upgrade_pro_plan_link}."
        upgrade_plan_link: "upgrading to the Pro plan or higher"
        menu_links: "Footer links"
        language: Language
        title: Title
        url: URL
        add: "Add a new link to the footer"
        save: "Save settings"
        footer_style: "Footer style"
        footer_copyright: "Footer copyright"
        footer_enabled: "Footer enabled"
        social_links: "Footer social links"
        title_placeholder: "Link title"
        url_placeholder: "https://example.com/username"
        style:
          dark: Dark
          light: Light
          marketplace_color: "Marketplace Color"
          logo: Logo
        social:
          title: Title
          url: URL
      domain:
        domain: Domain
        marketplace_domain: "Marketplace domain"
        offer_pro: "Configure your own custom domain by %{upgrade_pro_plan_link}."
        upgrade_pro_plan_link: "upgrading to the Pro plan or higher"
        your_marketplace_address_is: "Your marketplace address is: %{address}"
        would_you_like_to_change_address: "Would you like to change your marketplace address? %{contact_us}!"
        contact_us: "Contact us"
        you_can_now_use_a_custom_domain: "With your current plan, you can now enable a custom domain. Let's move forward with the setup. %{contact_us}!"
        would_you_like_to_change_domain: "Would you like to change your marketplace custom domain? %{contact_us}!"
      landing_pages:
        landing_pages: Landing Page
        info_1: "The landing page is perhaps the most important page of your marketplace. It is the first page that visitors see - sort of like the front door of your house. You have only a few seconds to convince new vistiors that they should explore your site. The page needs to be appealing and your value proposition should be clear and enticing."
        info_2: "%{preview_link} your current landing page and make changes from the %{details_link} and %{design_link} sections"
        info_2_preview_text: "Preview"
        info_2_details_text: "basic details"
        info_2_design_text: "design"
        info_3: "If you want to have a completely customized landing page for your marketplace, you can purchase it as add-on for $99 per month."
        info_4: "Read more about custom landing pages"
        editor_title: "Landing Page Editor"
        editor_info: "Here you can edit the sections that your Landing Page will include. Please note that some sections are predefined and cannot be edited within the Landing Page editor."
        preview: "Preview landing page"
        set_live: "Set live"
        headers:
          section_id: "Section ID"
          section_type: "Section type"
          version: Version
          released: Released
        add_new_version: Add new version
        new_version: New version
        edit_version: Edit version
        add_new_section: Add new section
        select_section_type: Select section type...
        form:
          version: Version
          save: Save
        sections:
          identifier: "Section ID"
          kind: "Section Type"
          variation: Variation
          new: New section
          edit: Edit section %{section_id}
          remove_section_confirmation: "Are you sure you want to remove the section '%{section_id}' and all its data? This cannot be undone."
          info_single_column: Info 1 Column
          info_multi_column_2: Info 2 Columns
          info_multi_column_3: Info 3 Columns
          listings: Listings
          categories: Categories
          hero: Hero
          locations: Locations
          video: Video
          new_section:
            categories: New categories section
            footer: New footer section
            hero: New hero section
            info_single_column: "New single column section"
            info_multi_column_2: "New 2 column section"
            info_multi_column_3: "New 3 column section"
<<<<<<< HEAD
            listings: "New listings section"
=======
            locations: "New locations section"
            video: "New video section"
>>>>>>> f5e7014a
          edit_section:
            categories: Edit categories section
            footer: Edit footer section
            hero: Edit hero section
            info_single_column: "Edit single column section"
            info_multi_column_2: "Edit 2 column section"
            info_multi_column_3: "Edit 3 column section"
<<<<<<< HEAD
            listings: "Edit listings section"
=======
            locations: "Edit locations section"
            video: "Edit video section"
>>>>>>> f5e7014a
    landing_page_versions:
      sections:
        hero:
          hero_title: Hero
          hero_description: "Set the Background image for the hero section. The Slogan and Description are set from the basic details section."
        footer:
          footer_title: "Footer"
          footer_style: "Footer style"
          style_dark: "Dark"
          style_light: "Light"
          style_marketplace_color: "Marketplace color"
          style_logo: "Logo"
        cta_button:
          cta_button: "CTA Button"
          cta_enabled: "Enabled"
          cta_text: "Text"
          cta_url: "URL"
        background_image_overlay:
          background_image: "Background image"
          background_image_info: "This image will be shown as the background image for the section. For the best results, it should have a minimum size of 1600x1200 pixels."
          add_another_image: "Add another image"
          current_image: "Current image: %{filename}"
          file_not_selected: "Not selected"
          background_image_overlay: "Background image overlay"
          background_image_overlay_info: "This allows you to determine how dark or light your background image is going to be displayed. \"Transparent\" means no overlay at all."
          overlay_dark: "Dark"
          overlay_light: "Light"
          overlay_transparent: "Transparent"
        background_style:
          background_style: "Background style"
          style_image: "Image"
          style_color: "Color"
          style_none: "None"
        background_color:
          background_color: "Background color"
          background_color_info: "You can choose the background color of this section by entering a hex color value. <a href=\"https://www.webfx.com/web-design/color-picker/\" target=\"_blank\">WebFx</a> can help you choose the color andgive you the hex color code. You can then copy the code here."
        categories:
          add: "Add a new category to this section"
          category: "Category"
          empty: "You don't have any included categories"
          image: "Image"
          include_title: "Categories to include"
          info_text: "You can feature 3 to 7 categories in each section. Please add an image to each category and select one of the categories from your marketplace. The recommended image size is 1000 x 667 px."
          need_at_least_3_categories: "You should have at least 3 categories in this section"
          need_at_most_7_categories: "You should have at most 7 categories in this section"
        category:
          add_another_image: "Add another image"
          category: "Category"
          current_image: "Current image: %{filename}"
          file_not_selected: "Not selected"
          image: "Image"
          image_required: "You should add an image to this category"
          select_category: "Select category"
        locations:
          add: "Add a new location to this section"
          location: "Location"
          empty: "You don't have any included locations"
          image: "Image"
          include_title: "Locations to include"
          info_text: "You can feature 3 to 7 locations in each section. Please add an image to each location and provide location search url for your marketplace. The recommended image size is 1000 x 667 px."
          need_at_least_3_locations: "You should have at least 3 locations in this section"
          need_at_most_7_locations: "You should have at most 7 locations in this section"
        location:
          add_another_image: "Add another image"
          location: "Location"
          current_image: "Current image: %{filename}"
          file_not_selected: "Not selected"
          image: "Image"
          image_required: "You should add an image to this location"
          title: "Title"
          title_placeholder: "Location text"
          url: "URL"
          url_placeholder: "Location link URL"
        multi_column:
          main_title: "Main title"
          column_header: "Column %{index}"
          column_title: "Column %{index} title"
          column_icon_info: "You can choose the icon for this column it's name from <a href=\"/info-icons.html\" target=\"_blank\">full list of supported icons</a>"
          column_icon: "Column %{index} icon"
          column_paragraph: "Column %{index} paragraph"
          column_button: "Column %{index} button"
          column_button_text: "Button text"
          column_button_url: "https://www.sharetribe.com"
<<<<<<< HEAD
        listings:
          you_need_to_add_the_listing_ids: "You need to add the listing ids of the listings that you want to include in this section. To find the listing id, simply go to the listing page and look at the listing URL. The listing id is the number that comes right after the main URL. In the example https://www.example.com/en/listings/123456-listing-title, the listing is would be 123456"
=======
        video:
          text: "Text"
          youtube_video_id: "Youtube video ID"
          autoplay: "Playing options"
          autoplay_no: "No autoplay"
          autoplay_yes: "Autoplay"
          autoplay_muted: "Muted"
>>>>>>> f5e7014a
    custom_fields:
      edit:
        edit_listing_field: "Edit listing field '%{field_name}'"
      edit_price:
        description: "The minimum and maximum price only affect the filter. They do not set a limit for listing prices."
        edit_price_field: "Edit listing field 'Price'"
        show_price_filter_homepage: "Show price filter on homepage"
        price_min: "Filter minimum price"
        price_max: "Filter maximum price"
      edit_location:
        edit_location_field: "Edit listing field 'Location'"
        this_field_is_required: "This field is required"
      edit_expiration:
        edit_expiration_field: "Edit listing field 'Expiration date'"
        enable: "Enable expiration date"
      form:
        field_required:
          this_field_is_required: "Make it mandatory to fill in this field when creating a new listing"
          this_field_is_required_checkbox: "Make it mandatory to fill in this field when creating a new listing (user has to select at least one option)"
        search_filter:
          search_filter: "Display a filter based on this field on the homepage"
          date_cant_be_filtered: "There's no filter available for date field."
          text_cant_be_filtered: "There's no filter for text field. The main text search searches from text fields."
      index:
        listing_fields: "Listing fields & filters"
        listing_fields_help: "Here you can edit the fields that users have to fill in when they create a new listing. Please note that some fields are predefined and cannot be edited."
        add_new_field: "Add new field:"
        remove_field_confirmation: "Are you sure you want to remove the field '%{field_name}' and all its data? This cannot be undone."
        cancel: Cancel
        save: Save
        field_title: "Field title"
        field_type: "Field type"
        categories: "Listing categories where the field is used"
        select_all: "Select all"
        clear_all: "Clear all"
        options: Options
        add_option: "+ Add option"
        saving_order: "Saving field order"
        save_order_successful: "Successfully saved field order"
        save_order_error: "An error occurred while saving field order. Please refresh the page and try again."
        select_one: "Select field type..."
        continue: Continue
        minimum_value: Minimum
        maximum_value: Maximum
        allow_decimals: "Allow decimals"
      new:
        new_listing_field: "New listing field"
      field_types:
        text: Text
        number: Number
        dropdown: Dropdown
        checkbox_group: "Checkbox group"
        date: Date
        file: File
        location: Location
    person_custom_fields:
      saving_failed: "User field saving failed"
      index:
        user_fields: "User fields"
        field_title: "Field title"
        field_type: "Field type"
        signup: Signup
        public: Public
        add_new_field: "Add new field:"
        save: Save
        cancel: Cancel
        minimum_value: Minimum
        maximum_value: Maximum
        allow_decimals: "Allow decimals"
        add_option: "Add option"
      new:
        new_user_field: "New user field"
      form:
        field_required:
          this_field_is_required: "Make it mandatory to fill this field when signing up to the marketplace"
          this_field_is_required_checkbox: "Make it mandatory to fill this field when signing up to the marketplace (user has to select at least one option)"
          this_field_is_public: "Show this field in the public profile page"
      edit:
        edit_user_field: "Edit user field '%{field_name}'"
    emails:
      new:
        send_email_to_members: "Email users"
        send_email_to_members_title: "Send email to your users"
        send_email: "Send the email"
        send_email_or: or
        send_test_email: "Send a test email to yourself"
        test_sent: "Test email was sent to your inbox"
        send_email_article_title: "this article"
        send_email_article_text: "You can learn more about the user segments in %{article_link}."
        recipients:
          title: "Who do you want to email?"
          options:
            all_users: "All users"
            posting_allowed: "Users who are allowed to post listings"
            with_listing: "Users who have posted at least one listing"
            with_listing_no_payment: "Users who have posted at least one listing but haven't added their payment details"
            with_payment_no_listing: "Users who have added their payment details but haven't posted a listing"
            no_listing_no_payment: "Users who haven't posted a listing and haven't added their payment details"
        email_subject: "Email subject"
        email_content: "Email content"
        email_content_placeholder: "What do you want to say to your users?"
        email_language: "Language of the email receivers"
        any_language: "Any language"
        message_will_be_sent_only_to_people_with_this_language: "The email will be sent only to the users who are using %{service_name} in the language you choose."
        email_sent: "Email sent."
        to_improve_email_deliverability: "To improve email deliverability the email subject is generated automatically and cannot be changed."
        email_subject_text: "A new message from the %{service_name} team"
        firstname_cannot_be_removed: "\"Firstname\" cannot be removed and will be replaced by the actual first name of each recipient."
        hello_firstname: "Hello Firstname,"
        hello_firstname_text: "Hello %{person},"
    left_hand_navigation:
      general: General
      users_and_transactions: Manage
      configure: Configure
      emails_title: Emails
      subscription: Subscription
      preview: "Preview site"
      whats_new: "What's new?"
    listing_shapes:
      availability_title: Availability
      read_more: "Read more about automatic availability management."
      read_more_availability_management: "Read more about availability management."
      allow_providers_to_manage_availability: "Allow sellers to manage their availability from a calendar"
      per_hour_availability: "\"Per hour\" availability"
      per_day_availability: "\"Per day\" availability"
      per_night_availability: "\"Per night\" availability"
      pricing_units_disabled_info: "Pricing units cannot be used when availability calendar is enabled."
      can_not_find_name: "Can not find order type with given name: %{name}"
      index:
        listing_shapes: "Order types"
        description: "Order types determine how the order process works in your site. You can decide whether your users are renting or selling, or perhaps just posting announcements and communicating via direct messages."
        read_more_about_order_types: "Read more about order types"
        add_new_shape: "Add new order type: "
        select_template: "Select template..."
        all_categories: "All categories"
        no_categories: "No categories"
        category_count: "%{category_count} categories"
        header:
          listing_shape_name: "Order type name"
          listing_shape_categories: "Categories where it's used"
        order:
          saving_order: "Saving order"
          save_order_successful: "Successfully saved order type order"
          save_order_error: "An error occurred while saving order. Please refresh the page and try again."
      templates:
        selling_products: "Selling products"
        renting_products: "Renting products"
        offering_services: "Offering services"
        giving_things_away: "Giving things away"
        requesting: Requesting
        announcement: "Posting announcements"
        custom: Custom
      new:
        create_listing_shape: "Create order type"
        create: Create
        cancel: Cancel
        create_success: "New order type '%{shape}' created"
        create_failure: "Could not create new order type. Error: %{error_msg}"
      edit:
        edit_listing_shape: "Edit order type '%{shape}'"
        update: Save
        cancel: Cancel
        update_success: "Changes to order type '%{shape}' saved"
        update_failure: "Could not save changes. Error: %{error_msg}"
        delete: "Delete order type"
        confirm_delete_order_type:
          one: "There is %{count} listing with this order type. If you delete the order type, this listing will be closed. Are you sure you want to delete the order type?"
          other: "There are %{count} listings with this order type. If you delete the order type, those listings will be closed. Are you sure you want to delete the order type?"
        can_not_delete_last: "You can't delete this order type because it's the only type in your marketplace."
        can_not_delete_only_one_in_categories: "You can't delete this order type because in following categories this order type is the only one in use: %{categories}"
      listing_shape_name: Name
      listing_shape_name_placeholder: "E.g. Sell"
      action_button_label: "Checkout button label"
      action_button_placeholder: "E.g. Buy"
      open_listings_warning:
        one: "There is %{count} open listing with this order type. If you change any of the settings below, that listing will retain the old settings. The listing can be changed to the new settings by editing it manually. If you don't want to have the listing with the old settings visible on your site, you can close it by clicking the button below."
        other: "There are %{count} open listings with this order type. If you change any of the settings below, those listings will retain the old settings. Those listings can be changed to the new settings by editing them manually. If you don't want to have any listings with the old settings visible on your site, you can close them by clicking the button below."
      close_listings_action:
        one: "Close %{count} listing"
        other: "Close %{count} listings"
      confirm_close_listings_action:
        one: "Are you sure you want to close %{count} listing?"
        other: "Are you sure you want to close %{count} listings?"
      successfully_closed: "Successfully closed listings"
      successfully_deleted: "Successfully deleted order type '%{order_type}'"
      pricing_and_checkout_title: "Pricing & checkout"
      online_payments_label: "Allow sellers to accept payments online"
      shipping_label: "Allow sellers to define a shipping fee"
      price_label: "Allow sellers to add a price to their listings"
      units_title: "Pricing units"
      units_desc: "If you have enabled pricing units, the listing price is displayed as \"price per pricing unit\". An example: \"$39 per hour\"."
      units:
        piece: "Per piece"
        hour: "Per hour"
        day: "Per day"
        night: "Per night"
        week: "Per week"
        month: "Per month"
        unit: "Per unit"
      can_not_find: "Can't find order type with id: %{id}"
      add_custom_unit: "+ Add a custom pricing unit…"
      delete_custom_unit: delete
      custom_unit_form:
        title: "New pricing unit"
        label_heading: Label
        selector_label_heading: "Selector label"
        label_placeholder: "eg. \"kg\", \"30 minutes\", \"person\", \"class\""
        selector_placeholder: "eg. \"Number of people\", \"Amount in kg\""
        per: Per
        unit_type:
          heading: "Unit type"
          quantity_label: "Quantity (per piece, per kg, per person, per 2 hour tour...)"
          time_label: "Time (per 30 minutes, per 2 weeks, per year...)"
    paypal_accounts:
      marketplace_paypal_integration: "Payment system preferences"
      preferences_updated: "Payment system preferences updated"
      contact_support_link_text: "contact support"
      integration_info_text: "The payment system of your marketplace is powered by PayPal. To allow your users to pay using your marketplace, you must connect your PayPal account. Once you have connected your PayPal account, you can choose a minimum transaction size and a possible commission fee."
      link_paypal_personal_account_label: "Are you providing products or services yourself?"
      link_paypal_personal_account: "If so, you will also need to connect your PayPal account to %{personal_payment_preferences_link}."
      link_stripe_personal_account: "If so, you will also need to add your payout details to %{personal_payment_preferences_link}."
      link_paypal_and_stripe_personal_account: "If so, you will also need to connect your PayPal or Stripe account to %{personal_payment_preferences_link}."
      personal_payment_preferences_link_text: "your personal marketplace account"
      read_more_about_paypal: "Read more about the payment system"
      edit_payment_settings: "Edit payment settings"
      supported_currencies_information_text: "Sharetribe's online payment system supports 24 currencies. If your currency is not on the list, please %{contact_support_link}. If you change the marketplace currency, existing listings will retain their old currency. You need to edit those listings individually to convert them to the new currency."
      currency_change_warning_text: "Heads up: if you move forward with this currency change, don't forget to ask your sellers to manually edit their existing listings to get the currency update."
      marketplace_currency_label: "Marketplace currency:"
      minimum_listing_price_label: "Minimum transaction size:"
      transaction_fee_label: "Seller transaction fee:"
      minimum_transaction_fee_label: "Seller minimum transaction fee:"
      save_settings: "Save settings"
      minimum_listing_price_below_tx_fee: "The minimum transaction size has to be greater than or equal to the minimum transaction fee: %{minimum_transaction_fee}."
      minimum_listing_price_below_min: "The minimum transaction size has to be greater than the minimum commission %{minimum_commission}."
    payment_preferences:
      title: "Payment system preferences"
      general_settings: "1. General settings"
      connect_a_payment_provider: "2. Connect a payment provider"
      contact_support: "contact support"
      no_payments_link_text: here
      your_country: "Your country:"
      you_cannot_use_online_payments: "You cannot use online payments in %{country_name} with %{currency}. Please choose a different currency or %{support_link} to change your country. You can read more about supported countries and currencies %{help_link}. In the future we might add more payment providers and support more currencies"
      which_to_choose: "Which one to choose?"
      you_can_use_stripe_or_paypal: "You can use either Stripe, PayPal or both as your payment providers. %{choose_link}"
      you_can_use_stripe_only: "You can use Stripe as your payment provider. %{read_more_link}"
      read_more_stripe: "Read more about Stripe payments."
      you_can_use_paypal_only: "You can use PayPal as your payment provider. %{read_more_link}"
      read_more_paypal: "Read more about PayPal payments."
      read_more_about_paypal_and_stripe: "Read more about online payments, Stripe and PayPal"
      general_settings_updated: "Payment system general settings updated"
      transaction_fee_settings_updated: "Transaction fee settings updated"
      choose_popup_text: |-
          If you want to allow your users to accept online payments, you need to choose the currency for your marketplace and then connect at least one of the two payment providers supported by Sharetribe: Stripe and PayPal. You can also choose to use both, which means your users will be able to accept payments with either payment method.
          You can create a new account with either service if you don't have one already. Once you have connected an account, you can choose a possible fee you're charging from each transaction.
          What's the difference between Stripe and PayPal? Stripe allows you to delay payout to the seller up to 3 months and offers one payment method (credit/debit card). Stripe also allows your sellers to receive money directly to their bank account simply by providing their bank details. PayPal provides two payment methods (credit card and PayPal account) and offers a protection program for buyers and sellers. It requires your sellers to create a PayPal Business Account to accept payments.
          If you use Stripe, its fees will be deducted from your transaction fee, so remember to set a high enough minimum fee. If you use PayPal, its fees will be charged from the seller separately, in addition to your transaction fee. Stripe and PayPal have a bit different fee structure. In most cases Stripe's fees are a bit lower.
      invalid_api_keys: "Invalid Stripe API keys"
      missing_api_keys: "Missing Stripe API keys"
      stripe_verified: "Stripe API access verified"
      change_settings: "Change settings and fees"
      configure_stripe: "Configure Stripe"
      configure_paypal: "Configure PayPal"
      transaction_fee_settings: "Transaction fee settings"
      transaction_fee_save: Save
      stripe_fee: "Stripe's fees"
      stripe_fee_notice: "%{stripe_fee_link} will be deducted from the transaction fee you are charging."
      fee_should_be_less_than_minimum_price: "Minimum transaction fee must be lower than minimum transaction size"
      the_transaction_fee_must_be_lower_than_100: "The transaction fee must be lower than 100%"
      confirm_disable: "Are you sure you want to disable %{gateway}? If you disable it, sellers will no longer be able to receive money and buyers will no longer be able to pay through this payment method. If sellers haven't configured another payment method, buyers will not be able to buy from them."
      commission_from_buyer_label: "Buyer transaction fee:"
      minimum_buyer_transaction_fee_label: "Buyer minimum transaction fee:"
      stripe_connected:
        title: "Stripe connected"
        disable: "Disable Stripe"
        disabled: "Stripe disabled"
        enable: "Enable Stripe again"
      paypal_connected:
        title: "PayPal connected"
        disable: "Disable PayPal"
        disabled: "PayPal disabled"
        enable: "Enable PayPal again"
      cannot_enable_gateway: "Cannot enable payment gateway %{gateway}."
      cannot_disable_gateway: "Cannot disable payment gateway %{gateway}."
      cannot_enable_gateway_because_of_buyer_commission: "Cannot enable payment gateway %{gateway} because the buyer's commission is used"
      stripe_form:
        add_your_api_keys: "Add your Stripe API keys"
        how_to_get_these: "How to get these?"
        publishable_key_example: "For example: %{api_publishable_key_example}"
        secret_key_example: "For example: %{api_secret_key_example}"
        save_api_keys: "Save Stripe API keys"
        invalid_secret: "That doesn't look like a correct %{secret_key}"
        invalid_publishable: "That doesn't look like a correct %{publishable_key}"
      index:
        header: "Available Payment Settings"
        info: "You can configure available payment gateways for use in your marketplace. Currently PayPal and Stripe are supported."
        active: Active
        gateway: Gateway
        process: Process
        commission: Commission
        minimum_price: Min.price
        minimum_fee: Min.fee
        api_verified: "API verified?"
        actions: Actions
        payments_not_enabled: "Payments are not enabled for your marketplace"
    transaction_types:
      sell: Selling
      sell_w_online_payment: "Selling with online payment"
      sell_wo_online_payment: "Selling without online payment"
      rent: "Renting out"
      rent_w_online_payment: "Renting out with online payment"
      rent_wo_online_payment: "Renting out without online payment"
      give: "Giving away"
      lend: Lending
      swap: Swapping
      service: Offering
      service_w_online_payment: "Offering with online payment"
      service_wo_online_payment: "Offering without online payment"
      request: Requesting
      inquiry: Announcement
      share_for_free: "Sharing for free"
      default_action_button_labels:
        sell: Buy
        rent: Rent
        request: Offer
        offer: Request
        inquiry: Contact
  common:
    edit_page: "Edit page"
    default_community_slogan: "Community marketplace"
    default_community_description: "This is a place to sell, rent, swap and share goods and services with the other members of the marketplace."
    cancel: Cancel
    fields_that_are_mandatory: "Fields marked with star (*) are mandatory."
    or: or
    password: Password
    service_name: "%{service_name}"
    share_types:
      request: request
      offer: offer
      borrow: borrowing
      buy: buying
      give_away: "giving away"
      lend: lending
      receive: "taking for free"
      rent: renting
      rent_out: "renting out"
      sell: selling
      offer_to_swap: swapping
      request_to_swap: swapping
      share_for_free: "sharing for free"
      accept_for_free: "wanting to use for free"
    categories:
      item: Items
      favor: Services
      rideshare: Rideshare
      housing: Spaces
      tools: Tools
      sports: Sports
      music: Music
      books: "Books & Magazines"
      games: "Games & Toys"
      furniture: Furniture
      outdoors: "Camping & Outdoors"
      food: "Food & Kitchen"
      electronics: Electronics
      pets: "Pets & Animals"
      film: "Film & Movies"
      clothes: "Clothes & Accessories"
      garden: Garden
      travel: Travel
      other: Other
    username: Username
    username_or_email: "Email or username"
    what_is_this: "What's this?"
    removed_user: "Removed user"
    payment_fee_info:
      title: "Commission and Payment processing fee"
      stripe: Stripe
      paypal: PayPal
      info: "Payments in %{service_name} are processed by the payment gateway listed below. %{service_name} will charge a commission depending on the payment gateway. The payment gateway may also charge a fee for each payment, as described below."
    paypal_fee_info:
      title: "PayPal's payment processing fee"
      body_text: |-
          For PayPal payments, %{service_name} charges a commission of %{paypal_commission}%. The minimum transaction fee per transaction is %{minimum_transaction_fee}. PayPal's fees are not included in this commission, so in addition to %{service_name} commission, you will also pay PayPal's fees for each. PayPal's fee is between 2% and 5% of the total sales price, depending on your monthly sales volume and the country of residence of the buyer. In general, domestic purchases have lower fees than international ones, and higher monthly sales give you a discount on fees.
          You can see the exact fees by logging in to your PayPal account and going %{link_to_paypal}. After each purchase you will get a receipt displaying the exact fee.
      body_text_accept: |-
          This transaction is processed by PayPal. PayPal charges a processing fee from each payment. This fee is between 2% and 5% of the total sales price, depending on your monthly sales volume and the country of residence of the buyer. In general, domestic purchases have lower fees than international ones, and higher monthly sales give you a discount on fees.
          You can see the exact fees by logging in to your PayPal account and going %{link_to_paypal}. After each purchase you will get a receipt displaying the exact fee.
      link_to_paypal_text: here
    stripe_fee_info:
      title: "Stripe's payment processing fee"
      body_text: "For Stripe payments, %{service_name} charges a commission of %{stripe_commission}%. The minimum commission per transaction is %{minimum_transaction_fee}. Stripe's fees are included in this commission."
      link_to_stripe_text: here
  conversations:
    accept:
      details: "Order details"
      order_by: "Order by %{orderer_link}"
      accept_offer: "Accept the offer"
      accept_request: "Accept the request"
      reject_offer: "Not this time"
      reject_request: "Not this time"
      close_listing: "Close the listing %{listing_title_link}"
      update_later: "Leave the listing open"
      optional_message: "Optional message"
      price_to_pay: "Total price to be paid"
      accept: Accept
      decline: Decline
      quantity_label: "Quantity:"
      sum_label: "Subtotal:"
      service_fee_label: "%{service_name} fee:"
      buyer_service_fee_label: "%{service_name} service fee:"
      you_will_get_label: "You will get:"
      total_label: "Total:"
      total_value: "%{seller_gets}*"
      total_value_paypal: "%{seller_gets}*"
      total_value_stripe: "%{seller_gets}"
      paypal_fee: "PayPal's payment processing fee"
      paypal_fee_info: "* Excludes %{link}"
      shipping_price_label: "Shipping:"
      stripe-fee_label: "Payment processing fee"
    confirm:
      confirm_description: "If your order has been fulfilled you should confirm it as done. Then you can give feedback to the other party."
      cancel_description: "If your order was not fulfilled, you can mark it as 'disputed'. You can still give feedback to the other party and describe what happened."
      cancel_payed_description: "If your request was accepted but you're having second thoughts, you can still cancel the request before the payment."
      canceling_payed_transaction: "Cancel transaction"
      confirm: "Mark completed"
      cancel: Dispute
      continue: Continue
      give_feedback_to: "Give feedback to %{person_link}"
      do_not_give_feedback: "Skip feedback"
    details:
      day: day
      days: days
      price_per_day: "Price per day: %{price}"
    index:
      loading_more_messages: "Loading more messages"
      message_partitive: message
      messages_partitive: messages
      no_received_messages: "No messages"
      no_sent_messages: "No sent messages"
    conversation:
      accepted_request: "Request accepted."
      accepted_offer: "Offer accepted."
      rejected_request: "Request rejected."
      rejected_offer: "Offer rejected."
      confirmed_request: "Order completed."
      confirmed_offer: "Offer completed."
      canceled_request: "Order canceled."
      canceled_offer: "Offer canceled."
      message_from: "Message from %{person}"
      about_listing: "About listing %{listing_title}"
      free_message: "Direct message"
      message_content_not_available: "Message content not available"
    message:
      accepted_request: "accepted the request"
      received_payment: "accepted the request, received payment for %{sum}"
      received_payment_wo_sum: "accepted the request, received payment"
      accepted_offer: "accepted the offer"
      rejected_request: "rejected the request, canceled the payment"
      rejected_offer: "rejected the offer"
      confirmed_request: "marked the order as completed"
      confirmed_offer: "marked the offer as completed"
      canceled_request: "canceled the order"
      canceled_offer: "canceled the offer"
      paid: "paid %{sum}"
      payment_preauthorized: "Payment authorized: %{sum}"
      payment_preauthorized_wo_sum: "Payment authorized"
      stripe:
        held_payment: "Accepted the request. Payment for %{sum} is being held by %{service_name} until the order is marked as completed."
        held_payment_wo_sum: "Accepted the request. Payment is being held by %{service_name} until the order is marked as completed."
        confirmed_request: "Marked the order as completed. The payment has now been transferred to %{author_name} bank account or will be transferred soon."
    new:
      message: Message
      message_to: "Message to %{author_name}"
      optional_message_to: "Optional message to %{author_name}"
      send_message: "Send message"
      send: Send
      this_message_is_private: "This message is private between you and %{person}. %{person} will be notified of this message by email."
      you_will_get_notified_of_acceptance: "You will get an email notification when %{person} accepts or rejects your proposal."
      you_will_get_notified: "You will get an email notification when %{person} answers you."
      title: Title
      send_message_to_user: "Send message to %{person}"
      about_listing: "About listing %{listing_title}"
      author_has_to_accept_request: "%{author_name} needs to accept the request before you can pay"
    show:
      in_response_to_listing: "about listing"
      message_sent_by: "Message sent by"
      message_sent_to: "Message sent to"
      send_reply: "Send reply"
      write_a_reply: "Write a reply:"
      conversation_about_listing: "With %{person} about %{listing}"
      conversation_with_user: "With %{person}"
      conversation_with: "Conversation with %{person}"
      last_message_at: "(latest message %{time})"
      price: "Price: %{price}"
      sum: "Total: %{sum}"
      total: "Total: %{total}"
    status:
      payment_errored: "Payment failed. Please try again."
      payment_errored_starter: "Payment failed. Please try again. If the problem continues, please contact Sharetribe support."
      payment_errored_author: "Payment failed. Please contact %{starter_name} and ask them to try the payment again."
      cancel_payed_transaction: Cancel
      feedback_given: "Feedback given"
      feedback_skipped: "Feedback skipped"
      give_feedback: "Give feedback"
      offer_accepted: Accepted
      offer_rejected: Rejected
      offer_canceled: Canceled
      offer_confirmed: Completed
      offer_paid: "Payment successful"
      offer_preauthorized: "Payment successful"
      offer_waiting_for_payment: "Waiting for %{requester_name} to pay"
      pay: Pay
      preauthorized: "Payment successful"
      paid: "Payment successful"
      pending_external:
        paypal:
          multicurrency: "We couldn't process the PayPal payment because your PayPal account has not been set up to receive money in %{currency}. Go to %{paypal_url} and log in to your account to manually accept or reject the payment."
          verify: "You cannot accept this transaction because you haven't verified your PayPal account. Go to %{paypal_url} to verify your account."
          intl: "We couldn't process the PayPal payment because your PayPal account does not have a withdrawal mechanism. Go to %{paypal_url} and log in to your account to manually accept or reject the payment."
      waiting_for_current_user_to_deliver_listing: "Waiting for you to fulfill the order for %{listing_title}"
      waiting_for_listing_author_to_deliver_listing: "Waiting for %{listing_author_name} to fulfill the order for %{listing_title}"
      request_accepted: Accepted
      request_rejected: Rejected
      request_confirmed: Completed
      request_canceled: Canceled
      request_paid: "Payment successful"
      request_preauthorized: "Payment authorized"
      skip_feedback: "Skip feedback"
      waiting_for_listing_author_to_accept_offer: "Waiting for %{listing_author_name} to accept the offer"
      waiting_for_listing_author_to_accept_request: "Waiting for %{listing_author_name} to accept the request. As soon as %{listing_author_name} accepts, you will be charged."
      waiting_for_you_to_accept_request: "Waiting for you to accept the request"
      waiting_confirmation_from_requester: "Waiting for %{requester_name} to mark the order completed"
      waiting_confirmation_from_you: "Waiting for you to mark the order completed"
      waiting_payment_from_requester: "Waiting for %{requester_name} to pay"
      waiting_payment_from_you: "Waiting for you to pay"
      waiting_feedback_from_you: "Waiting for you to give feedback"
      pending_external_inbox:
        paypal:
          multicurrency: "Waiting for you to accept the PayPal payment"
          intl: "Waiting for you to accept the PayPal payment"
          unknown_reason: "Payment is pending. Log in to your PayPal account to see more details."
          verify: "Waiting for you to verify your PayPal account"
      stripe:
        waiting_confirmation_from_requester: "Waiting for %{requester_name} to mark the order completed. Once the order is marked as completed, the payment will be released to your bank account."
    status_link:
      accept_offer: "Accept offer"
      accept_request: "Accept request"
      reject_offer: "Not this time"
      reject_request: "Not this time"
      accept_preauthorized_offer: "Accept offer"
      accept_preauthorized_request: "Accept request"
      reject_preauthorized_offer: "Not this time"
      reject_preauthorized_request: "Not this time"
      confirm: "Mark completed"
      cancel: Dispute
  feedback:
    feedback_subject: "New feedback from %{service_name}"
    feedback_body: "%{author_name_and_email} has sent the following feedback from %{service_name}"
    unlogged_user: "Unlogged user"
    anonymous_user: "Anonymous user"
  community_memberships:
    access_denied:
      access_denied: "Access denied"
      you_are_banned_in_this_community: "The %{service_name} team has disabled your account. If you want to message the %{service_name} team, you can %{link_to_contact_page}."
      contact_page_link: "contact them"
    new:
      welcome_fb_user: "Welcome to %{service_name}, %{name}!"
      fb_join_accept_terms: "There's one more step to join %{service_name}: you need to accept the terms of use."
      join_community: "Join %{service_name}"
      you_can_join: "You can join %{service_name} by accepting the terms of use and clicking 'Join %{service_name}' below."
      you_can_join_email_confirmation: "To join %{service_name} you need to have a valid email address that ends with %{email_ending}. You can join by filling in your email address, accepting the terms of use and clicking 'Join %{service_name}' below, and confirming your email."
      you_can_join_email_confirmation_multiple_addresses: "%{service_name} has email restrictions. You can only join if you have an allowed email address. You can join by filling in your email address, accepting the terms of use of %{service_name} and clicking 'Join %{service_name}' below."
      you_can_join_with_invite_only: "You have to have an invitation from another member to join %{service_name}. If you have an invitation code, you can join by typing the code to the field below, accepting the terms of use and clicking 'Join %{service_name}' below."
      if_want_to_view_content: "If you want to view the content in %{service_name} without joining it as a member you need to"
      log_out: "log out"
      join_community_button: "Join %{service_name}"
    give_consent:
      invitation_code_invalid_or_used: "The invitation code was invalid or already used."
      email_not_allowed: "This email is not allowed in %{service_name}."
      email_not_available: "The email you gave is already in use."
      consent_not_given: "The terms were not accepted."
  emails:
    accept_reminder:
      remember_to_accept_offer: "Remember to accept or reject an offer from %{sender_name}"
      remember_to_accept_request: "Remember to accept or reject a request from %{sender_name}"
      you_can_accept_or_reject_offer_at: "You can accept or reject the offer at"
      you_can_accept_or_reject_request_at: "You can accept or reject the request at"
      you_have_not_yet_accepted_or_rejected_offer: "You have not yet accepted or rejected the offer %{title} you received %{date}."
      you_have_not_yet_accepted_or_rejected_request: "You have not yet accepted or rejected the request %{title} you received %{date}."
      show_thread: "Show conversation"
    branding:
      powered_by: "%{service_name} is powered by the %{sharetribe_link} marketplace platform."
      create_own: "Want to create your own online marketplace website like %{service_name}? %{learn_more}."
      learn_more: "Learn more"
    confirm_reminder:
      you_have_not_yet_confirmed_or_canceled_request: "You have not yet completed or canceled the order %{request_link}. If the order has been completed, you should confirm that. After that you can give feedback to %{other_party_given_name}."
      remember_to_confirm_request: "Remember to confirm or cancel a request"
      if_will_not_happen_you_should_cancel: "If you think this order will not be completed for one reason or another, you can %{cancel_it_link}."
      cancel_it_link_text: "cancel it"
      automatic_confirmation: "If you don't confirm or cancel the order within %{days_to_automatic_confirmation} days after the request was accepted, we will mark it automatically as completed."
    payment_settings_reminder:
      remember_to_add_payment_details: "Remember to add your payment details to receive payments"
      you_have_added_listing_with_payment: "You have added a listing %{listing_link} with payment. However, you haven't yet added your payment details. In order to receive the payment you have to add your payment information."
      please_go_to_payment_settings: "Please go to your %{payment_settings_link} and fill in the required payment information."
      payment_settings_link: "payment settings"
    transaction_confirmed:
      here_is_a_message_from: "Here's a message from %{other_party_given_name}:"
      request_marked_as_confirmed: "Order completed - remember to give feedback"
      request_marked_as_canceled: "Order canceled"
      has_marked_request_as_confirmed: "%{other_party_full_name} has marked the order about '%{request}' completed. You can now give feedback to %{other_party_given_name}."
      has_marked_request_as_canceled: "%{other_party_full_name} has canceled the order about '%{request}'. You can still give feedback to %{other_party_given_name}."
      giving_feedback_is_good_idea: "Giving feedback is always a good idea. If everything went well, you should let others know that %{other_party_given_name} can be trusted. If there were any problems, it's good to mention those as well."
      give_feedback_to: "Give feedback to %{other_party_given_name}"
      stripe:
        has_marked_request_as_confirmed: "%{other_party_full_name} has marked the order about '%{request}' completed. The payment for this transaction has now been released to your bank account. You can now give feedback to %{other_party_given_name}."
    transaction_automatically_confirmed:
      subject: "Order automatically completed - remember to give feedback"
      we_have_marked_request_as_confirmed: "We have marked the order about '%{request}' completed. The order was automatically completed because %{days_passed} days have passed since the request was accepted."
    booking_transaction_automatically_confirmed:
      subject: "Order automatically completed - remember to give feedback"
      we_have_marked_request_as_confirmed: "We have marked the order about '%{request}' completed. The request was automatically completed because one day has passed since the booking period ended."
    automatically_confirmed_footer:
      giving_feedback_is_good_idea: "You can now give feedback to %{other_party_given_name}. Giving feedback is always a good idea. If everything went well, you should let others know that %{other_party_given_name} can be trusted. If there were any problems, it's good to mention those as well."
      give_feedback_to: "Give feedback to %{other_party_given_name}"
      show_thread: "Show conversation"
    confirmation_instructions:
      confirmation_instructions_signature: "Best regards,<br/>The %{service_name} team"
      need_to_confirm: "To join %{service_name}, confirm your email address by clicking the button below."
      confirmation_link_text: "Confirm my address"
      or_paste_link: "Alternatively, you can copy the following link to your browser's address bar:"
    common:
      hey: "Hello %{name},"
      kassi_team: "The %{service_name} team"
      thanks: "Thanks,"
      dont_want_to_receive_these_emails: "Don't want to receive these emails?"
      edit_your_email_settings_here: "Edit your email settings here"
      message_not_displaying_correctly: "Is this email not displaying correctly?"
      view_it_in_your_browser: "View it in your browser"
      or: or
      unsubscribe_from_these_emails_info: "You have received this email because you are a member of %{service_name}."
      unsubscribe_from_these_emails: "unsubscribe from these emails"
      unsubscribe_from_invitation_emails_info: "You have received this email because a member of %{service_name} has invited you to join them."
      unsubscribe_from_invitation_emails: "Unsubscribe from invitation emails to join %{service_name}"
    conversation_status_changed:
      has_accepted_your_offer: "%{accepter} has accepted your offer %{listing}."
      has_accepted_your_request: "%{accepter} has accepted your request %{listing}."
      has_rejected_your_offer: "%{accepter} has rejected your offer %{listing}."
      has_rejected_your_request: "%{accepter} has rejected your request %{listing}."
      view_thread: "View conversation"
      your_offer_was_accepted: "Your offer was accepted"
      your_offer_was_rejected: "Your offer was rejected"
      your_request_was_accepted: "Your request was accepted"
      your_request_was_rejected: "Your request was rejected"
      you_can_now_pay_to: "You can now pay the requested amount to %{payment_receiver}."
      pay_now: "Pay now"
      remember_to_confirm: "When the order is fulfilled, remember to mark it as completed. If the order is not fulfilled your have %{days_to_automatic_confirmation} days to cancel it. Otherwise it will be automatically marked as completed."
    invitation_to_kassi:
      hi: Hi!
      you_have_been_invited_to_kassi: "%{inviter} has invited you to %{service_name}."
      here_is_a_message_from: "Here is a personal message from %{inviter}:"
      join_now: "Join now"
      invitation_code: "Invitation code: %{code}"
    new_comment:
      has_commented_your_listing_in_kassi: "%{author} has commented on your listing '%{listing}'."
      view_comment: "View comment"
      you_have_a_new_comment: "%{author} has commented on your listing in %{service_name}"
      listing_you_follow_has_a_new_comment: "%{author} has commented on a listing you follow in %{service_name}"
      has_commented_listing_you_follow_in_kassi: "%{author} has commented on the listing '%{listing}' you are following in %{service_name}."
    new_message:
      view_message: "View message"
      has_sent_you_a_message_in_kassi: "%{sender} has sent you a message in %{service_name}."
      you_have_a_new_message: "A new message in %{service_name} from %{sender_name}"
    new_payment:
      new_payment: "You have received a new payment"
      price_per_unit_type: "Price per %{unit_type}"
      quantity: "Quantity:"
      you_have_received_new_payment: "You have been paid <b>%{payment_sum}</b> for <b>%{listing_title}</b> by %{payer_full_name}. Here is your receipt."
      listing_per_unit_title: "%{title}, per %{unit_type}"
    payment_receipt_to_seller:
      payment_gateway_fee: "Payment processing fee:"
      shipping_total: "Shipping:"
      product: "Product:"
      price_payer_paid: "Price %{payer_full_name} paid:"
      subtotal: "Subtotal:"
      service_fee: "%{service_name} service fee:"
      buyer_service_fee: "%{service_name} service fee:"
      you_will_get: "Total:"
      new_payment: "You have received a new payment"
      price_per_unit_type: "Price per %{unit_type}"
      quantity: "Quantity:"
      you_have_received_new_payment: "You have been paid <b>%{payment_sum}</b> for <b>%{listing_title}</b> by %{payer_full_name}. Here is your receipt."
      stripe:
        you_have_received_new_payment: "The amount of <b>%{payment_sum}</b> has been paid for <b>%{listing_title}</b> by %{payer_full_name}. The money is being held by %{service_name} until the order is marked as completed. Here is your receipt."
    payment_receipt_to_payer:
      receipt_of_payment: "Receipt of payment"
      you_have_made_new_payment: "You have paid <b>%{payment_sum}</b> for <b>%{listing_title}</b> to %{recipient_full_name}. Here is a receipt of the payment."
      product: Product
      price_per_unit_type: "Price per %{unit_type}"
      duration: Duration
      quantity: Quantity
      subtotal: Subtotal
      buyer_service_fee: "%{service_name} service fee:"
      total: Total
      price: Price
      service_fee: "Service fee"
      stripe_gateway_fee: "Stripe's fee:"
      paypal_gateway_fee: "PayPal's fee:"
      money_will_be_transferred: "The money will be transferred to %{recipient_name} when a) you have marked the request completed or b) %{automatic_confirmation_days} days have passed since you paid."
    paypal_new_payment:
      paypal_gateway_fee: "PayPal's fee:"
      shipping_total: "Shipping:"
    braintree_new_payment:
      product: "Product:"
      price_payer_paid: "Price %{payer_full_name} paid:"
      service_fee: "%{service_name} service fee:"
      you_will_get: "Total:"
    receipt_to_payer:
      receipt_of_payment: "Receipt of payment"
      you_have_made_new_payment: "You have paid <b>%{payment_sum}</b> for <b>%{listing_title}</b> to %{recipient_full_name}. Here is a receipt of the payment."
      product: Product
      price_per_unit_type: "Price per %{unit_type}"
      duration: Duration
      quantity: Quantity
      subtotal: Subtotal
      total: Total
      price: Price
      buyer_service_fee: "%{service_name} service fee"
      stripe_gateway_fee: "Stripe's fee:"
      paypal_gateway_fee: "PayPal's fee:"
      money_will_be_transferred: "The money will be transferred to %{recipient_name} when a) you have marked the request completed or b) %{automatic_confirmation_days} days have passed since you paid."
      listing_per_unit_title: "%{title}, per %{unit_type}"
      stripe:
        you_have_made_new_payment: "You have paid <b>%{payment_sum}</b> for <b>%{listing_title}</b>. The money is being held by %{service_name} and will be released to %{recipient_full_name} once you mark the order as completed. Here is a receipt of the payment."
    new_testimonial:
      has_given_you_feedback_in_kassi: "%{name} has given you feedback in %{service_name}"
      you_can_give_feedback_to: "You haven't yet given feedback to %{name}."
      view_feedback: "View feedback"
    new_update_to_listing:
      listing_you_follow_has_been_updated: "Listing you follow has been updated"
      has_updated_listing_you_follow_in_kassi: "%{author} has updated the listing '%{listing}' you are following in %{service_name}."
      view_changes: "View changes"
    community_updates:
      added_offer: "%{name_link} added a listing:"
      added_request: "%{name_link} added a listing:"
      added_listing: "%{name_link} added a listing:"
      update_mail_title: "%{title_link} update"
      title_link_text: "%{community_name}"
      intro_paragraph: "Here are some of the things that happened on %{community_link} during the past %{time_since_last_update}."
      intro_paragraph_link_text: "%{community_name}"
      reduce_email_footer_text: "Too much email? %{settings_link} or %{unsubscribe_link}."
      settings_link_text: "Edit your email settings here"
      unsubscribe_link_text: unsubscribe
    newsletter:
      hi: "Hi %{name},"
      newest_offers: "What people currently offer to others"
      newest_requests: "What people currently need"
      text_version_text: "Could you share something that others might need? Or do you need something that others might have? Add an offer or a request or check everything that the others are offering or requesting at %{url}"
    reset_password_instructions:
      change_my_password: "Change my password"
      reset_password_instructions: "<p>You have indicated that you have forgotten either your password or username in the %{service_name} service.</p><p>Your username is: %{username}</p><p>If you need to reset your password, click the following link: %{password_reset_link}</p><br/><p>If you didn't request this, please ignore this email. Your password won't change until you access the link above and create a new one.</p>"
    testimonial_reminder:
      remember_to_give_feedback_to: "Reminder: remember to give feedback to %{name}"
      you_have_not_given_feedback_yet: "You have not yet given feedback to %{name} about event '%{event}'. Remember to give feedback on how %{given_name} performed in the event."
    transaction_preauthorized:
      subject: "%{requester} is interested and has authorized payment for %{listing_title} published in %{service_name}"
      transaction_requested_by_user: "Great news! %{requester} is interested in \"%{listing_title}\" and has authorized payment for this listing."
      you_have_time_to_accept: "You need to accept or reject the request within %{payment_expires_in}."
      if_you_do_accept: "If you accept the request within this timeframe, you will receive the money immediately to your account."
      if_you_do_accept_stripe: "If you accept the request within this timeframe, the payment will go through. You will receive the money directly to your bank account after you have delivered %{listing_title} to %{requester}."
      if_you_do_not_accept: "If you reject the request or don't accept it within this timeframe, the transaction will be automatically cancelled, %{requester} will not be charged and you will not get paid."
      click_here_to_reply: "Click here to respond to the request"
    transaction_preauthorized_reminder:
      subject: "Remember to accept the request from %{requester} about listing %{listing_title}"
      remember_to_accept: "Remember to accept the request from %{requester} about listing \"%{listing_title}\". %{requester} has already paid for the listing. You have to accept the request in order to receive the payment."
      one_day_left: "If you don't accept the request within one day the request will be automatically rejected and you will not get paid."
      click_here_to_reply: "Click here to respond to the request"
    welcome_email:
      welcome_email_subject: "Welcome to %{service_name}"
      welcome_to_marketplace: "Welcome to %{service_name}! Glad to have you on board."
      love_marketplace_crew: "Love,<br /><i>%{service_name} crew</i>"
      welcome_email_footer_text: "What kind of emails do you want to receive from %{service_name}? %{settings_link}"
      settings_link_text: "Check your settings"
    new_listing_by_followed_person:
      subject: "%{author_name} has posted a new listing in %{service_name}"
      has_posted_a_new_listing: "%{author_name} has posted a new listing:"
      you_are_receiving_this_because: "You received this notification because you follow %{author_name}."
      view_listing: "View listing"
    new_member_notification:
      new_member_has_joined: "A new member has joined %{community}. They may still have to confirm their email address."
      this_is_automatic_message: "This is an automatic message sent to administrators of %{community}."
      person_name: "Name:"
      person_email: "Email:"
    listing_submited_for_review:
      subject: "New listing to review: \"%{listing_title}\" by %{author_name} in %{community}"
      there_is_a_new_listing_to_review: "There is a new listing to review: \"%{listing_title}\" by %{author_name}. You now have to approve or reject that listing."
      review_the_listing: "Review the new listing"
      this_is_automatic_message: "This is an automatic message sent to administrators of %{community}."
    listing_approved:
      subject: "The %{community} team has approved your listing \"%{listing_title}\""
      listing_has_been_approved: "Great news! Your listing \"%{listing_title}\" has been reviewed and approved by the %{community} team. It has been published."
      view_the_listing: "View the listing"
    listing_rejected:
      subject: "The %{community} team has rejected your listing \"%{listing_title}\""
      listing_has_been_rejected: "Unfortunately the %{community} team has rejected your listing \"%{listing_title}\" after reviewing it carefully. You can %{contact_link} to learn more or edit your listing and submit it for a new review."
      contact_link: "contact the %{community} team"
      edit_the_listing: "Edit the listing"
    edited_listing_submited_for_review:
      subject: "Edited listing to review: \"%{listing_title}\" by %{author_name} in %{community}"
      there_is_a_edited_listing_to_review: "There is an edited listing to review: \"%{listing_title}\" by %{author_name}. You now have to approve or reject that listing."
      review_the_listing: "Review the edited listing"
  error_messages:
    booking:
      booking_failed_payment_voided: "Booking failed due to an unexpected error. Please try again later. You haven't been charged."
      double_booking_payment_voided: "Unfortunately the dates you chose are no longer available. Please choose different dates. You haven’t been charged."
    onboarding:
      server_rendering: "Getting started guide failed to load. We have been informed about the situation and we are fixing it."
    listings:
      departure_time: "Departure time must be between current time and one year from now."
      share_type: "You must select one."
      valid_until: "This date must be between current time and 6 months from now."
      price: "Price must be a whole number."
      minimum_price: "Minimum price is %{minimum_price} %{currency}."
    testimonials:
      you_must_explain_not_neutral_feedback: "If you want to give non-neutral feedback, you must explain why."
      you_must_select_a_grade: "Remember to tell whether your experience was positive or negative."
    transaction_agreement:
      required_error: "You need to accept the agreement"
    paypal:
      transaction_cannot_complete: "Transaction cannot complete. This is most likely caused by the credit card failing bank authorization. Please, try purchasing again with an alternative payment method."
      buyer_cannot_pay_error: "The payment has been declined by PayPal. Please contact their Customer Service for more information: %{customer_service_link}"
      pending_review_error: "The payment was submitted but was flagged by PayPal as 'requiring a review'. When PayPal completes the review, the payment will be automatically authorized."
      seller_express_checkout_disabled: "PayPal Express Checkout has been disabled for the listing author's PayPal account. Please contact the author and let them know that there's an issue with their PayPal account, and advise them to contact PayPal Customer Service."
      seller_express_checkout_disabled_no_free: "PayPal Express Checkout has been disabled for the listing author's PayPal account. Please ask the %{service_name} team to contact the listing author and advise them to contact PayPal Customer Service."
      generic_error: "An error occurred during the payment process. Could not finalize your PayPal payment."
      cancel_error: "An error occurred during cancellation. Could not finalize cancel."
      accept_authorization_error: "An error occurred while trying to accept preauthorized Paypal payment. Please, try again."
      reject_authorization_error: "An error occurred while trying to reject preauthorized Paypal payment. Please, try again."
    stripe:
      generic_error: "An error occurred during the payment process. Could not finalize your Stripe payment."
      accept_authorization_error: "An error occurred while trying to accept preauthorized Stripe payment. Please, try again."
      reject_authorization_error: "An error occurred while trying to reject preauthorized Stripe payment. Please, try again."
  error_pages:
    back_to_kassi_front_page: "Back to the front page"
    error_404:
      if_you_believe: "If you believe that the address is correct and it should be working, please help us locate the error by letting us know what address caused the error and what should be seen on the page with the form below."
      page_can_not_be_found: "Page not found!"
      page_you_requested_can_not_be_found: "The page you requested cannot be found. Are you sure you spelled the address correctly?"
    error_404_title: "page not found"
    error_410:
      page_removed: "Page removed"
      page_you_requested_has_been_removed: "The page you requested has been removed."
      page_removed_reason: "There are a few possible reasons for this. For example, a user might have removed their account or a listing might have been removed."
    error_410_title: "page removed"
    error_500:
      temporary_unavailable: "Marketplace temporarily unavailable"
      unable_to_process: "The service is unable to process your request right now. Please try again in few moments."
      we_hate_this: "We hate when this happens! We have been informed about the situation and we are fixing it."
      refer_to_error_id: "If you wish to contact the support regarding this issue, please include an error ID \"%{error_id}\" in your message."
    error_500_title: "page loading failed"
    error_description: "Error description"
    no_javascript:
      javascript_is_disabled_in_your_browser: "Javascript is disabled in your browser"
      kassi_does_not_currently_work_without_javascript: "%{service_name} does not work properly without javascript. Try to enable javascript from your browser's preferences and then reload this page again."
      contact_us: "contact us"
      send_feedback: "Send message"
      your_feedback_to_admins: "Your message to the %{service_name} team"
    send: Send
    your_email_address: "Your email address"
  errors:
    messages:
      invalid_date: "is not a valid date"
      invalid_time: "is not a valid time"
      invalid_datetime: "is not a valid datetime"
      is_at: "must be at %{restriction}"
      before: "must be before %{restriction}"
      on_or_before: "must be on or before %{restriction}"
      after: "must be after %{restriction}"
      on_or_after: "must be on or after %{restriction}"
      positive_number: "Insert a number."
      from_must_be_less_than_till: "\"Start time\" must be less than \"End time\""
      section_with_this_id_already_exists: "This identifier is in use. Please choose another one."
      listing_with_this_id_does_not_exist: "Listing with this ID does not exist"
  event_feed_events:
    accept:
      has_accepted_lend_item: "%{offerer_name} agreed to lend %{listing_title} to %{requester_name} %{time_ago}."
      has_accepted_borrow_item: "%{offerer_name} agreed to lend %{listing_title} to %{requester_name} %{time_ago}."
      has_accepted_rent_out_item: "%{offerer_name} agreed to rent %{listing_title} to %{requester_name} %{time_ago}."
      has_accepted_rent_item: "%{offerer_name} agreed to rent %{listing_title} to %{requester_name} %{time_ago}."
      has_accepted_give_away_item: "%{offerer_name} agreed to give %{listing_title} to %{requester_name} %{time_ago}."
      has_accepted_receive_item: "%{offerer_name} agreed to give %{listing_title} to %{requester_name} %{time_ago}."
      has_accepted_sell_item: "%{offerer_name} agreed to sell %{listing_title} to %{requester_name} %{time_ago}."
      has_accepted_buy_item: "%{offerer_name} agreed to sell %{listing_title} to %{requester_name} %{time_ago}."
      has_accepted_trade_item: "%{offerer_name} agreed to swap %{listing_title} with %{requester_name} %{time_ago}."
      has_accepted_sell_housing: "%{offerer_name} agreed to sell %{listing_title} to %{requester_name} %{time_ago}."
      has_accepted_buy_housing: "%{offerer_name} agreed to sell %{listing_title} to %{requester_name} %{time_ago}."
      has_accepted_rent_out_housing: "%{offerer_name} agreed to rent %{listing_title} to %{requester_name} %{time_ago}."
      has_accepted_rent_housing: "%{offerer_name} agreed to rent %{listing_title} to %{requester_name} %{time_ago}."
      has_accepted_favor: "%{offerer_name} agreed to offer %{listing_title} to %{requester_name} %{time_ago}."
      has_accepted_rideshare: "%{offerer_name} agreed on sharing a ride %{listing_title} with %{requester_name} %{time_ago}."
    join:
      joined_kassi: "%{name} joined %{service_name} %{time_ago}."
    login:
      logged_in_to_kassi: "%{name} logged in to %{service_name} %{time_ago}."
    comment:
      commented: "%{commenter_name} commented on listing %{listing_title} %{time_ago}."
      offer_partitive: offer
      request_partitive: request
  header:
    about: About
    home: Home
    members: Community
    new_listing: "New listing"
    mobile_version: "Mobile version"
    offers: Offers
    requests: Requests
    search_kassi: "Search %{service_name}"
    create_new_marketplace: "Create a new marketplace"
    contact_us: "Contact us"
    profile: Profile
    manage_listings: "My listings"
    invite: "Invite new members"
    login: "Log in"
    signup: "Sign up"
    menu: Menu
  homepage:
    additional_private_listings_slate:
      additionally_one_private_offer_exists: "Additionally  there is <b>one other offer</b>,"
      additionally_one_private_request_exists: "Additionally  there is <b>one other request</b>,"
      additionally_some_private_offers_exist: "Additionally there are <b>%{number_of_listings} other offers</b>,"
      additionally_some_private_requests_exist: "Additionally there are <b>%{number_of_listings} other requests</b>,"
    blank_slate:
      add_first: "Add one!"
      but_that_is_visible_only_to_registered_members: "but that is visible only to registered members."
      but_those_are_visible_only_to_registered_members: "but those are visible only to registered members."
      create_new_account_for_yourself: "Create yourself a new account"
      examples_of_what_you_could_offer_to_others: "What could you offer to others"
      examples_of_what_you_could_request_to_others: "What could you request from the others"
      favor_offer_list: "computer assistance, clothes repair, baking, bike fixing"
      favor_request_list: "babysitting, piano lessons, walking dogs, mowing lawn"
      favors_to_offer: "Help: "
      favors_to_request: "Help: "
      item_offer_list: "tools, sports equipment, costumes, camping equipment"
      item_request_list: "tools, sports equipment, costumes, camping equipment"
      items_to_offer: "Goods to lend: "
      items_to_request: "Goods to borrow: "
      log_in: "log in!"
      no_offers_visible_unless_logged_in: "No item, service or rideshare offers visible to users who are not logged in."
      no_open_offers_currently: "No open item, service or rideshare offers."
      no_open_requests_currently: "No open item, service or rideshare requests."
      no_requests_visible_unless_logged_in: "No item, service or rideshare requests visible to users who are not logged in."
      one_private_offer_exists: "There is already <b>one offer</b>,"
      one_private_request_exists: "There is already <b>one request</b>,"
      ride_offer: "Take others' kids to their hobbies"
      ride_request: "A ride to work"
      some_private_offers_exist: "There are already <b>%{number_of_listings} offers</b>,"
      some_private_requests_exist: "There are already <b>%{number_of_listings} requests</b>,"
    custom_filters:
      update_view: "Update view"
      min: "Min:"
      max: "Max:"
    event_feed:
      latest_events: "What's going on"
    grid_item:
      processing_uploaded_image: "(Processing uploaded image...)"
    index:
      no_listings_with_your_search_criteria: "Sorry, no listings could be found for your search criteria. Maybe try other search terms?"
      no_listings_notification: "No listings. %{add_listing_link}."
      add_listing_link_text: "Add new listing"
      open_listing: "open listing"
      open_listings: "open listings"
      private_listing_notification_log_in: "log in"
      is: is
      are: are
      what_do_you_need: "What are you looking for?"
      post_new_listing: "Post a new listing"
      are_offering: offer
      add_news_item: "Add an article"
      lend_rent_help_carpool: "Sell, lend, help, share rides"
      loading_more_content: "Loading more content"
      more_events: "More events..."
      news: News
      no_news: "No news"
      more_news: "More news"
      or: and
      or_see_what_the_others: "...or see what the others"
      recent_events: "Recent events"
      requesting: need
      tell_it_here: "Tell it here!"
      welcome_to_new_kassi: "Welcome to new %{service_name}!"
      no_reviews: "No reviews"
      no_image: "No image"
      filter: Filter
      this_is_private_community: "You need to sign up before you can view the content."
    invitation_form:
      email: "Email address(es)"
      message: "A personal message"
      send_invitation: "Send invitation"
      add_email_addresses_description: "Add the email addresses of the people you are inviting to the field below. To add multiple email addresses, separate them with comma."
      add_lots_of_email_addresses: "As you are an administrator, here is a tip: if you plan to send lots of invitations, you should use an emailing tool. Check out %{this_article_link} to find out resources about suitable email services."
      this_article_link: "this article"
      invitation_emails_field_placeholder: "friend1@example.com, friend2@example.com, ..."
      invitation_message_field_placeholder: "I joined this amazing marketplace. You should too!"
      errors_in_emails: "Check that the email addresses you added are valid and don't contain any unusual characters. If you added multiple addresses, make sure they are separated with comma."
    list_item:
      review: review
      reviews: reviews
      distance_away: "%{distance} %{distance_unit} away"
    news_item:
      show_less: "Show less"
      show_more: "Show more"
    profile_info_empty_notification:
      add_your_info: "Add your contact info"
      add_a_profile_picture: "Add a profile picture"
      you_have_not_added_your_info: "You have not added your contact information. Please do, so others can get in touch with you more easily. Also add a profile picture so it's easier for others to trust you."
      add_your_info_link: "Add your info now"
    recent_listing:
      please_offer: Offer
      comment: comment
      comments: comments
    filters:
      show: "Filter:"
      search: Search
      map: "Show map"
      list: "Show list"
      map_button: Map
      grid_button: Grid
      list_button: List
      all_listing_types: "All listing types"
      all_categories: "All categories"
    errors:
      search_engine_not_responding: "Search is currently unavailable. Try searching again soon."
  infos:
    about:
      default_about_text_title: "What is Sharetribe?"
      default_about_text: "This marketplace is powered by Sharetribe platform. With Sharetribe you can easily create your own marketplace website. It's free and only takes a minute. %{click_here_link} to learn more!"
      click_here_link_text: "Click here"
    how_to_use:
      default_title: "How it works"
      default_content: "Here you can find information about how %{marketplace_name} works."
  landing_page:
    hero:
      search: Search
      signup: "Sign up"
      search_placeholder: "What are you looking for?"
      search_location_placeholder: Location
    listings:
      no_listing_image: "No picture"
  layouts:
    admin:
      admin: "%{service_name} admin panel"
    branding:
      powered_by: "%{service_name} is powered by the %{sharetribe_link} marketplace platform."
      create_own: "Want to create your own online marketplace website like %{service_name}? %{learn_more}."
      learn_more: "Learn more"
    no_tribe:
      inbox: Inbox
      settings: Settings
      feedback: "Contact the %{service_name} team"
    application:
      join_this_community: "Join marketplace"
      read_more: "Read more"
      feedback: "Your message to the %{service_name} team"
      dont_use_to_contact_support: "We noticed you're an admin of %{service_name}. This form is what your users use to contact you. You cannot use this form to contact Sharetribe support. You can do that via the support widget in the bottom right corner of the admin panel instead."
      feedback_forum: "feedback forum"
      feedback_handle: Feedback
      give_feedback: "Contact us"
      or_check_our: "...or check our"
      send_feedback_to_admin: "Send message"
      to_see_what_others_have_suggested: "to see what other users have suggested, and vote for the ideas there."
      your_email_address: "Your email address (to contact you)"
      connect: "Sign up"
      invite_your_friends: "Invite friends!"
      invite_your_neighbors: "Invite neighbors!"
      invite_your_friends_description: "The more people there are in %{service_name}, the more useful it is."
      invite_your_friends_invite_only_description: "People cannot join %{service_name} unless they are invited."
      join_without_facebook: "...or alternatively %{join_without_facebook_link}"
      join_without_facebook_link: "sign up without using Facebook"
    conversations:
      messages: Messages
      notifications: Notifications
      received: Received
      sent: Sent
    global-header:
      select_language: "Select language"
    infos:
      about: About
      how_to_use: "How it works"
      info_about_kassi: "Information about %{service_name}"
      news: News
      register_details: "Privacy policy"
      terms: "Terms of use"
    logged_in:
      admin: Admin
      go_to_your_profile_page: Profile
      hi: Hi
      login: "Log in"
      logout: "Log out"
      notifications: Notifications
      requests: "Friend requests"
      settings: Settings
      sign_up: "Create account"
    logged_in_messages_icon:
      messages: Messages
    logged_in_notifications_icon:
      notifications: Notifications
    markdown_help:
      title: "Formatting help using Markdown"
      description: "Markdown is a simple way to format text that looks great on any device. It doesn’t do anything fancy like change the font size, color, or type — just the essentials, using keyboard symbols you already know."
      formatting: Formatting
      result: Result
      h1: H1
      h2: H2
      h3: H3
      italic: italic
      bold: bold
      underline: underline
      strikethrough: strikethrough
      inline_link: "Inline link"
      list: List
      one: One
      two: Two
      three: Three
    mobile_logged_in:
      admin: Admin
      go_to_your_profile_page: Profile
      hi: Hi
      login: "Log in"
      logout: "Log out"
      notifications: Notifications
      requests: "Friend requests"
      settings: Settings
      sign_up: "Sign up"
    notifications:
      listing_could_not_be_saved: "Listing could not be saved. Please try again. If the problem persists, please %{contact_admin_link}."
      contact_admin_link_text: "contact the %{service_name} team"
      test_welcome_email_delivered_to: "A test email was sent to %{email}."
      something_went_wrong: "Something went wrong"
      community_updated: "Details updated."
      community_update_failed: "Detail update failed."
      account_creation_succesful_you_still_need_to_confirm_your_email: "Your account was created successfully. Now you need to confirm your email address."
      community_joined_succesfully_you_still_need_to_confirm_your_email: "Thanks for joining %{service_name}. Now you need to confirm your email address."
      comment_cannot_be_empty: "Comment cannot be empty"
      comment_sent: "Comment sent"
      confirmation_link_is_wrong_or_used: "The confirmation link is already used or otherwise broken. Try logging in, or send feedback if the problem persists."
      additional_email_confirmed: "The email you entered is now confirmed."
      could_not_get_email_from_social_network: "Could not get email address from %{provider} and can't create an account without email."
      social_network_email_unconfirmed: "The email address '%{email}' associated with your %{provider} account is already used but it hasn't been confirmed yet. Please confirm the email address before logging in with %{provider}."
      create_new_listing: "Create another listing"
      create_one_here: "create one here"
      email_confirmation_sent_to_new_address: "Email confirmation is now sent to the new address."
      email_not_found: "The email you gave was not found from %{service_name} database."
      error_with_session: "Error with session."
      feedback_considered_spam: "Feedback not saved, due to its formatting. Try again or use the feedback forum."
      feedback_not_saved: "Feedback could not be sent."
      feedback_saved: "Thanks a lot for your message! We'll get back to you as soon as possible."
      feedback_sent_to: "Feedback sent to %{target_person}."
      feedback_skipped: "Feedback skipped"
      invitation_cannot_be_sent: "Invitation could not be sent"
      invitation_cannot_unsubscribe: "Cannot unsubscribe from invitation emails"
      invitation_limit_reached: "You were trying to send too many invitations. Daily limit reached."
      invitation_sent: "Invitation sent successfully"
      invitation_successfully_unsubscribed: "Successfully unsubscribed from invitation emails"
      inviting_new_users_is_not_allowed_in_this_community: "Inviting new users is not allowed."
      login_again: "Please log in again."
      login_failed: "Login failed. Please enter the correct credentials."
      account_creation_successful: "Welcome to %{service_name}, %{person_name}!"
      account_deleted: "Your account is now deleted."
      login_successful: "Welcome, %{person_name}!"
      logout_successful: "You have now been logged out of %{service_name}. See you soon!"
      news_item_created: "Article created"
      news_item_creation_failed: "Article creation failed"
      news_item_update_failed: "Article update failed"
      news_item_updated: "Article updated"
      news_item_deleted: "Article removed"
      offer_accepted: "Offer accepted"
      offer_confirmed: "Offer completed"
      offer_closed: "Offer closed"
      listing_created_successfully: "Listing created successfully. %{new_listing_link}."
      offer_rejected: "Offer rejected"
      offer_canceled: "Offer canceled"
      listing_updated_successfully: "Listing updated successfully"
      listing_updated_availability_management_enabled: "Listing updated successfully. Availability management enabled."
      listing_updated_availability_management_disabled: "Listing updated successfully. Availability management disabled."
      listing_deleted: "Listing deleted"
      only_kassi_administrators_can_access_this_area: "Please log in with an admin account to access this area"
      only_listing_author_can_close_a_listing: "Only listing author can close a listing"
      only_listing_author_can_edit_a_listing: "Only listing author can edit a listing"
      payment_successful: "Payment successful"
      payment_canceled: "Payment cancelled"
      error_in_payment: "Error in payment. If you didn't complete the payment yet, try again. If you did, please send us feedback."
      cannot_receive_payment: "The provider can't receive the payment due some error. Please contact the %{service_name} team to clarify the situation"
      payment_waiting_for_later_accomplishment: "When you have paid, we'll notify the seller and you will get a receipt in email"
      password_recovery_sent: "Instructions to change your password were sent to your email."
      person_activated: "User activated"
      person_deactivated: "User deactivated"
      person_updated_successfully: "Information updated"
      poll_answered: "Poll answered"
      poll_could_not_be_answered: "Poll could not be answered"
      poll_created: "Poll created"
      poll_creation_failed: "Poll creation failed"
      poll_update_failed: "Poll update failed"
      poll_updated: "Poll updated"
      poll_deleted: "Poll removed"
      read_more: "Read more!"
      registration_considered_spam: "Registration did not work, please contact us from header menu and mention \"email2 error\"."
      reply_cannot_be_empty: "You can't send an empty message"
      reply_sent: "Reply sent successfully"
      request_accepted: "Request accepted"
      request_confirmed: "Order completed"
      request_rejected: "Request rejected"
      request_canceled: "Order canceled"
      message_sent: "Message sent"
      message_not_sent: "Sending the message failed. Please try again."
      this_content_is_not_available_in_this_community: "This content is not available."
      unknown_error: "Unknown error. Please use the Contact us link to send details about what happened."
      update_error: "An error occurred when trying to update your information, please try again"
      you_are_not_allowed_to_give_feedback_on_this_transaction: "You are not authorized to give feedback on this event"
      you_are_not_authorized_to_do_this: "You are not authorized to do this"
      you_are_not_authorized_to_view_this_content: "You are not authorized to view this content"
      listing_closed: "This listing has been closed"
      send_instructions: "You will receive an email with instructions on how to reset your password in a few minutes."
      you_cannot_reply_to_a_closed_offer: "You cannot reply to a closed offer"
      you_cannot_send_message_to_yourself: "You cannot send a message to yourself"
      you_followed_listing: "You are now following this listing"
      you_have_already_given_feedback_about_this_event: "You have already given feedback about this event"
      you_are_now_member: "Welcome to %{service_name}!"
      you_are_already_member: "You are already a member of %{service_name}. Welcome back!"
      you_must_log_in_to_create_new_listing: "You must log in to %{service_name} to create a new listing. If you don't have an account you can %{sign_up_link}."
      additional_email_confirmed_dashboard: "Your email is now confirmed."
      you_must_log_in_to_give_feedback: "You must log in to give feedback"
      you_must_log_in_to_invite_new_users: "You must log in to invite new users to %{service_name}"
      you_must_log_in_to_send_a_comment: "You must log in to send a new comment"
      you_must_log_in_to_send_a_message: "You must log in to %{service_name} to send a message to another user."
      you_must_log_in_to_do_a_transaction: "You must log in to %{service_name} to do a transaction."
      you_must_log_in_to_view_this_content: "You must log in to view this content"
      you_must_log_in_to_view_this_page: "You must log in to view this page"
      you_must_log_in_to_view_your_inbox: "You must log in to %{service_name} to view your inbox."
      you_must_log_in_to_view_your_settings: "You must log in to %{service_name} to view your settings."
      you_must_log_in_to_add_news_item: "You must log in to %{service_name} to add a new article."
      you_must_log_in_to_change_profile_settings: "You must log in to %{service_name} to change profile settings"
      you_must_log_in_to_accept_or_reject: "You must log in to accept or reject the transaction"
      you_must_log_in_to_confirm_or_cancel: "You must log in to cancel or confirm the transaction"
      you_need_to_confirm_your_account_first: "You need to confirm your email."
      you_must_fill_all_the_fields: "You must fill all the fields"
      you_unfollowed_listing: "You are no longer following this listing"
      joining_community_failed: "Joining failed"
      can_not_delete_email: "You cannot remove the email address"
      user_does_not_have_email_to_delete: "You don't have the email address you're trying to remove"
      email_deleted: "Email removed"
      listing_author_payment_details_missing: "Please contact the author by pressing the 'Contact' button below. They need to update their payment details to receive payments."
      listing_author_payment_details_missing_no_free: "Please contact the %{service_name} team to ask them to contact and advise the listing author to update their payment details to receive payments."
      images_are_processing: "We are processing your images. Give us a minute or two and they'll be visible."
      maintenance_mode:
        zero: "The website will now go offline for maintenance"
        one: "The website will be offline for maintenance in %{count} minute"
        other: "The website will be offline for maintenance in %{count} minutes"
      automatically_logged_out_please_sign_in: "You have been automatically logged out. Please log in again."
      stripe_you_account_balance_is_not_0: "You account balance is not 0 so it cannot be deleted. This might mean that you have transactions waiting to be completed or that there is money waiting to be paid out to your bank account. Please contact the %{service_name} team to learn more."
      visit_admin: "Would you like to %{link}?"
      visit_admin_link: "visit your admin panel"
    settings:
      account: Account
      notifications: Notifications
      profile: "Profile info"
      settings: Settings
      paypal_payments: "PayPal Payments"
      stripe_payments: "Stripe Payments"
      payments: Payments
      listings: Listings
      listings_search_placeholder: "Search for a listing title"
  listings:
    bubble_listing_not_visible:
      listing_not_visible: "You do not have permission to view this listing."
    comment:
      wrote: wrote
      send_private_message: "Send private message to %{person}"
      delete: delete
      are_you_sure: "Are you sure you want to delete the comment?"
    comment_form:
      ask_a_question: "Comment on the listing or ask for more details. All the other users will be able to see your comment."
      log_in: "log in"
      send_comment: "Send comment"
      to_send_a_comment: "to send a new comment."
      write_comment: "Write a new comment:"
      you_cannot_send_a_new_comment_because_listing_is_closed: "You cannot send new comments because this listing is closed."
      you_must: "You must"
      subscribe_to_comments: "Notify me of new comments and updates"
    deleting_a_listing_cannot_be_undone: "Deleting a listing cannot be undone. Are you sure you want to proceed?"
    edit:
      edit_listing: "Edit listing"
    edit_links:
      close_listing: "Close listing"
      edit_listing: "Edit listing"
      reopen_listing: "Reopen listing"
      move_to_top: "Move to top of homepage"
      show_in_updates_email: "Show in the next newsletter"
      show_in_updates_email_loading: Loading...
      show_in_updates_email_error: "Couldn't reach server. Try again after page refresh."
      show_in_updates_email_success: "This listing will be shown in the next automatic update email sent to the users"
      listing_is_pending: "Listing is pending approval"
      listing_is_rejected: "Listing is rejected"
      approve_listing: "Approve listing"
      reject_listing: "Reject listing"
      delete_listing: "Delete listing"
    map:
      open_in_google_maps: "Open in Google Maps"
    error:
      something_went_wrong: "Something went wrong, error code: %{error_code}"
      something_went_wrong_plain: "Something went wrong"
      create_failed_to_connect_to_booking_service: "Listing creation failed: Failed to connect to the booking service. Please try again."
      update_failed_to_connect_to_booking_service: "Listing update failed: Failed to connect to the booking service. Please try again."
    follow_links:
      follow: "Get emails about new comments"
      unfollow: "Don't get emails about new comments"
    form:
      custom_field_partials:
        dropdown:
          select_one___: "Select one..."
      departure_time:
        at: At
        departure_time: "Departure time"
      departure_time_radio_buttons:
        repeated: "Repeated (add times and days in the field 'detailed description')"
      description:
        detailed_description: "Detailed description"
        youtube_info: "If your description contains YouTube links, the videos will be shown below the description."
        youtube_info_markdown: "You can %{link}. If your description contains YouTube links, the videos will be shown below the description."
      destination:
        destination: Destination
      form_content:
        favor: "a service"
        housing: "a space"
        item: "an item"
        offer_something: "Offer something"
        request_something: "Request something"
        rideshare: "a ride"
        i_want_to_offer: "I want to offer..."
        i_want_to_request: "I need..."
      googlemap:
        googlemap_copy: "End Points From Map"
        googlemap_description: Mapview
        googlemap_updatemap: "Update Map"
      images:
        image: Image
        best_result: "For best results, use JPG, GIF or PNG images that are %{width}x%{height} pixels"
        no_file_selected: "No file selected"
        remove_image: "Remove image"
        select_file: "Select file"
        add_more: "+ Add more"
        removing: Removing...
        processing: Processing...
        loading_image: Loading...
        image_uploading_in_progress: "Image upload in progress..."
        processing_takes_a_while: "All images uploaded! Processing them will take a bit of time, but it's ok to save the listing and move on."
        this_may_take_a_while: "this only takes a second"
        percentage_loaded: "%{percentage}%"
        uploading_failed: "Image uploading failed"
        image_processing_failed: "Image processing failed"
        file_too_large: "The file is too large"
        accepted_formats: "The image format must be either GIF, JPG or PNG."
        images_not_uploaded_confirm: "All images have not finished uploading. Do you really want to continue?"
      location:
        location: Location
      price:
        price: Price
        per: per
        per_day: "per day"
        mass: "piece, kg, l, m2, ..."
        time: "hour, day, month, ..."
        long_time: "week, month, ..."
        after_service_fee_you_will_get: "After %{service_name} and payment processor fees you will get %{sum_with_currency}"
        no_service_fee_you_will_get_paypal_text: "%{paypal_fee_info_link} will be deducted from the price."
        no_service_fee_you_will_get_payment_text: "%{payment_fee_info_link} will be deducted from the price."
        after_service_fee_you_will_get_payment_text: "Once someone makes an order, you'll receive this amount minus %{payment_fee_info_link}"
        payment_fee_info_link_text: "%{service_name} fee and a payment processing fee"
        delivery: "Delivery method"
        shipping: Shipping
        shipping_price: "Shipping fee"
        shipping_price_additional: "Additional items"
        pickup: Pickup
      origin:
        location: Location
        origin: Origin
      send_button:
        save_listing: "Post listing"
        submit_for_review: "Submit for review"
        will_be_reviewed: "All listings on %{service_name} will be reviewed before publishing. Once your listing has been approved, you will be notified by email and it will be visible to all."
        we_noticed_youre_an_admin: "We noticed you're an admin of %{service_name}. Your changes will be automatically applied and will not need a review or approval."
      share_type:
        select: Select
        borrow: Borrowing
        buy: Buying
        give_away: "Giving away"
        lend: Lending
        offer_type: "Offer type"
        receive: "Accepting for free"
        rent: Renting
        rent_out: "Renting out"
        request_type: "Request type"
        sell: Selling
        share_for_free: "Sharing for free"
        accept_for_free: "Accepting for free"
        trade: Swapping
      tag_list:
        comma_separate: "(comma separate)"
        tags: Tags
      title:
        listing_title: "Listing title"
      valid_until:
        valid_until: "Expiration date"
      valid_until_radio_buttons:
        for_the_time_being: "For the time being"
      privacy:
        privacy: Privacy
        private: "Private (only users who are logged in can see)"
        public: "Public (visible to users who are not logged in)"
    help_texts:
      help_share_type_title: "Type of the offer or request"
      help_tags_title: Tags
      help_valid_until_title: "Expiration date"
    index:
      all_categories: "All categories"
      all_offer_types: "All offer types"
      all_request_types: "All request types"
      category: Category
      did_not_found_what_you_were_looking_for: "Didn't find what you need?"
      favors: Services
      housing: Spaces
      items: Items
      list_view: "List view"
      listings: Listings
      map_view: "Map view"
      offer_something: "Let others know!"
      offer_type: "Offer type"
      offers: Offers
      request_something: "Request something!"
      request_type: "Request type"
      requests: Requests
      rideshare: Rideshare
      you_have_something_others_do_not: "Have something to offer?"
      feed_title: "%{listing_type} in %{service_name} %{optional_category}"
    left_panel_link:
      borrows: Borrowing
      buys: Buying
      favors: Services
      give_aways: "Giving away"
      housings: Spaces
      items: Items
      lends: Lending
      receives: "Taking for free"
      rent_outs: "Renting out"
      rents: Renting
      rideshares: Rideshare
      sells: Selling
      share_for_frees: "Sharing for free"
      accept_for_frees: "Accepting for free"
      trades: Swapping
    listing_actions:
      booking_from: From
      booking_to: To
      how_paypal_works: "How PayPal Works"
      payment_help: "Payment help"
      unable_load_availability: "Could not load availability information. Please try again later."
      booking_date: "Booking date"
      select_one: "Select one"
      start_time: "Start time"
      end_time: "End time"
      marketplace_fees_may_apply: "%{service_name} fees may apply"
    new:
      listing: listing
      selected_category: "Category: %{category}"
      selected_subcategory: "Subcategory: %{subcategory}"
      selected_transaction_type: "Listing type: %{transaction_type}"
      select_category: "Select category"
      select_subcategory: "Select subcategory"
      select_transaction_type: "Select listing type"
      you_need_to_fill_payout_details_before_accepting: "You need to fill in payout details before you can post a listing. Go to %{payment_settings_link} to fill in the details."
      contact_admin_link_text: "contact the %{service_name} team"
      community_not_configured_for_payments: "%{service_name} hasn't been configured for payments, so you cannot post new listings yet. Please %{contact_admin_link} for details."
      payment_settings_link: "payment settings"
      community_not_configured_for_payments_admin: "%{service_name} hasn't been configured for payments, so you cannot post new listings yet. Go to %{payment_settings_link} to fill in the payment details."
      you_are_now_posting_a_listing_on_behalf_of: "You are now posting a listing on behalf of %{name}"
    quantity:
      hour: "Number of hours:"
      day: "Number of days:"
      night: "Number of nights:"
      week: "Number of weeks:"
      month: "Number of months:"
      unit: "Number of units:"
      custom: "Quantity:"
    quantity_placeholder: Quantity
    please_comment: Comment
    reply_link:
      listing_closed: "Listing is closed"
    show:
      add_your_phone_number: "Add your phone number"
      add_profile_picture: "Add profile picture"
      comments: "Public discussion"
      contact_by_phone: "Contact by phone:"
      contact: Contact
      favor_offer: "Service offer"
      favor_request: "Service request"
      inquiry: Announcement
      item_offer_trade: "Swap offer"
      item_request_trade: "Swap request"
      no_description: "This listing doesn't have a description"
      no_image: "No image"
      no_reviews: "No reviews received"
      offer: Offer
      listing_created: Created
      open_until: "Open until %{date}"
      feedback: Feedback
      qr_code: "QR code"
      request: Request
      rideshare_offer: "Rideshare offer"
      rideshare_request: "Rideshare request"
      send_private_message: "Send private message"
      tags: Tags
      time: time
      times: times
      times_viewed: Viewed
      processing_uploaded_image: "(Processing uploaded image...)"
      listing_created_at: "Listing created"
      price:
        per_quantity_unit: "per %{quantity_unit}"
        per_day: "per day"
      delivery: "Delivery method"
      shipping: "Shipping (+%{price})"
      shipping_no_price: Shipping
      shipping_price_additional: "Shipping (+%{price}, additional items: +%{shipping_price_additional})"
      pickup: Pickup
      pickup_no_price: Pickup
      youtube_video_player: "YouTube video player"
    unit_types:
      piece: piece
      hour: hour
      day: day
      night: night
      week: week
      month: month
      unit: unit
    verification_required:
      verification_required: "Verification required"
  listing_conversations:
    preauthorize:
      dates_not_available: "Selected dates are not available"
      error_in_checking_availability: "Could not check availability for the selected dates"
      details: Details
      by: "%{listing} by %{author}"
      payment: Payment
      exp: "Exp:"
      you_will_be_charged: "You will be charged only if %{author} accepts the transaction. %{author} needs to accept the transaction within %{expiration_period} days. If %{author} declines or does not respond, no charge is made."
      day: day
      days: days
      night: night
      nights: nights
      invalid_parameters: "Invalid values for new transaction"
    transaction_agreement_checkbox:
      read_more: View.
    stripe_payment:
      payment: Payment
      pay_with_card: "Pay with credit or debit card"
      address: "Shipping address"
      address_country: "Country *"
      address_name: "First and last names *"
      address_city: "City *"
      address_state: State
      address_street1: "Street address line 1 *"
      address_street2: "Street address line 2"
      address_postal_code: "ZIP / Postal code *"
  mapview:
    index:
      all_categories: "All categories"
      all_offer_types: "All offer types"
      all_request_types: "All request types"
      category: Category
      did_not_found_what_you_were_looking_for: "Didn't find what you need?"
      favors: Services
      housing: Spaces
      items: Items
      list_view: "List view"
      map_view: "Map view"
      offer_something: "Let others know!"
      offer_type: "Offer type"
      offers: Offers
      request_something: "Request something!"
      request_type: "Request type"
      requests: Requests
      rideshare: Rideshare
      you_have_something_others_do_not: "Have something to offer?"
    please_comment: Comment
  mercury:
    content_too_long: "Inserted content was too long."
  okl:
    member_id: "Member id"
    member_id_or_email: "Member id or email"
  paypal_accounts:
    payout_info_title: "Receiving funds"
    paypal_account_email_connected: "<del>Connect PayPal account</del> Completed!"
    payout_info_paypal: "%{service_name} uses PayPal as its payment provider. A %{create_paypal_account_link} is required in order to accept payments for your listings, and must be connected to %{service_name}."
    paypal_billing_agreement_made: "<del>Grant %{service_name} permission to charge a transaction fee</del> Completed!"
    commission_permission_needed: "You will also need to grant %{service_name} permission to charge a transaction fee."
    create_paypal_account_link_text: "PayPal account"
    connected_account: "PayPal account '%{email}' connected successfully."
    paypal_receive_funds_info_label_australia_only: "Your PayPal account needs to be able to accept payments. This might require a Premier or Business account."
    paypal_receive_funds_info_label: "Your PayPal account needs to be able to accept payments. This might require a Business account."
    paypal_receive_funds_info_australia_only: "If you see an error when trying to connect your account to %{service_name}, either %{upgrade_paypal_account_link}, or (if you are an individual), create a new Premier account. Both account types are completely free."
    paypal_receive_funds_info: "If you see an error when trying to connect your account to %{service_name}, %{upgrade_paypal_account_link}. It's free and easy. If you're an individual, PayPal recommends using your name as the Business name."
    upgrade_paypal_account_link_text: "log in and upgrade your PayPal account to a business account"
    admin_account_not_connected: "Using %{service_name}'s payment system in order to receive payments is not possible since payments have not been set up. Please %{contact_admin_link} for details."
    contact_admin_link_text: "contact the %{service_name} team"
    you_are_ready_to_accept_payments: "You are ready to accept payments!"
    commission: "%{commission} %"
    not_now: "I do not want to connect PayPal account now"
    new:
      payout_info_you_need_to_connect: "In order to accept payments, you need to connect your PayPal account with %{service_name}."
      payout_info_text: "To connect your account, please complete the following steps."
      contact_admin_link_text: "contact the %{service_name} team"
      admin_account_not_connected: "Connecting your PayPal account is not possible since %{service_name} has not set up payments. Please %{contact_admin_link} for details."
      paypal_account_email: "Connect your PayPal account"
      paypal_account_email_placeholder: "Your PayPal email address"
      paypal_account_email_info_text: "If you don't have a PayPal account, you can create one by %{create_paypal_account}. If you get an error message when connecting your PayPal account, upgrade your PayPal account to a business account. Upgrading is free and easy. If you are an individual, you can use your first and last name as your \"business name\". To upgrade your account, %{upgrade_paypal_account} and find the upgrade link."
      create_paypal_account: "clicking here"
      upgrade_paypal_account: "log in to your PayPal account"
      paypal_account_billing_agreement: "Grant %{service_name} permission to charge a transaction fee"
      follow_steps: "Follow the steps below to start receiving funds:"
      connect_paypal_account_title: "Connect your PayPal account"
      connect_paypal_account_title_with_step: "Step %{current_step}/%{total_steps}: Connect your PayPal account"
      connect_paypal_account_instructions: "Click on the button below to log in to PayPal and connect your PayPal account with %{service_name}."
      connect_paypal_account: "Connect your PayPal account"
      paypal_account_billing_agreement_with_step: "Step %{current_step}/%{total_steps}: Grant permission to charge a transaction fee"
      paypal_account_billing_agreement_info_both: "After you make a sale on %{service_name}, a service fee (%{commission_from_seller} of the total item price, excluding shipping, minimum fee %{minimum_commission}) will be charged from your PayPal account. Permission to do this is required in order to accept payments in %{service_name}. The fee does not include %{paypal_info_link}."
      paypal_account_billing_agreement_info_fixed: "After you make a sale on %{service_name}, a service fee of %{minimum_commission} will be charged from your PayPal account. Permission to do this is required in order to accept payments in %{service_name}. The fee does not include %{paypal_info_link}."
      paypal_account_billing_agreement_info_relative: "After you make a sale on %{service_name}, a service fee (%{commission_from_seller} of the total item price, excluding shipping) will be charged from your PayPal account. Permission to do this is required in order to accept payments in %{service_name}. The fee does not include %{paypal_info_link}."
      paypal_account_billing_agreement_info_none: "%{service_name} does not currently charge a service fee. If service fees are enabled, you will need to grant %{service_name} permission to charge a service fee in order to accept payments. The fee does not include %{paypal_info_link}."
      paypal_info_link_text: "PayPal's payment processing fee"
      billing_agreement_description: "Grant %{service_name} permission to charge a transaction fee."
      billing_agreement: "Grant permission"
      permissions_not_granted: "Permissions to connect with your PayPal account were not granted."
      could_not_fetch_redirect_url: "Could not fetch redirect URL to connect with PayPal."
      paypal_not_enabled: "PayPal payments are not enabled."
      billing_agreement_canceled: "The billing agreement was canceled"
      billing_agreement_not_accepted: "You did not accept the billing agreement in PayPal."
      billing_agreement_wrong_account: "PayPal accounts did not match. Please use the same PayPal account that you connected in the first step."
      something_went_wrong: "Something went wrong. Please try again. If the problem persists, please contact the %{service_name} team."
      account_not_verified: "You have not verified your PayPal account. You need to go to paypal.com and verify your account before you can continue."
      account_restricted: "Your PayPal account is restricted and cannot be connected. Please log in to paypal.com to find out more or get in touch with PayPal customer support to resolve the issue."
    paypal_account_connected_title: "PayPal account connected"
    paypal_account_connected: "The PayPal account <%{email}> has been connected with %{service_name}."
    change_account: "Change PayPal account"
    missing: "You have open listings but your Paypal account is not set up to receive payments. Connect your Paypal account and grant %{service_name} permission to charge a transaction fee from your %{settings_link}."
    from_your_payment_settings_link_text: "payment settings"
    redirect_message: "Redirecting you to PayPal. If nothing happens, click %{redirect_link}."
    redirect_link_text: here
    paypal_account_all_set_up: "Hooray, everything is set up!"
    can_receive_payments: "You can now receive payments for your listings."
    paypal_account_connected_summary: "PayPal account <%{email}> connected successfully"
    paypal_permission_granted_summary: "Permission for transaction fees granted"
  paypal:
    pay_with_paypal: "Proceed to payment"
    checkout_with: "Checkout with"
    or_pay_with_paypal: or
    checkout_with_paypal: "Checkout with PayPal"
    cancel_succesful: "PayPal payment succesfully canceled"
    transaction:
      commission_payment_name: "Commission payment for %{listing_title}"
      commission_payment_description: "Marketplace %{service_name} took this commission from transaction regarding %{listing_title}"
    wait_while_loading: "Please wait."
    chatting_with_paypal: "We are chatting with PayPal."
  people:
    edit_links:
      activate: Activate
      deactivate: Deactivate
    help_texts:
      feedback_description_title: Feedback
      help_invitation_code_title: "You need an invite to join"
      terms_title: "%{service_name} terms of use"
      invite_only_help_text: "Select this option if you want that new members can join only if they are invited by an existing user."
      invite_only_help_text_title: Invite-only
    inactive_notification:
      this_person_is_not_active_in_kassi: "This user is no longer active in %{service_name}"
      inactive_description: "This user has stopped using %{service_name}. You cannot contact this user, give feedback to them or comment their listings."
    new:
      create_new_account: "Create account"
      email: "Email address"
      email_is_in_use: "The email you gave is already in use."
      email_is_in_use_or_not_allowed: "This email is not allowed or it is already in use. If you can't get in, contact us."
      email_not_allowed: "This email is not allowed in %{service_name}. Please use an email address that is allowed. If you still cannot get in, contact us."
      invalid_username_or_email: "The username or email are invalid or already in use"
      email_restriction_instructions:
        one: "The access to %{service_name} is restricted. To join you need a '%{allowed_emails}' email address."
        other: "The access to %{service_name} is restricted. You need an email address that proves that you are entitled to join."
      family_name: "Last name"
      given_name: "First name"
      i_accept_the_terms_and_privacy: "I accept the %{terms} and %{privacy}"
      admin_emails_consent: "I agree to receive occasional emails from the %{service_name} team and understand that I can change my mind at any time"
      invalid_invitation_code: "The invitation code is not valid."
      invitation_code: "Invitation code"
      not_required: ", not required"
      notification_is_mandatory: "You must pick at least one email address for receiving notifications. If you don't want to receive any emails from %{service_name}, check your email notification settings."
      password_again: "Confirm password"
      show_my_name_to_others: "Show my real name to other %{service_name} users"
      sign_up: "Create a new %{service_name} account"
      terms: "Terms of Use"
      privacy: "Privacy policy"
      username_is_in_use: "This username is already in use."
      username_is_invalid: "Username is invalid. Allowed characters are letters, numbers and underscore."
      visible_only_to_you: "visible only to you and the %{service_name} team"
      visible_to_everybody: "visible to everybody"
      create_account_with_provider: "Sign up with %{provider}"
      OR: OR
      signup_with_email: "Sign up with email"
      this_field_will_be_publicly_visible: "(This field will be publicly visible)"
    profile_feedback:
      grade: "grade:"
      and_gave_following_feedback: "and gave the following feedback"
    profile_listings:
      no_image: "No image"
      manage_listings: "Manage all my listings"
    show:
      contact: "Contact %{person}"
      about_me: "About me:"
      add_description: "Share something about yourself"
      add_location: "Add location"
      add_phone_number: "Add phone number"
      address: "Location:"
      as_expected: "As expected"
      edit_profile_info: "Edit profile"
      exceeded_expectations: "Exceeded expectations"
      positive: positive
      hide_description: "Show less"
      less_than_expected: "Worse than expected"
      phone_number: "Phone number:"
      show_all_feedback: "Show all feedback"
      show_all_testimonials: "Show all feedback"
      show_full_description: "Show more"
      slightly_better_than_expected: "Exceeded expectations"
      slightly_less_than_expected: "Worse than expected"
      what_are_these: "What are these?"
      review: "received review"
      reviews: "received reviews"
      listing: listing
      listings: listings
      open_listing: "open listing"
      open_listings: "open listings"
      no_listings: "No listings"
      no_open_listings: "No open listings"
      no_reviews: "No reviews"
      show_all_listings: "Show all listings"
      show_all_open_listings: "Show all open listings"
      show_all_reviews: "Show all reviews"
      admin_actions: "Admin actions"
      post_listing_as: "Post listing as"
    followed_people:
      you_follow_plural: "You follow %{count} people"
      you_follow_singular: "You follow %{count} person"
      they_follow_plural: "%{count} followed people"
      they_follow_singular: "%{count} followed person"
      show_all_followed_people: "Show all followed people"
      no_followed_people: "No followed people"
    follow_button:
      following: Following
      follow: Follow
      unfollow: Unfollow
  sessions:
    new:
      create_new_account: "Create a new account"
      i_forgot_my_password: "Forgot username or password"
      login: "Log in"
      login_to_kassi: "Log in to %{service_name}"
      connect_your_facebook_to_kassi: "Connect your Facebook account to %{service_name}"
      facebook_account: "Facebook account:"
      log_in_to_link_account: "If you already have a %{service_name} account, log in to link it with your Facebook account."
      you_can_also_create_new_account: "If you don't have an account in %{service_name}, %{accont_creation_link} to create one with your Facebook login."
      account_creation_link_text: "click here"
      cancle_facebook_connect: "If you don't want to link this account, you can %{cancel_link}."
      facebook_cancel_link_text: cancel
      log_in_with_your_provider_account: "Log in with %{provider}"
      or_sign_up_with_your_username: "...or with your username or email:"
      we_will_not_post_without_asking_you: "We will never post to Facebook without asking you."
    password_forgotten:
      email: Email
      password_recovery_instructions: "Enter your email address to receive your username and reset your password."
      request_new_password: "Request new password"
      change_your_password: "Change your password"
    confirmation_pending:
      welcome_to_kassi: "Welcome to %{service_name}!"
      check_your_email: "Check your inbox"
      resend_confirmation_instructions: "Resend confirmation instructions"
      your_current_email_is: "Your email is %{email}."
      change_email: Change
      confirm_your_email: "Please confirm your email address"
      account_confirmation_instructions: "You will soon receive an email with a link to confirm your email address. Don't forget to check your spam folder! After confirming your address, you can join %{service_name}."
      account_confirmation_instructions_title_admin: "Confirm your email address"
      before_full_access_you_need_to_confirm_email: "Before we can give you full access to your marketplace, there's just one more thing we need to do: confirm your email address."
      before_confirmation_only_access_admin_dashboard: "Before confirmation you can only access the %{admin_dashboard_link}."
      admin_dashboard_link_text: "admin panel"
      account_confirmation_instructions_admin: "You should have received an email at %{email_address} with a confirmation link. If you don't see it, check your spam folder or click the button below to resend the email. Once it arrives, open the included link to confirm your address, after which you'll get full access to your marketplace. If you need any help, don't hesitate to %{support_link}."
      contact_support_link_text: "contact Sharetribe support"
  settings:
    account:
      change: Change
      confirm_new_password: "Confirm new password"
      delete_account: "Delete account"
      delete_account_button: "Permanently delete my account"
      delete_account_confirmation_popup: "Are you sure you really want to delete your user account and permanently lose all data related to it? Account deletion cannot be reversed."
      email_addresses: "Email addresses"
      new_email: "New email address"
      delete_personal_information: "If you delete your account, your personal information (name, phone number, address, email, profile picture, etc.) will be deleted permanently and can't be recovered. All the listings you have created will be removed. You won't be able to reactivate your account. Your username will become available for others to register on %{service_name}."
      delete_information_others_involved: "Information where other members are involved (conversations with other people, transactions you've made, reviews you've given to others, etc) is not removed when you delete your account. However, your name will no longer be displayed next to this information."
      unfinished_transactions: "Your account can't be deleted because you have ongoing transactions. Please complete all transactions before deleting your account."
      only_admin: "Your account can't be deleted because you are the only administrator of the marketplace."
      new_password: "New password"
      save: Save
      these_fields_are_shown_only_to_you: "Username is shown in your profile unless you have given your name. Other information is only shown to you."
      email_already_confirmed: "Your email address is already confirmed."
      email:
        address_title: Address
        remove_title: Remove
        remove_confirmation: "Are you sure you want to remove this email address?"
        receive_notifications_title_desktop: "Receive notifications"
        receive_notifications_title_mobile: "Receive notifications"
        receive_notifications_new_title_mobile: "Receive notifications"
        add_new_with_plus: "+ Add new email address"
        add_new_cancel: Cancel
        confirmation_title_mobile: "Confirmation:"
        confirmation_title_desktop: Confirmation
        confirmation_resend: Resend
        status_confirmed: Confirmed
        status_pending: Pending
    notifications:
      email_from_admins: "I agree to receive occasional emails from the %{service_name} team"
      i_want_to_get_email_notification_when: "I want to get an email notification when..."
      newsletters: "Emails from administrators"
      community_updates: Newsletters
      email_about_confirm_reminders: "...I have forgotten to confirm an order as completed"
      email_about_new_comments_to_own_listing: "...someone comments on my offer or request"
      email_about_new_messages: "...someone sends me a message"
      email_about_new_received_testimonials: "...someone gives me feedback"
      email_about_testimonial_reminders: "...I have forgotten to give feedback on an event"
      email_daily_community_updates: "Send me a <b>daily</b> newsletter if there are new listings"
      email_weekly_community_updates: "Send me a <b>weekly</b> newsletter if there are new listings"
      do_not_email_community_updates: "Don't send me newsletters"
      email_when_conversation_accepted: "...someone accepts my offer or request"
      email_when_conversation_rejected: "...someone rejects my offer or request"
      email_about_completed_transactions: "...someone marks my order as completed"
      email_about_new_payments: "...I receive a new payment"
      email_about_new_listings_by_followed_people: "...someone I follow posts a new listing"
      unsubscribe_succesful: "Unsubscribe succesful"
      unsubscribe_info_text: "You will no longer receive these emails. Check your %{settings_link} to choose what kind of emails you want to receive from %{service_name}, or return to the %{homepage_link}."
      settings_link: settings
      homepage_link: homepage
      unsubscribe_unsuccesful: "Error in unsubscribing"
      unsuccessful_unsubscribe_info_text: "The unsubscribe link has expired. Log in to change your email subscription settings."
    profile:
      about_you: "About you"
      city: City
      family_name: "Last name"
      given_name: "First name"
      first_name_with_initial: "(only first letter shown to other users)"
      first_name_only: "(not shown to other users)"
      display_name: "Display name"
      display_name_description: "If you represent an organization, you can use its name as your display name. Display name is shown to other users instead of your first and last name."
      location_description: "You can provide either your street address or only a city or zip/postal code. It’s good to also add your country when adding your location. Examples: \"10117 Berlin, Germany\" or \"2000 Sand Hill Road, CA, USA\"."
      profile_picture_description: "The profile picture should be in a square format (1:1 ratio), for example, 800x800 pixels. Otherwise, it will be cropped to fit."
      phone_number: "Phone number"
      profile_picture: "Profile picture"
      postal_code: "Postal code"
      profile_page: "in your profile page"
      profilemap: Mapview
      street_address: Location
      these_fields_are_shown_in_your: "Some of this information is visible to all %{service_name} users"
      visible_to_everybody: "visible to everybody"
      visible_to_registered_users: "(visible to users that have logged in)"
      default_in_listing: "(used only as a default when creating a new listing)"
      invisible: "(not shown to other users)"
      image_is_processing: "Hang on tight. We are processing your profile picture. It will be ready in a minute or two."
      shown_in_your_public_profile: "(shown in your public profile)"
      editing_profile_of: "You are now editing the profile of %{name}"
      format_markdown_link: "format your description using Markdown"
      format_markdown: "You can %{link}."
    save_information: "Save information"
  shipping_address:
    shipping_address: "Shipping address"
  tag_cloud:
    tag_used:
      with_tag: "With tag"
      without_tag: "Without tag"
  terms:
    show:
      accept_terms: "Accepting %{service_name} terms of use"
      here: "by clicking here"
      i_accept_new_terms: "I accept the new terms"
      i_accept_terms: "I accept the terms"
      terms: "%{service_name} terms of use"
      terms_have_changed: "Terms of use have changed"
      you_can_view_the_new_terms: "You can view the new terms"
      you_need_to_accept: "Welcome to %{service_name}! This seems to be the first time you are using the service. Before starting you must first accept the"
      you_need_to_accept_new_terms: "%{service_name} terms of use have changed. You have to accept the new terms in order to continue using %{service_name}. The new terms are intended to enable the upkeep of the service after the research project has ended."
  testimonials:
    index:
      all_testimonials: "All feedback"
      feedback_altogether: "Feedback altogether: "
      loading_more_testimonials: "Loading more testimonials"
      no_testimonials: "No received feedback."
    new:
      as_expected: "As expected"
      exceeded_expectations: "Much better than expected"
      give_feedback_to: "Give feedback to %{person}"
      grade: "What is your overall feeling?"
      less_than_expected: "Worse than expected"
      send_feedback: "Send feedback"
      slightly_better_than_expected: "Slightly better than expected"
      slightly_less_than_expected: "Slightly worse than expected"
      textual_feedback: "How did things go?"
      this_will_be_shown_in_profile: "The feedback you give will be visible to other members in the profile page of %{person}. It helps them to evaluate whether %{person} is a trustworthy person."
      positive: Positive
      negative: Negative
      default_textual_feedback: "Everything went smoothly, thanks a lot!"
    testimonial:
      about_listing: "about listing"
  date:
    formats:
      long_with_abbr_day_name: "%a, %b %d, %Y"
    first_day_of_week: 0
  datepicker:
    days:
      sunday: Sunday
      monday: Monday
      tuesday: Tuesday
      wednesday: Wednesday
      thursday: Thursday
      friday: Friday
      saturday: Saturday
    days_short:
      sunday: Sun
      monday: Mon
      tuesday: Tue
      wednesday: Wed
      thursday: Thu
      friday: Fri
      saturday: Sat
    days_min:
      sunday: Su
      monday: Mo
      tuesday: Tu
      wednesday: We
      thursday: Th
      friday: Fr
      saturday: Sa
    months:
      january: January
      february: February
      march: March
      april: April
      may: May
      june: June
      july: July
      august: August
      september: September
      october: October
      november: November
      december: December
    months_short:
      january: Jan
      february: Feb
      march: Mar
      april: Apr
      may: May
      june: Jun
      july: Jul
      august: Aug
      september: Sep
      october: Oct
      november: Nov
      december: Dec
    today: Today
    clear: Clear
    format: mm/dd/yyyy
  time:
    formats:
      short: "%b %e, %Y at %H:%M"
      shorter: "%b %e at %H:%M"
      short_date: "%b %e, %Y"
      hours_only: "%l:%M %P"
  timestamps:
    day_ago: "%{count} day ago"
    days_ago: "%{count} days ago"
    hour_ago: "%{count} hour ago"
    hours_ago: "%{count} hours ago"
    minute_ago: "%{count} minute ago"
    minutes_ago: "%{count} minutes ago"
    month_ago: "%{count} month ago"
    months_ago: "%{count} months ago"
    seconds_ago: "%{count} seconds ago"
    year_ago: "%{count} year ago"
    years_ago: "%{count} years ago"
    days_since:
      one: "%{count} day"
      other: "%{count} days"
    time_to:
      seconds:
        one: "%{count} second"
        other: "%{count} seconds"
      minutes:
        one: "%{count} minute"
        other: "%{count} minutes"
      hours:
        one: "%{count} hour"
        other: "%{count} hours"
      days:
        one: "%{count} day"
        other: "%{count} days"
  transactions:
    initiate:
      booked_days: "Booked days:"
      booked_nights: "Booked nights:"
      booked_days_label:
        one: "Booked day:"
        other: "Booked days:"
      booked_nights_label:
        one: "Booked night:"
        other: "Booked nights:"
      booked_hours_label:
        one: "Booked hour:"
        other: "Booked hours:"
      price_per_day: "Price per day:"
      price_per_night: "Price per night:"
      price_per_hour: "Price per hour:"
      price_per_unit: "Price per unit:"
      quantity: "Quantity:"
      subtotal: "Subtotal:"
      shipping-price: "Shipping:"
      stripe-fee: "Stripe Fee (estimated):"
      duration_in_hours:
        one: "(1 hour)"
        other: "(%{count} hours)"
      start_end_time: "%{start_time} to %{end_time}"
    price_per_quantity: "Price per %{unit_type}:"
    price: "Price:"
    quantity: "Quantity: %{quantity}"
    unit_price: "Unit price: %{unit_price}"
    total: "Total:"
    total_to_pay: "Payment total:"
  unit:
    day: day
    days: days
  web:
    listings:
      errors:
        availability:
          something_went_wrong: "We're not able to display availability information. Try to reload the page."
          saving_failed: "We're not able to save availability changes. Try to reload the page."
        working_hours:
          required: required
          overlaps: overlaps
          covers: covers
      pricing_units:
        piece: piece
        hour: hour
        day: day
        night: night
        week: week
        month: month
      edit_availability_header: Availability
      save_and_close_availability_editing: "Save and close"
      confirm_discarding_unsaved_availability_changes_explanation: "You have unsaved changes to your availability information. If you proceed, these changes will be lost."
      confirm_discarding_unsaved_availability_changes_question: "Are you sure you want to discard your changes?"
      edit_listing_availability: "Edit listing availability"
      working_hours:
        default_schedule: "Default schedule"
        i_am_available_on: "I'm available on..."
        start_time: "Start time"
        end_time: "End time"
        add_another_time_slot: "+ Add another time slot"
        save: Save
    no_listings:
      sorry: "Sorry, no listings could be found for your search criteria."
      try_other_search_terms: "Maybe try other search terms?"
    listing_card:
      add_picture: "Add picture"
      no_picture: "No picture"
    search:
      page: Page
      page_of_pages: "of %{total_number_of_pages}"
    topbar:
      menu: Menu
      more: More
      search_placeholder: Search...
      search_location_placeholder: Location
      user: User
      inbox: Inbox
      profile: Profile
      manage_listings: "My listings"
      settings: Settings
      logout: "Log out"
      login: "Log in"
      signup: "Sign up"
      admin_dashboard: "Admin panel"
      language: Language
      listings: "My listings"
    utils:
      km: km
      mi: mi
    branding:
      powered_by: "%{service_name} is powered by the %{sharetribe_link} marketplace platform."
      create_own: "Want to create your own online marketplace website like %{service_name}? %{learn_more}."
      learn_more: "Learn more"
  will_paginate:
    models:
      person:
        zero: users
        one: user
        few: users
        other: users
      transaction:
        zero: transactions
        one: transaction
        few: transactions
        other: transactions
    previous_label: "&#8592; Previous"
    next_label: "Next &#8594;"
    page_gap: "&hellip;"
    page_entries_info:
      single_page:
        zero: "No %{model} found"
        one: "Displaying 1 %{model}"
        other: "Displaying all %{count} %{model}"
      single_page_html:
        zero: "No %{model} found"
        one: "Displaying <b>1</b> %{model}"
        other: "Displaying <b>all&nbsp;%{count}</b> %{model}"
      multi_page: "Displaying %{model} %{from} - %{to} of %{count} in total"
      multi_page_html: "Displaying %{model} <b>%{from}&nbsp;-&nbsp;%{to}</b> of <b>%{count}</b> in total"
    person:
      community_members_entries_info:
        single_page:
          zero: "No %{model} found"
          one: "Displaying %{accepted_count} accepted %{accepted_model} and %{other_count} other %{other_model}"
          other: "Displaying %{accepted_count} accepted %{accepted_model} and %{other_count} other %{other_model}"
        single_page_html:
          zero: "No %{model} found"
          one: "Displaying <b>%{accepted_count}</b> accepted %{accepted_model} and %{other_count} other %{other_model}"
          other: "Displaying <b>%{accepted_count}</b> accepted %{accepted_model} and %{other_count} other %{other_model}"
        multi_page: "Displaying %{model} %{from} - %{to} of %{accepted_count} accepted %{accepted_model} and %{other_count} other %{other_model}"
        multi_page_html: "Displaying %{model} <b>%{from}&nbsp;-&nbsp;%{to}</b> of <b>%{accepted_count}</b> accepted %{accepted_model} and %{other_count} other %{other_model}"
  stripe_accounts:
    admin_account_not_connected: "Using %{service_name}'s payment system in order to receive payments is not possible since payments have not been set up. Please %{contact_admin_link} for details."
    contact_admin_link_text: "contact the %{service_name} team"
    you_are_ready_to_accept_payments: "You are ready to accept payments!"
    commission: "%{commission} %"
    pay_with_stripe: "Pay with Stripe using %{card}"
    add_and_pay: "Confirm payment"
    card_not_stored: "Your payment is securely processed by Stripe. %{service_name} does not store your credit/debit card information."
    missing_payment: "You have open listings but your account is not set up to receive money. To configure your payment preferences, visit %{settings_link}"
    stripe_bank_connected: "Bank account details configured successfully!"
    stripe_can_accept: "You are now all set to receive money to your bank account"
    stripe_credit_card: "Credit card"
    paypal: PayPal
    paypal_connected: "PayPal account connected successfully!"
    paypal_can_accept: "You are now all set to receive money to your PayPal account"
    paypal_connected_give_permission: "To complete setup and start receiving funds to your PayPal account <%{email}>, please grant permission to charge a transaction fee."
    stripe_account_restricted: "Online payments to your account are restricted!"
    stripe_account_restricted_info: "You should edit your bank account details to provide more information to the payment provider."
    stripe_account_restricted_soon: "Online payments to your account will be restricted soon."
    stripe_account_restricted_soon_info: "You should edit your bank account details to provide more information to the payment provider."
    stripe_account_pending_verification: "Account details saved successfully. Waiting for account verification from the payment provider."
    stripe_account_pending_verification_info: "Check back later to make sure that everything is in order."
    form_new:
      need_info: "We need some information about you to be able to send you money."
      select_country: "Select country..."
      legal_name: "Legal name"
      first_name: "First name"
      last_name: "Last name"
      first_name_kana: "First name kana"
      last_name_kana: "Last name kana"
      first_name_kanji: "First name kanji"
      last_name_kanji: "Last name kanji"
      country: Country
      birth_date: "Birth date"
      ssn_last_4: "SSN Last 4"
      personal_id_number: "Personal ID number"
      address_country: Country
      address_state: State
      address_province: Province
      address_city: City
      address_postal_code: "Postal code"
      address_line1: "Street address"
      tos_link: "By adding your payout details you accept the %{stripe_link}."
      tos_link_title: "Stripe Connected Account Agreement"
      save_details: "Save details"
      edit: "Edit details"
      cancel: Cancel
      gender: Gender
      phone_number: "Phone number"
      address_kana_postal_code: "Postal code kana"
      address_kana_state: "State kana"
      address_kana_city: "City kana"
      address_kana_town: "Town kana"
      address_kana_line1: "Street address kana"
      address_kanji_postal_code: "Postal code kanji"
      address_kanji_state: "State kanji"
      address_kanji_city: "City kanji"
      address_kanji_town: "Town kanji"
      address_kanji_line1: "Street address kanji"
      male: male
      female: female
    form_bank:
      bank_account_number: "Bank account number"
      bank_routing_number: "Routing number"
      bank_routing_1: "Bank code"
      bank_routing_2: "Branch code"
      bank_currency: "Bank account currency"
      update_also_bank_account: "Update also Bank account"
      messages:
        account_number: "Account number"
        routing_number: "Routing number"
        bank_code: "Bank code"
        branch_code: "Branch code"
        transit_number: "Transit number"
        institution_number: "Institution number"
        format_varies_by_bank: "Format varies by bank"
        bsb: BSB
        error_message: "Invalid format"
        clearing_code: "Clearing code"
        sort_code: "Sort code"
        must_match: "must be in the following format:"
        a_dash: "a dash"
        digits: digits
        digits_or_chars: "digits or A-Z chars"
    form_verification:
      personal_id_number: "Personal ID Number"
      document: "Proof of identity (passport, government-issued ID)"
      send_verification: "Send Verification"
      need_verification: "Need additional verification"
    form_pin:
      social_insurance_number: "Social Insurance Number (SIN)"
      social_security_number: "Social Security Number (SSN)"
      ssn_last_4: "Last 4 digits of Social Security Number (SSN)"
      hong_kong_identity_card: "Hong Kong Identity Card Number (HKID)"
      singapore_identity_card: "National Registration Identity Card (NRIC) or Foreign Identification Number (FIN)"
      messages:
        social_insurance_number: "must be valid Social Insurance Number (SIN)"
  payment_settings:
    title: "Payout preferences"
    bank_account: "Bank account"
    paypal: PayPal
    bank_account_details: "To receive money to your bank account, you need to provide your bank details. Your customers will be able to pay with their credit card."
    add_bank_details: "Add bank details"
    can_accept_stripe_and_paypal: "You can receive money to your bank account or your PayPal account."
    to_accept_paypal: "To receive money to your PayPal account, you need to connect your PayPal account. Your customers will be able to pay with PayPal."
    connect_paypal: "Connect PayPal account"
    wrong_setup: "There is something wrong with the payment system setup in this marketplace: Stripe Connect has not been enabled. Please contact the team to let them know that they should enable Stripe Connect in their Stripe Dashboard."
    invalid_bank_account_number: "Please check that your bank account is entered correctly and matches your country."
    invalid_postal_code: "Invalid postal code for %{country}"
  seo_sections:
    you_can_use_variables: "You can use the following variables: %{vars}"
    placeholder:
      search_results: "Search results - %{variable}"
      search_results_for: "Search results for: %{placeholder1} on %{placeholder2}"
      listing_description: "%{title} for %{price} by %{author} on %{marketplace}"
      listing_description_without_price: "%{title} by %{author} on %{marketplace}"
      category_description: "%{category} on %{marketplace}"
      profile_title: "Profile of %{user} - %{marketplace}"
      profile_description: "Learn more about %{user} on %{marketplace}"
  activemodel:
    attributes:
      landing_page_version/section/base:
        id: Section unique name
        title: Title
        paragraph: Paragraph
        button_color: Button color
        button_color_hover: Button color hover
        button_title: Text
        button_path: URL
        button_path_string: URL
        background_image: Background image
        background_image_variation: Background image variation
        background_color: Background color
        background_color_string: Background color
        icon_color: Icon color
<<<<<<< HEAD
      landing_page_version/section/listings:
        listing_1_id: Listing 1 ID
        listing_2_id: Listing 2 ID
        listing_3_id: Listing 3 ID
=======
      landing_page_version/section/video:
        text: Text
        youtube_video_id: "Youtube video ID"
>>>>>>> f5e7014a
<|MERGE_RESOLUTION|>--- conflicted
+++ resolved
@@ -689,12 +689,9 @@
             info_single_column: "New single column section"
             info_multi_column_2: "New 2 column section"
             info_multi_column_3: "New 3 column section"
-<<<<<<< HEAD
             listings: "New listings section"
-=======
             locations: "New locations section"
             video: "New video section"
->>>>>>> f5e7014a
           edit_section:
             categories: Edit categories section
             footer: Edit footer section
@@ -702,12 +699,9 @@
             info_single_column: "Edit single column section"
             info_multi_column_2: "Edit 2 column section"
             info_multi_column_3: "Edit 3 column section"
-<<<<<<< HEAD
             listings: "Edit listings section"
-=======
             locations: "Edit locations section"
             video: "Edit video section"
->>>>>>> f5e7014a
     landing_page_versions:
       sections:
         hero:
@@ -791,10 +785,8 @@
           column_button: "Column %{index} button"
           column_button_text: "Button text"
           column_button_url: "https://www.sharetribe.com"
-<<<<<<< HEAD
         listings:
           you_need_to_add_the_listing_ids: "You need to add the listing ids of the listings that you want to include in this section. To find the listing id, simply go to the listing page and look at the listing URL. The listing id is the number that comes right after the main URL. In the example https://www.example.com/en/listings/123456-listing-title, the listing is would be 123456"
-=======
         video:
           text: "Text"
           youtube_video_id: "Youtube video ID"
@@ -802,7 +794,6 @@
           autoplay_no: "No autoplay"
           autoplay_yes: "Autoplay"
           autoplay_muted: "Muted"
->>>>>>> f5e7014a
     custom_fields:
       edit:
         edit_listing_field: "Edit listing field '%{field_name}'"
@@ -3084,13 +3075,10 @@
         background_color: Background color
         background_color_string: Background color
         icon_color: Icon color
-<<<<<<< HEAD
       landing_page_version/section/listings:
         listing_1_id: Listing 1 ID
         listing_2_id: Listing 2 ID
         listing_3_id: Listing 3 ID
-=======
       landing_page_version/section/video:
         text: Text
-        youtube_video_id: "Youtube video ID"
->>>>>>> f5e7014a
+        youtube_video_id: "Youtube video ID"