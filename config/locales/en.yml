--- conflicted
+++ resolved
@@ -337,20 +337,12 @@
         save: "Save settings"
       logo_link:
         title: "Logo link"
-<<<<<<< HEAD
-        info: "You can customize the link of the logo (and the default home button of the top bar menu). By default the logo takes users to the home page or the landing page."
-        url: "URL"
-        placeholder: "http://www.example.com"
-      menu_links:
-        menu_links: "Custom menu links"
-=======
         info: "You can customize the link of the logo (and the default home button of the top bar menu). By default the logo takes users to the homepage or Custom Landing Page."
         url: "URL"
         placeholder: "https://www.example.com"
       menu_links:
         menu_links: "Custom menu links"
         menu_links_display: "Menu links display"
->>>>>>> 54f58584
         save: "Save settings"
         add_menu_link: "Add a new link to menu"
         title_placeholder: "Link title"
@@ -365,15 +357,6 @@
         about_page: "about page"
       default_menu_links:
         title: "Default menu links"
-<<<<<<< HEAD
-        about_link_title: "About"
-        contact_link_title: "Contact us"
-        invite_link_title: "Invite new members"
-        info: "By default, the links to the following pages are not displayed anywhere else in your marketplace: %{about_link}, %{contact_link}, %{invite_link}."
-        display_about: "Display link to <i>About</i> and other static pages (first position)"
-        display_contact: "Display link to <i>Contact us</i> page in top bar (second to last position)"
-        display_invite: "Display link to <i>Invite new members</i> page in top bar (last position)"
-=======
         about_link_title: About
         contact_link_title: "Contact us"
         invite_link_title: "Invite new members"
@@ -381,7 +364,6 @@
         display_about: "Display link to <i>About</i> and other static pages"
         display_contact: "Display link to <i>Contact us</i> page"
         display_invite: "Display link to <i>Invite new members</i> page"
->>>>>>> 54f58584
       topbar:
         topbar: "Top bar"
         new_listing_button_label: "Post a new listing button text"
@@ -462,11 +444,7 @@
         profile: "%{author}'s Profile"
         search_by_keyword: "Search for a name, email or keyword"
         search: Search
-<<<<<<< HEAD
-        reset_search: Show all
-=======
         reset_search: "Show all"
->>>>>>> 54f58584
         for_keyword: "for: <b>%{keyword}</b>"
       testimonials:
         testimonials: Reviews
@@ -550,11 +528,7 @@
         style:
           dark: Dark
           light: Light
-<<<<<<< HEAD
-          marketplace_color: Marketplace Color
-=======
           marketplace_color: "Marketplace Color"
->>>>>>> 54f58584
           logo: Logo
         social:
           title: Title
