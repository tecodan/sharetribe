en:
  number:
    currency:
      format:
        separator: "."
        delimiter: ","
        format: "%u%n"
  admin:
    categories:
      edit:
        edit_listing_category: "Edit category '%{category}'"
      index:
        listing_categories: "Listing categories"
        create_a_new_category: "+ Create a new category"
        remove_category_confirmation: "Are you sure you want to remove the category '%{category_name}'? This cannot be undone."
        saving_order: "Saving category order"
        save_order_successful: "Successfully saved category order"
        save_order_error: "An error occurred while saving category order. Please refresh the page and try again."
      new:
        new_listing_category: "New listing category"
      form:
        category_name:
          category_title: "Category title"
        category_parent:
          category_parent: "Parent category"
          no_parent: "No parent"
        category_transaction_types:
          transaction_types: "Order types"
          transaction_types_description: "Order types determine what kind of order process is allowed with listings in this category. For example, is it only selling, or are renting and giving away for free also allowed."
          select_all: "Select all"
          clear_all: "Clear all"
        buttons:
          save: Save
          cancel: Cancel
      remove:
        remove_category: "Remove category"
        remove_category_name: "Remove category '%{category_name}'"
        warning_remove_effects: "Warning! Removing category '%{category_name}' will have the following effects:"
        warning_listing_will_be_moved:
          one: "There is %{count} listing in the category. It will be moved to the selected category."
          other: "There are %{count} listings in the category. They will be moved to the selected category."
        warning_custom_field_will_be_moved:
          one: "There is %{count} custom field in the category. It will be moved to the selected category."
          other: "There are %{count} custom field in the category. They will be moved to the selected category."
        warning_subcategory_will_be_removed:
          one: "There is %{count} subcategory in the category. It will be removed."
          other: "There are %{count} subcategories in the category. They will be removed."
        warning_with_subcategories_listing_will_be_moved:
          one: "There is %{count} listing in the category and subcategories. It will be moved to the selected category."
          other: "There are %{count} listings in the category and subcategories. They will be moved to the selected category."
        warning_with_subcategories_custom_field_will_be_moved:
          one: "There is %{count} custom field in the category and subcategories. It will be moved to the selected category."
          other: "There are %{count} custom field in the category and subcategories. They will be moved to the selected category."
        select_new_category: "Select a new category where the items listed above will be moved:"
        buttons:
          remove: Remove
          cancel: Cancel
    communities:
      edit_details:
        community_details: "Basic details"
        community_look_and_feel: Design
        edit_community: "Basic details"
        enabled_languages: "Enabled languages"
        enabled_languages_description: "The set of languages available for users. The first one is used as default."
        default_language: "Default language"
        language_selection_disabled: "Language selection is disabled for your marketplace because you are using following unofficial languages: %{languages}. Please contact Sharetribe support if you want to modify your language settings."
        community_name: "Marketplace name"
        edit_community_name_description: "The name of your marketplace. This is shown to users in emails and various other places."
        community_slogan: "Marketplace slogan"
        community_slogan_display: "Display the slogan in the homepage"
        edit_community_slogan_description: "This is shown on the homepage of the marketplace for the users who are not logged in. %{see_how_it_looks_like}."
        edit_community_slogan_description_hideable: "This is shown in browsers, search engines and social media. You can also display it on on the homepage of your marketplace for the users who are not logged in. %{see_how_it_looks_like}."
        community_description: "Marketplace description"
        community_description_display: "Display the description in the homepage"
        edit_community_description_description: "This is shown on the homepage of the marketplace for the users who are not logged in. %{see_how_it_looks_like}."
        edit_community_description_description_hideable: "This is shown in browsers, search engines and social media. You can also display it on on the homepage of your marketplace for the users who are not logged in. %{see_how_it_looks_like}."
        community_search_placeholder: "Search help text"
        edit_community_search_placeholder_description: "This is shown on the homepage of the marketplace as a placeholder text in the search bar. %{see_how_it_looks_like}."
        private_community_homepage_content: "Private marketplace homepage content"
        edit_private_community_homepage_content_description: "This content is shown on the homepage of private marketplaces to users who are not logged in. Here you can describe your marketplace and the process to join it. You can also add images, videos and HTML content here. %{see_how_it_looks_like}."
        update_information: "Save settings"
        invite_people: "Invite new users"
        edit_signup_info: "Signup info"
        edit_signup_info_description: "This is an info text that can be shown to users in the signup page. There you can give the users instructions for signing up, information like where to get an invite, etc. By default there are no instructions."
        edit_info: "Edit information"
        see_how_it_looks_like: "See how it looks"
        verification_to_post_listings_info_content: "Info text to non-verified users"
        verification_to_post_listings_info_content_description: "You currently require your users to be verified manually by you before they can post listings. Here you can set the default text that is shown to non-verified users when they try to post a new listing."
        verification_to_post_listings_info_content_default: "%{service_name} requires people to be verified manually by admin before they can post listings. You have not yet been verified. Please %{contact_admin_link} to be verified."
        contact_admin_link_text: "contact the %{service_name} team"
        save: "Save settings"
        transaction_agreement: "Transaction agreement"
        transaction_agreement_checkbox: "Require users to accept an agreement before transaction"
        transaction_agreement_checkbox_header: "Agreement label"
        transaction_agreement_checkbox_label_description: "This text will be shown next to a checkbox in the checkout form. The user needs to check the box to proceed with the transaction. An example label would be something like \"By clicking this box I accept the agreement.\""
        transaction_agreement_text_header: "Agreement text"
        transaction_agreement_description: "This is the content of the actual agreement that the user needs to accept. The agreement content is displayed when the user clicks the \"%{read_more}\" link next to the agreement label."
      edit_look_and_feel:
        edit_community_look_and_feel: "Edit marketplace \"%{community_name}\" look and feel"
        community_logo: Logo
        community_logo_icon: "Logo for social networks and mobile devices"
        community_logo_icon_mobile: "Logo for home screen on mobile devices"
        community_cover_photo: "Cover photo"
        small_community_cover_photo: "Small cover photo"
        favicon: Favicon
        favicon_info_text: "Favicon will replace the default Sharetribe logo. The dimensions should be 32x32 pixels and the uploaded image will be resized to these dimensions."
        community_custom_color1: "Marketplace main color"
        community_slogan_color: "Marketplace slogan color"
        community_slogan_color_instructions_text: "You can change the color of the slogan on the homepage by entering a hex color value. The slogan is shown to users that are not logged in. %{colorpicker} can help you choose the color and give you the hex color code. You can then copy the code here. %{see_how_it_looks_like}."
        community_description_color: "Marketplace description color"
        community_description_color_instructions_text: "You can change the color of the description on the homepage by entering a hex color value. The description is shown to users that are not logged in. %{colorpicker} can help you choose the color and give you the hex color code. You can then copy the code here. %{see_how_it_looks_like}."
        new_listing_button_custom_color: "Post a new listing button color"
        logo_instructions_text_with_dimensions: "The logo size should be %{width}x%{height} pixels. It will be shown to users with bigger screens."
        logo_instructions_text_with_dimensions_no_placing: "The logo size should be %{width}x%{height} pixels."
        logo_icon_instructions_text_with_dimensions: "This square logo will be shown when people share your site in Facebook, when they view your site on a mobile device or when they bookmark your site to the home screen of their mobile device. The dimensions should be (at least) %{width}x%{height} pixels."
        logo_icon_instructions_text_with_dimensions_no_placing: "This square logo will be shown when people share your site in Facebook or when they bookmark your site to the home screen of their mobile device. The dimensions should be (at least) %{width}x%{height} pixels."
        logo_mobile_icon_instructions_text_with_dimensions: "This square logo will be shown when people bookmark your site to the home screen of their mobile device. The dimensions should be (at least) %{width}x%{height} pixels."
        cover_photo_visibility: "Cover photo is shown in the homepage for users who are not logged in."
        cover_photo_instructions_text_with_dimensions: "The photo will be resized to %{width}x%{height} pixels size and taller images will be cut in the middle. %{see_how_it_looks_like}."
        small_cover_photo_visibility: "Small cover photo is shown in all pages except in the homepage for users who are not logged in."
        small_cover_photo_instructions_text_with_dimensions: "The photo will be resized to %{width}x%{height} pixels size and taller images will be cut in the middle."
        main_content_width: "When choosing cover photos please note that the page main content is %{main_width} pixels wide at most. Remember to also check how your cover photo looks on the smaller screens (e.g. by using a more narrow browser window)."
        custom_color1_instructions_text: "You can change the main color of the user interface by entering a hex color value. <a href=\"https://www.webfx.com/web-design/color-picker/d96e21\" target=\"_blank\" rel=\"noreferrer\">WebFX.com</a> can help you choose the color and give you the hex color code. You can then copy the code here."
        new_listing_button_instructions_text: "You can change the color of the Post a new listing button by entering a hex color value. %{link_to_colorpicker} can help you choose the color and give you the hex color code. You can then copy the code here."
        default_browse_view: "Default browse view"
        default_browse_view_instructions_text: "Default browse view is used on the homepage to set how the listings are displayed by default."
        grid: Grid
        list: List
        map: Map
        name_display_type: "Name display type"
        name_display_type_instructions_text: "Choose how the name of each user is shown on the site."
        full_name: "Full name (First Last)"
        first_name_with_initial: "First name with initial (First L)"
        first_name_only: "First name only (First)"
        invalid_color_code: "Color code should contain 6 numbers or letters A-F, for example D96E21"
        custom_head_script: "Custom script"
        custom_head_script_instructions_text: "This script is injected inside the <head> tag of every page and can be used to insert custom CSS, JavaScript or HTML. Please note that future changes to Sharetribe may render your script incompatible."
        current_image: "Current image:"
      edit_text_instructions:
        edit_text_instructions: "Instruction texts"
      edit_welcome_email:
        welcome_email_content: "Welcome email content"
        welcome_email_content_description: "The message below will be sent to every new user when they join. You can customize the message to fit your marketplace. By clicking '%{send_test_message_link}' you can send a preview message to your email address, so you can see how it looks in an email client."
        edit_message: "Edit message"
        send_test_message: "Send test message"
      outgoing_email:
        title: "Outgoing email address"
        info: "This name and address is used for emails sent from your marketplace to members."
        read_more: "Read more about outgoing email address"
        sender_address: "Sender address: %{sender_address}"
        sender_address_default: "Sender address: not set (using default address %{sender_address})"
        need_to_change: "If you need to change the email address, please %{contact_support_link}."
        contact_support_link_text: "contact Sharetribe support"
        set_sender_address: "Set sender address"
        sender_name_label: Name
        sender_name_placeholder: "Sender name"
        sender_email_label: "Email address"
        sender_email_placeholder: sender-email@example.com
        amazon_ses_notification: "You will receive an email from %{email_sender} to confirm your e-mail address. The email subject is '%{email_subject}'. Follow the instructions to verify your email."
        this_is_how_it_will_look: "This is how it will look:"
        send_verification_button: "Send verification email"
        change_sender_email: "change sender email"
        successfully_saved: "Sender address saved successfully. The verification email will be sent soon."
        successfully_saved_name: "Sender name updated successfully."
        set_sender_name: "Change sender name"
        change_sender_name: "Change sender name"
        change_sender_prompt: "%{change_name_link} or %{change_email_link}"
        status: "Status: %{status}"
        status_verified: "Verified - in use"
        status_error: "An error occurred. Please refresh the page."
        status_requested: "Unverified - verification email sent to %{email} %{time_ago}. %{resend_link}"
        status_expired: "Verification of %{email} expired. %{resend_link}"
        status_resent: "Verification email resent to %{email}. %{resend_link}"
        resend_link: Resend
        invalid_email_error: "Invalid email format for '%{email}'"
        invalid_email_domain: "The '%{email}' email address is using an unsupported email provider: '%{domain}'. %{invalid_email_domain_read_more_link}"
        invalid_email_domain_read_more_link: "Read the Help Center article for more information."
        unknown_error: "Something went wrong"
        white_label_offer: "Set your own email address as the sender and remove all Sharetribe branding from outgoing email messages by %{upgrade_pro_plan_link}."
        upgrade_plan_link: "upgrading to the Pro plan or higher"
        verification_sent_from: "The verification email was sent from %{verification_sender_name}."
        follow_the_instructions: "Please follow the instructions in the email to verify your address."
      getting_started:
        getting_started: "Get started"
      available_languages:
        cs: Czech
        da-DK: Danish
        de: German
        en: English
        en-AU: "English (Australia)"
        en-GB: "English (United Kingdom)"
        es: Spanish
        es-ES: "Spanish (Spain)"
        fi: Finnish
        fr: French
        fr-CA: "French (Canada)"
        el: Greek
        it: Italian
        ja: Japanese
        ko: Korean
        nb: "Norwegian Bokmål"
        nl: Dutch
        pl: Polish
        pt-BR: "Portuguese (Brazil)"
        pt-PT: Portuguese
        ru: Russian
        sv: Swedish
        th-TH: "Thai (Thailand)"
        tr-TR: Turkish
        vi: Vietnamese
        zh: Chinese
        zh-TW: "Chinese (Taiwan)"
      settings:
        settings: Settings
        general: General
        access: "Access preferences"
        join_with_invite_only: "Allow new users to join only with an invite from a registered user"
        users_can_invite_new_users: "Allow all registered users, and not only admins, to invite new users"
        private: "Allow only registered users to see listings and user profiles (make marketplace private)"
        require_verification_to_post_listings: "Allow only users verified by admins to post new listings"
        search_preferences: "Search preferences"
        default_search_type: "Search type: %{select_search_type}"
        keyword_search: "Keyword search"
        keyword_and_location_search: "Keyword and location search"
        location_search: "Location search"
        select_distance_unit: "Show distance in %{distance_units_selector}"
        km: km
        miles: miles
        show_only_nearby: "Show only nearby listings with location search"
        listing_preferences: "Listing preferences"
        transaction_preferences: "Order preferences"
        show_listing_publishing_date: "Display publishing date of the listing on the listing page"
        show_category_in_listing_list: "Display listing type in list view"
        listing_comments_in_use: "Allow users to post comments to listings (viewable to all other users)"
        email_preferences: "Email preferences"
        automatic_newsletters: "Send automatic daily / weekly newsletters to all users (unless they opt out)"
        email_admins_about_new_members: "Send admins an email whenever a new user signs up"
        google_analytics_key: "Google Analytics tracking ID"
        twitter_handle: "Twitter handle (used with tweet button in listing page)"
        update_settings: "Save settings"
        automatically_confirmed_no_escrow: "Order will be automatically marked as completed %{days_dropdown} days after the payment has been made"
        automatically_confirmed_no_escrow_stripe_info: "For transactions processed by Stripe, payments to sellers are delayed until the order is marked as completed. %{learn_more}."
        automatic_newsletter_frequency: "Send automatic newsletter: %{frequency_dropdown}"
        newsletter_daily: Daily
        newsletter_weekly: Weekly
        delete_marketplace_title: "Delete marketplace"
        type_marketplace_domain: "Type your marketplace domain (%{domain}) to the text field below:"
        type_marketplace_domain_placeholder: "Type your marketplace domain here"
        once_you_delete: "Once you delete the marketplace, you will not be able to access it anymore. Be careful."
        are_you_sure: "Are you sure?"
        i_understand_button: "I understand that by clicking this button my marketplace will be deleted"
        last_community_updates: "Please note that after deletion, you and your marketplace users may still receive the last marketplace update emails."
        you_will_be_redirected_to: "After you have deleted your marketplace you will be redirected to %{destination}. You will not be able to access your marketplace anymore."
        delete_this_marketplace: "Delete this marketplace"
        payment_preferences: "Payment system"
      manage_members:
        manage_members: Users
        email: Email
        name: Name
        display_name: "Display name"
        join_date: Joined
        admin: Admin
        posting_allowed: "Posting allowed"
        ban_user: Ban
        saving_user_status: Saving...
        save_user_status_successful: Saved
        export_all_as_csv: "Export all as CSV"
        save_user_status_error: "Saving failed. Please refresh the page and try again."
        ban_user_confirmation: "This removes the user from the marketplace and prevents them from accessing the site again with this account. Are you sure you want to proceed?"
        unban_user_confirmation: "This unbans the user in the marketplace and allows them to access the site again with this account. Are you sure you want to proceed?"
        ban_me_error: "You cannot ban yourself."
        search: Search
        search_by_name_email: "Search for a name, email or display name"
        reset_search: "Show all"
        for_search_terms: "for: %{terms}"
        this_makes_the_user_an_admin: "This makes the user an admin. You should notify the user about their responsibilities and that they should review the Sharetribe terms of use. Are you sure you want to proceed?"
        status_filter:
          all: "All statuses"
          selected: "Selected statuses: %{count}"
          selected_js: "Selected statuses: "
          admin: Admin
          banned: Banned
          posting_allowed: "Posting allowed"
          accepted: Accepted
          unconfirmed: Unconfirmed
          pending: Pending
        this_user_hasnt_confirmed_their_email_address: "This user hasn't confirmed their email address. It might be possible that the user didn't receive the confirmation email. Click the resend button if you want to send it again."
        unconfirmed_user: "Unconfirmed user: %{name}"
        resend: Resend
        cancel: Cancel
        user_didnt_complete_the_signup_process: "This user signed up through Facebook but didn't complete the signup process. After connecting a Facebook account, users still need to accept your terms of use and fill any mandatory user fields."
        pending_user: "Pending: %{name}"
      new_layout:
        new_layout: "New layout"
        description_roadmap_new: "When new layout components are made available for your marketplace, you can choose whether you want to start using the new component or continue using the old one. You can toggle the selection at any point from this page. It's recommended to always be using the new version, as the old components might be phased out at some point. In case a component you're currently using is going to be phased out, you will be contacted in advance."
        enabled_for_you: "Enabled for you"
        enabled_for_all: "Enabled for all"
        new_topbar: "New top bar (visible on every page)"
        searchpage: "New search page (requires the new top bar)"
      social_media:
        social_media: "Social media"
        logo: "Social media image"
        logo_info: "This image will be shown in social media for Facebook, for Twitter, and for LinkedIn when someone shares your website. For the best results, it should have a 2:1 aspect ratio and a minimum size of %{width}x%{height} pixels."
        social_media_title: "Social media title"
        social_media_title_info: "This text will be shown in social media for Facebook, for Twitter, and for LinkedIn when someone shares your website. You can preview how it looks %{facebook_preview_link}, %{twitter_preview_link} and %{linkedin_preview_link}."
        link_for_facebook: "for Facebook"
        link_for_linkedin: "for LinkedIn"
        link_for_twitter: "for Twitter"
        social_media_description: "Social media description"
        twitter_handle: "Twitter handle"
        twitter_handle_info_text: "Username of the Twitter account of your marketplace (if you have one). It will be mentioned when people use the tweet button on the listing page."
        twitter_handle_info_text_with_instructions: "Username of the Twitter account of your marketplace (if you have one). It will be mentioned when people use the tweet button on the listing page. %{instructions_link}."
        twitter_instructions_link_text: "Read more"
        twitter_handle_placeholder: username
        invalid_twitter_handle: "Twitter handle should contain only at maximum 15 alphanumeric (letters A-Z and numbers 0-9) characters."
        facebook_connect: "Facebook Login"
        facebook_connect_info_text: "In order to enable Facebook Login, create an application for your marketplace in the <a href='https://developers.facebook.com/'>Facebook Developers Dashboard</a>. Add the generated ID and secret key of the application here."
        facebook_connect_info_text_with_instructions: "In order to enable Facebook Login, create an application for your marketplace in the <a href='https://developers.facebook.com/'>Facebook Developers Dashboard</a>. Add the generated ID and secret key of the application here. %{instructions_link}"
        facebook_instructions_link_text: "See instructions for configuring Facebook Login."
        facebook_connect_id: "Facebook App ID"
        invalid_facebook_connect_id: "App ID should contain only numbers."
        facebook_connect_secret: "Facebook App Secret"
        invalid_facebook_connect_secret: "App Secret should contain only numbers and letters from a to f."
        enable_facebook_login: "Allow users to log in with their Facebook account"
        save: "Save settings"
        add_another_image: "Add another image"
        google_connect: "Google Sign-In"
        google_instructions_link_text: "See instructions for configuring Google Sign-In."
        google_connect_info_text_with_instructions: "In order to enable Google Sign-In, create a project for your marketplace in the <a href='https://developers.google.com/identity/sign-in/web/sign-in'>Google Developers Console</a>. Add the generated ID and secret key of the project here. %{instructions_link}"
        google_connect_info_text: "In order to enable Google Sign-In, create a project for your marketplace in the <a href='https://developers.google.com/identity/sign-in/web/sign-in'>Google Developers Console</a>. Add the generated ID and secret key of the project here."
        enable_google_login: "Allow users to log in with their Google account"
        google_connect_id: "Google Client ID"
        google_connect_secret: "Google Client secret"
        linkedin_connect: "LinkedIn Sign In"
        linkedin_instructions_link_text: "See instructions for configuring LinkedIn Sign In."
        linkedin_connect_info_text_with_instructions: "In order to enable LinkedIn Sign In, create an app for your marketplace in the <a href='https://www.linkedin.com/developers/'>LinkedIn Developers Dashboard</a>. Add the generated ID and secret key of the app here. %{instructions_link}"
        linkedin_connect_info_text: "In order to enable LinkedIn Sign In, create an app for your marketplace in the <a href='https://www.linkedin.com/developers/'>LinkedIn Developers Dashboard</a>. Add the generated ID and secret key of the application here."
        enable_linkedin_login: "Allow users to log in with their LinkedIn account"
        linkedin_connect_id: "LinkedIn Client ID"
        linkedin_connect_secret: "LinkedIn Client Secret"
      seo_settings:
        seo: "SEO"
        title: Homepage
        meta_title_label: "Homepage title meta tag"
        meta_title_info: "The content of this tag is suggested to search engines and displayed on results pages as the clickable headline. %{link}"
        meta_title_link_text: "Learn more about meta tags."
        meta_description_label: "Homepage description meta tag"
        meta_description_info: "The content of this tag is suggested to search engines and appears underneath the blue clickable links in a search engine results page. %{link}"
        meta_description_link_text: "Learn more about meta tags."
        sitemap_label: "Sitemap"
        sitemap_info: "Sitemaps are an easy way to inform search engines about pages on your site that are available for crawling. %{link}"
        sitemap_info_link_text: "Learn more about sitemaps."
        sitemap_info_public: "A sitemap is automatically generated for your marketplace: it references up to the 500 most recent listings in your website. You can access your sitemap anytime at %{link}"
        sitemap_info_private: "As your marketplace is private, there is no sitemap."
        robots_label: "Robots.txt"
<<<<<<< HEAD
        robots_info: "Robots.txt is a text file to instruct web robots (typically search engine robots) how to crawl pages on your website. A robots.txt file is automatically generated for your marketplace. %{link}"
        robots_info_link_text: "Learn more about the robots.txt file."
        robots_info_2: "You can access your robots.txt at %{link}"
=======
        robots_info: "Robots.txt is a text file to instruct web robots (typically search engine robots) how to crawl pages on your website. %{link}"
        robots_info_link_text: "Learn more about the robots.txt file."
        robots_info_2: "A robots.txt file is automatically generated for your marketplace. You can access your robots.txt at %{link}"
>>>>>>> 54d5446a
        save: "Save settings"
      analytics:
        analytics: Analytics
        google_analytics_key: "Google Analytics tracking ID"
        google_analytics_key_info_text: "Tracking ID of your Google Analytics account."
        google_analytics_key_info_text_with_instructions: "Tracking ID of your Google Analytics account. %{instructions_link}."
        google_analytics_instructions_link_text: "Read more about connecting Google Analytics"
        sharetribe_analytics: "Sharetribe analytics"
        sharetribe_analytics_info_text_with_instructions: "To improve Sharetribe's services and support, Sharetribe tracks marketplace members activity. Personal data is not collected and this information is not shared outside the Sharetribe team. This tracking can be disabled entirely. %{instructions_link}"
        sharetribe_analytics_instructions_link_text: "Read more about Sharetribe's analytics."
        end_user_analytics: "Allow Sharetribe to track members activity in order to improve Sharetribe's services"
        save: "Save settings"
      logo_link:
        title: "Logo link"
        info: "You can customize the link of the logo (and the default home button of the top bar menu). By default the logo takes users to the homepage or Custom Landing Page."
        url: URL
        placeholder: "https://www.example.com"
      menu_links:
        menu_links: "Custom menu links"
        menu_links_display: "Menu links display"
        save: "Save settings"
        add_menu_link: "Add a new link to menu"
        title_placeholder: "Link title"
        url_placeholder: "https://example.com/en"
        title: Title
        language: Language
        url: URL
        empty: "You don't have any additional menu links"
        max_number_of_links: "Maximum number of links displayed in the top bar: %{select_max_number}"
        all: All
        max_number_of_links_info: "Link to %{about_page} is always displayed as the first menu link"
        about_page: "about page"
      default_menu_links:
        title: "Default menu links"
        about_link_title: About
        contact_link_title: "Contact us"
        invite_link_title: "Invite new members"
        info: "By default, the links to the following pages are not displayed anywhere else in your marketplace: %{about_link}, %{contact_link}, %{invite_link}."
        display_about: "Display link to <i>About</i> and other static pages"
        display_contact: "Display link to <i>Contact us</i> page"
        display_invite: "Display link to <i>Invite new members</i> page"
      topbar:
        topbar: "Top bar"
        new_listing_button_label: "Post a new listing button text"
        invalid_post_listing_button_label: "Please provide a valid text for \"Post a new listing\" button"
      transactions:
        export_all_as_csv: "Export all as CSV"
        processing_export: "Processing export to CSV..."
        transactions: Transactions
        search_by_title_parties: "Search for a transaction title or parties involved"
        search: Search
        reset_search: "Show all"
        status_filter:
          all: "All statuses"
          selected: "Selected statuses: %{count}"
          selected_js: "Selected statuses: "
          free: "Free transaction"
          confirmed: Completed
          paid: Paid
          canceled: Canceled
          preauthorized: Preauthorized
          rejected: Rejected
        headers:
          conversation: "Conversation thread"
          listing: Listing
          status: Status
          sum: Sum
          started: Started
          last_activity: "Latest activity"
          initiated_by: Starter
          other_party: "Other party"
        status:
          conversation: Conversation
          free: "Free transaction"
          pending: Pending
          preauthorized: Preauthorized
          accepted: Accepted
          rejected: Rejected
          paid: Paid
          confirmed: Completed
          canceled: Canceled
          initiated: "Waiting PayPal payment"
          pending_ext: "Waiting PayPal payment"
          none:
            free: "Free transaction"
          paypal:
            free: Conversation
            pending: Pending
            preauthorized: Preauthorized
            accepted: Accepted
            rejected: Rejected
            paid: Paid
            confirmed: Completed
            canceled: Canceled
            initiated: "Waiting PayPal payment"
            pending_ext: "Waiting PayPal payment"
          stripe:
            free: Conversation
            pending: Pending
            preauthorized: Preauthorized
            accepted: Accepted
            rejected: Rejected
            paid: Paid
            confirmed: Completed
            canceled: Canceled
            initiated: "Waiting Stripe payment"
            pending_ext: "Waiting Stripe payment"
        not_available: "Not available"
      conversations:
        conversations: Conversations
        headers:
          started_from: "Started from"
          status: Status
          started: Started
          last_activity: "Latest Activity"
          initiated_by: Starter
          other_party: "Other party"
        participants: "Conversation: %{starter} with %{author}"
        profile: "%{author}'s Profile"
        search_by_keyword: "Search for a name, email or keyword"
        search: Search
        reset_search: "Show all"
        for_keyword: "for: <b>%{keyword}</b>"
      testimonials:
        testimonials: Reviews
        no_testimonials_found: "No reviews found"
        displaying_xx_reviews: "Displaying <b>%{count}</b> reviews in transactions %{tx_from} - %{tx_to} of <b>%{all_count}</b> reviews in total"
        search_keyword: "Search for a name, email or keyword"
        search: Search
        reset_search: "Show all"
        for_keyword: "for: <b>%{keyword}</b>"
        headers:
          transaction: Transaction
          author: Author
          receiver: Receiver
          status: Status
          grade: Grade
          text: Text
        status:
          waiting: "Waiting for review"
          skipped: Skipped
          published: Published
          blocked: Blocked
        status_filter:
          selected: "Selected filters: %{count}"
          all: Filters
          published: Published
          positive: Positive
          negative: Negative
          skipped: Skipped
          waiting: Waiting
          blocked: Blocked
          selected_js: "Selected filters: "
        form:
          review_text: "Review text"
          save: Save
          cancel: Cancel
          delete_review: "Delete review"
          block_review: "Block review"
          confirm_modify: "Are you sure you want to modify/delete this review? Once you edit/delete a review it is not possible to recover any of the old data."
          deleting_info: "Deleting a review allows its author to leave another one for the same transaction."
          blocking_info: "Blocking the review after deletion prevents its author from leaving another one for the same transaction."
      invitations:
        invitations: Invitations
        used:
          "yes": "Yes"
          "no": "No"
        headers:
          sent_by: "Sent by"
          message: Message
          sent_to: "Sent to"
          used: Used
          date_sent: "Date sent"
      listings:
        listings: Listings
        search_by_title_author_category: "Search for a listing title, author or category name"
        search: Search
        reset_search: "Show all"
        status:
          all: "All statuses"
          selected_js: "Selected statuses: "
          open: Open
          closed: Closed
          expired: Expired
        headers:
          title: Title
          author: Author
          created: Created
          updated: Updated
          category: Category
          status: Status
        open: Open
        closed: Closed
        expired: Expired
      user_fields:
        user_fields: "User fields"
      footer:
        footer: Footer
        offer_pro: "Configure and remove all Sharetribe branding from the footer of your marketplace by %{upgrade_pro_plan_link}."
        upgrade_plan_link: "upgrading to the Pro plan or higher"
        menu_links: "Footer links"
        language: Language
        title: Title
        url: URL
        add: "Add a new link to the footer"
        save: "Save settings"
        footer_style: "Footer style"
        footer_copyright: "Footer copyright"
        footer_enabled: "Footer enabled"
        social_links: "Footer social links"
        title_placeholder: "Link title"
        url_placeholder: "https://example.com/username"
        style:
          dark: Dark
          light: Light
          marketplace_color: "Marketplace Color"
          logo: Logo
        social:
          title: Title
          url: URL
      domain:
        domain: Domain
        marketplace_domain: "Marketplace domain"
        offer_pro: "Configure your own custom domain by %{upgrade_pro_plan_link}."
        upgrade_pro_plan_link: "upgrading to the Pro plan or higher"
        your_marketplace_address_is: "Your marketplace address is: %{address}"
        would_you_like_to_change_address: "Would you like to change your marketplace address? %{contact_us}!"
        contact_us: "Contact us"
        you_can_now_use_a_custom_domain: "With your current plan, you can now enable a custom domain. Let's move forward with the setup. %{contact_us}!"
        would_you_like_to_change_domain: "Would you like to change your marketplace custom domain? %{contact_us}!"
    custom_fields:
      edit:
        edit_listing_field: "Edit listing field '%{field_name}'"
      edit_price:
        description: "The minimum and maximum price only affect the filter. They do not set a limit for listing prices."
        edit_price_field: "Edit listing field 'Price'"
        show_price_filter_homepage: "Show price filter on homepage"
        price_min: "Filter minimum price"
        price_max: "Filter maximum price"
      edit_location:
        edit_location_field: "Edit listing field 'Location'"
        this_field_is_required: "This field is required"
      edit_expiration:
        edit_expiration_field: "Edit listing field 'Expiration date'"
        enable: "Enable expiration date"
      form:
        field_required:
          this_field_is_required: "Make it mandatory to fill in this field when creating a new listing"
          this_field_is_required_checkbox: "Make it mandatory to fill in this field when creating a new listing (user has to select at least one option)"
        search_filter:
          search_filter: "Display a filter based on this field on the homepage"
          date_cant_be_filtered: "There's no filter available for date field."
          text_cant_be_filtered: "There's no filter for text field. The main text search searches from text fields."
      index:
        listing_fields: "Listing fields & filters"
        listing_fields_help: "Here you can edit the fields that users have to fill in when they create a new listing. Please note that some fields are predefined and cannot be edited."
        add_new_field: "Add new field:"
        remove_field_confirmation: "Are you sure you want to remove the field '%{field_name}' and all its data? This cannot be undone."
        cancel: Cancel
        save: Save
        field_title: "Field title"
        field_type: "Field type"
        categories: "Listing categories where the field is used"
        select_all: "Select all"
        clear_all: "Clear all"
        options: Options
        add_option: "+ Add option"
        saving_order: "Saving field order"
        save_order_successful: "Successfully saved field order"
        save_order_error: "An error occurred while saving field order. Please refresh the page and try again."
        select_one: "Select field type..."
        continue: Continue
        minimum_value: Minimum
        maximum_value: Maximum
        allow_decimals: "Allow decimals"
      new:
        new_listing_field: "New listing field"
      field_types:
        text: Text
        number: Number
        dropdown: Dropdown
        checkbox_group: "Checkbox group"
        date: Date
        file: File
        location: Location
    person_custom_fields:
      saving_failed: "User field saving failed"
      index:
        user_fields: "User fields"
        field_title: "Field title"
        field_type: "Field type"
        signup: Signup
        public: Public
        add_new_field: "Add new field:"
        save: Save
        cancel: Cancel
        minimum_value: Minimum
        maximum_value: Maximum
        allow_decimals: "Allow decimals"
        add_option: "Add option"
      new:
        new_user_field: "New user field"
      form:
        field_required:
          this_field_is_required: "Make it mandatory to fill this field when signing up to the marketplace"
          this_field_is_required_checkbox: "Make it mandatory to fill this field when signing up to the marketplace (user has to select at least one option)"
          this_field_is_public: "Show this field in the public profile page"
      edit:
        edit_user_field: "Edit user field '%{field_name}'"
    emails:
      new:
        send_email_to_members: "Email users"
        send_email_to_members_title: "Send email to your users"
        send_email: "Send the email"
        send_email_or: or
        send_test_email: "Send a test email to yourself"
        test_sent: "Test email was sent to your inbox"
        send_email_article_title: "this article"
        send_email_article_text: "You can learn more about the user segments in %{article_link}."
        recipients:
          title: "Who do you want to email?"
          options:
            all_users: "All users"
            posting_allowed: "Users who are allowed to post listings"
            with_listing: "Users who have posted at least one listing"
            with_listing_no_payment: "Users who have posted at least one listing but haven't added their payment details"
            with_payment_no_listing: "Users who have added their payment details but haven't posted a listing"
            no_listing_no_payment: "Users who haven't posted a listing and haven't added their payment details"
        email_subject: "Email subject"
        email_content: "Email content"
        email_content_placeholder: "What do you want to say to your users?"
        email_language: "Language of the email receivers"
        any_language: "Any language"
        message_will_be_sent_only_to_people_with_this_language: "The email will be sent only to the users who are using %{service_name} in the language you choose."
        email_sent: "Email sent."
        to_improve_email_deliverability: "To improve email deliverability the email subject is generated automatically and cannot be changed."
        email_subject_text: "A new message from the %{service_name} team"
        firstname_cannot_be_removed: "\"Firstname\" cannot be removed and will be replaced by the actual first name of each recipient."
        hello_firstname: "Hello Firstname,"
        hello_firstname_text: "Hello %{person},"
    left_hand_navigation:
      general: General
      users_and_transactions: Manage
      configure: Configure
      emails_title: Emails
      subscription: Subscription
      preview: "Preview site"
    listing_shapes:
      availability_title: Availability
      read_more: "Read more about automatic availability management."
      read_more_availability_management: "Read more about availability management."
      allow_providers_to_manage_availability: "Allow sellers to manage their availability from a calendar"
      per_hour_availability: "\"Per hour\" availability"
      per_day_availability: "\"Per day\" availability"
      per_night_availability: "\"Per night\" availability"
      pricing_units_disabled_info: "Pricing units cannot be used when availability calendar is enabled."
      can_not_find_name: "Can not find order type with given name: %{name}"
      index:
        listing_shapes: "Order types"
        description: "Order types determine how the order process works in your site. You can decide whether your users are renting or selling, or perhaps just posting announcements and communicating via direct messages."
        read_more_about_order_types: "Read more about order types"
        add_new_shape: "Add new order type: "
        select_template: "Select template..."
        all_categories: "All categories"
        no_categories: "No categories"
        category_count: "%{category_count} categories"
        header:
          listing_shape_name: "Order type name"
          listing_shape_categories: "Categories where it's used"
        order:
          saving_order: "Saving order"
          save_order_successful: "Successfully saved order type order"
          save_order_error: "An error occurred while saving order. Please refresh the page and try again."
      templates:
        selling_products: "Selling products"
        renting_products: "Renting products"
        offering_services: "Offering services"
        giving_things_away: "Giving things away"
        requesting: Requesting
        announcement: "Posting announcements"
        custom: Custom
      new:
        create_listing_shape: "Create order type"
        create: Create
        cancel: Cancel
        create_success: "New order type '%{shape}' created"
        create_failure: "Could not create new order type. Error: %{error_msg}"
      edit:
        edit_listing_shape: "Edit order type '%{shape}'"
        update: Save
        cancel: Cancel
        update_success: "Changes to order type '%{shape}' saved"
        update_failure: "Could not save changes. Error: %{error_msg}"
        delete: "Delete order type"
        confirm_delete_order_type:
          one: "There is %{count} listing with this order type. If you delete the order type, this listing will be closed. Are you sure you want to delete the order type?"
          other: "There are %{count} listings with this order type. If you delete the order type, those listings will be closed. Are you sure you want to delete the order type?"
        can_not_delete_last: "You can't delete this order type because it's the only type in your marketplace."
        can_not_delete_only_one_in_categories: "You can't delete this order type because in following categories this order type is the only one in use: %{categories}"
      listing_shape_name: Name
      listing_shape_name_placeholder: "E.g. Sell"
      action_button_label: "Checkout button label"
      action_button_placeholder: "E.g. Buy"
      open_listings_warning:
        one: "There is %{count} open listing with this order type. If you change any of the settings below, that listing will retain the old settings. The listing can be changed to the new settings by editing it manually. If you don't want to have the listing with the old settings visible on your site, you can close it by clicking the button below."
        other: "There are %{count} open listings with this order type. If you change any of the settings below, those listings will retain the old settings. Those listings can be changed to the new settings by editing them manually. If you don't want to have any listings with the old settings visible on your site, you can close them by clicking the button below."
      close_listings_action:
        one: "Close %{count} listing"
        other: "Close %{count} listings"
      confirm_close_listings_action:
        one: "Are you sure you want to close %{count} listing?"
        other: "Are you sure you want to close %{count} listings?"
      successfully_closed: "Successfully closed listings"
      successfully_deleted: "Successfully deleted order type '%{order_type}'"
      pricing_and_checkout_title: "Pricing & checkout"
      online_payments_label: "Allow sellers to accept payments online"
      shipping_label: "Allow sellers to define a shipping fee"
      price_label: "Allow sellers to add a price to their listings"
      units_title: "Pricing units"
      units_desc: "If you have enabled pricing units, the listing price is displayed as \"price per pricing unit\". An example: \"$39 per hour\"."
      units:
        piece: "Per piece"
        hour: "Per hour"
        day: "Per day"
        night: "Per night"
        week: "Per week"
        month: "Per month"
        unit: "Per unit"
      can_not_find: "Can't find order type with id: %{id}"
      add_custom_unit: "+ Add a custom pricing unit…"
      delete_custom_unit: delete
      custom_unit_form:
        title: "New pricing unit"
        label_heading: Label
        selector_label_heading: "Selector label"
        label_placeholder: "eg. \"kg\", \"30 minutes\", \"person\", \"class\""
        selector_placeholder: "eg. \"Number of people\", \"Amount in kg\""
        per: Per
        unit_type:
          heading: "Unit type"
          quantity_label: "Quantity (per piece, per kg, per person, per 2 hour tour...)"
          time_label: "Time (per 30 minutes, per 2 weeks, per year...)"
    paypal_accounts:
      marketplace_paypal_integration: "Payment system preferences"
      preferences_updated: "Payment system preferences updated"
      contact_support_link_text: "contact support"
      integration_info_text: "The payment system of your marketplace is powered by PayPal. To allow your users to pay using your marketplace, you must connect your PayPal account. Once you have connected your PayPal account, you can choose a minimum transaction size and a possible commission fee."
      link_paypal_personal_account_label: "Are you providing products or services yourself?"
      link_paypal_personal_account: "If so, you will also need to connect your PayPal account to %{personal_payment_preferences_link}."
      link_stripe_personal_account: "If so, you will also need to add your payout details to %{personal_payment_preferences_link}."
      link_paypal_and_stripe_personal_account: "If so, you will also need to connect your PayPal or Stripe account to %{personal_payment_preferences_link}."
      personal_payment_preferences_link_text: "your personal marketplace account"
      read_more_about_paypal: "Read more about the payment system"
      edit_payment_settings: "Edit payment settings"
      supported_currencies_information_text: "Sharetribe's online payment system supports 24 currencies. If your currency is not on the list, please %{contact_support_link}. If you change the marketplace currency, existing listings will retain their old currency. You need to edit those listings individually to convert them to the new currency."
      currency_change_warning_text: "Heads up: if you move forward with this currency change, don't forget to ask your sellers to manually edit their existing listings to get the currency update."
      marketplace_currency_label: "Marketplace currency:"
      minimum_listing_price_label: "Minimum transaction size:"
      transaction_fee_label: "Seller transaction fee:"
      minimum_transaction_fee_label: "Seller minimum transaction fee:"
      save_settings: "Save settings"
      minimum_listing_price_below_tx_fee: "The minimum transaction size has to be greater than or equal to the minimum transaction fee: %{minimum_transaction_fee}."
      minimum_listing_price_below_min: "The minimum transaction size has to be greater than the minimum commission %{minimum_commission}."
    payment_preferences:
      title: "Payment system preferences"
      general_settings: "1. General settings"
      connect_a_payment_provider: "2. Connect a payment provider"
      contact_support: "contact support"
      no_payments_link_text: here
      your_country: "Your country:"
      you_cannot_use_online_payments: "You cannot use online payments in %{country_name} with %{currency}. Please choose a different currency or %{support_link} to change your country. You can read more about supported countries and currencies %{help_link}. In the future we might add more payment providers and support more currencies"
      which_to_choose: "Which one to choose?"
      you_can_use_stripe_or_paypal: "You can use either Stripe, PayPal or both as your payment providers. %{choose_link}"
      you_can_use_stripe_only: "You can use Stripe as your payment provider. %{read_more_link}"
      read_more_stripe: "Read more about Stripe payments."
      you_can_use_paypal_only: "You can use PayPal as your payment provider. %{read_more_link}"
      read_more_paypal: "Read more about PayPal payments."
      read_more_about_paypal_and_stripe: "Read more about online payments, Stripe and PayPal"
      general_settings_updated: "Payment system general settings updated"
      transaction_fee_settings_updated: "Transaction fee settings updated"
      choose_popup_text: |-
          If you want to allow your users to accept online payments, you need to choose the currency for your marketplace and then connect at least one of the two payment providers supported by Sharetribe: Stripe and PayPal. You can also choose to use both, which means your users will be able to accept payments with either payment method.
          You can create a new account with either service if you don't have one already. Once you have connected an account, you can choose a possible fee you're charging from each transaction.
          What's the difference between Stripe and PayPal? Stripe allows you to delay payout to the seller up to 3 months and offers one payment method (credit/debit card). Stripe also allows your sellers to receive money directly to their bank account simply by providing their bank details. PayPal provides two payment methods (credit card and PayPal account) and offers a protection program for buyers and sellers. It requires your sellers to create a PayPal Business Account to accept payments.
          If you use Stripe, its fees will be deducted from your transaction fee, so remember to set a high enough minimum fee. If you use PayPal, its fees will be charged from the seller separately, in addition to your transaction fee. Stripe and PayPal have a bit different fee structure. In most cases Stripe's fees are a bit lower.
      invalid_api_keys: "Invalid Stripe API keys"
      missing_api_keys: "Missing Stripe API keys"
      stripe_verified: "Stripe API access verified"
      change_settings: "Change settings and fees"
      configure_stripe: "Configure Stripe"
      configure_paypal: "Configure PayPal"
      transaction_fee_settings: "Transaction fee settings"
      transaction_fee_save: Save
      stripe_fee: "Stripe's fees"
      stripe_fee_notice: "%{stripe_fee_link} will be deducted from the transaction fee you are charging."
      fee_should_be_less_than_minimum_price: "Minimum transaction fee must be lower than minimum transaction size"
      confirm_disable: "Are you sure you want to disable %{gateway}? If you disable it, sellers will no longer be able to receive money and buyers will no longer be able to pay through this payment method. If sellers haven't configured another payment method, buyers will not be able to buy from them."
      commission_from_buyer_label: Buyer transaction fee
      minimum_buyer_transaction_fee_label: Buyer minimum transaction fee
      stripe_connected:
        title: "Stripe connected"
        disable: "Disable Stripe"
        disabled: "Stripe disabled"
        enable: "Enable Stripe again"
      paypal_connected:
        title: "PayPal connected"
        disable: "Disable PayPal"
        disabled: "PayPal disabled"
        enable: "Enable PayPal again"
      cannot_enable_gateway: "Cannot enable payment gateway %{gateway}."
      cannot_disable_gateway: "Cannot disable payment gateway %{gateway}."
      cannot_enable_gateway_because_of_buyer_commission: "Cannot enable payment gateway %{gateway} because the buyer's commission is used"
      stripe_form:
        add_your_api_keys: "Add your Stripe API keys"
        how_to_get_these: "How to get these?"
        publishable_key_example: "For example: %{api_publishable_key_example}"
        secret_key_example: "For example: %{api_secret_key_example}"
        save_api_keys: "Save Stripe API keys"
        invalid_secret: "That doesn't look like a correct %{secret_key}"
        invalid_publishable: "That doesn't look like a correct %{publishable_key}"
      index:
        header: "Available Payment Settings"
        info: "You can configure available payment gateways for use in your marketplace. Currently PayPal and Stripe are supported."
        active: Active
        gateway: Gateway
        process: Process
        commission: Commission
        minimum_price: Min.price
        minimum_fee: Min.fee
        api_verified: "API verified?"
        actions: Actions
        payments_not_enabled: "Payments are not enabled for your marketplace"
    transaction_types:
      sell: Selling
      sell_w_online_payment: "Selling with online payment"
      sell_wo_online_payment: "Selling without online payment"
      rent: "Renting out"
      rent_w_online_payment: "Renting out with online payment"
      rent_wo_online_payment: "Renting out without online payment"
      give: "Giving away"
      lend: Lending
      swap: Swapping
      service: Offering
      service_w_online_payment: "Offering with online payment"
      service_wo_online_payment: "Offering without online payment"
      request: Requesting
      inquiry: Announcement
      share_for_free: "Sharing for free"
      default_action_button_labels:
        sell: Buy
        rent: Rent
        request: Offer
        offer: Request
        inquiry: Contact
  common:
    edit_page: "Edit page"
    default_community_slogan: "Community marketplace"
    default_community_description: "This is a place to sell, rent, swap and share goods and services with the other members of the marketplace."
    cancel: Cancel
    fields_that_are_mandatory: "Fields marked with star (*) are mandatory."
    or: or
    password: Password
    service_name: "%{service_name}"
    share_types:
      request: request
      offer: offer
      borrow: borrowing
      buy: buying
      give_away: "giving away"
      lend: lending
      receive: "taking for free"
      rent: renting
      rent_out: "renting out"
      sell: selling
      offer_to_swap: swapping
      request_to_swap: swapping
      share_for_free: "sharing for free"
      accept_for_free: "wanting to use for free"
    categories:
      item: Items
      favor: Services
      rideshare: Rideshare
      housing: Spaces
      tools: Tools
      sports: Sports
      music: Music
      books: "Books & Magazines"
      games: "Games & Toys"
      furniture: Furniture
      outdoors: "Camping & Outdoors"
      food: "Food & Kitchen"
      electronics: Electronics
      pets: "Pets & Animals"
      film: "Film & Movies"
      clothes: "Clothes & Accessories"
      garden: Garden
      travel: Travel
      other: Other
    username: Username
    username_or_email: "Email or username"
    what_is_this: "What's this?"
    removed_user: "Removed user"
    payment_fee_info:
      title: "Commission and Payment processing fee"
      stripe: Stripe
      paypal: PayPal
      info: "Payments in %{service_name} are processed by the payment gateway listed below. %{service_name} will charge a commission depending on the payment gateway. The payment gateway may also charge a fee for each payment, as described below."
    paypal_fee_info:
      title: "PayPal's payment processing fee"
      body_text: |-
          For PayPal payments, %{service_name} charges a commission of %{paypal_commission}%. The minimum transaction fee per transaction is %{minimum_transaction_fee}. PayPal's fees are not included in this commission, so in addition to %{service_name} commission, you will also pay PayPal's fees for each. PayPal's fee is between 2% and 5% of the total sales price, depending on your monthly sales volume and the country of residence of the buyer. In general, domestic purchases have lower fees than international ones, and higher monthly sales give you a discount on fees.
          You can see the exact fees by logging in to your PayPal account and going %{link_to_paypal}. After each purchase you will get a receipt displaying the exact fee.
      body_text_accept: |-
          This transaction is processed by PayPal. PayPal charges a processing fee from each payment. This fee is between 2% and 5% of the total sales price, depending on your monthly sales volume and the country of residence of the buyer. In general, domestic purchases have lower fees than international ones, and higher monthly sales give you a discount on fees.
          You can see the exact fees by logging in to your PayPal account and going %{link_to_paypal}. After each purchase you will get a receipt displaying the exact fee.
      link_to_paypal_text: here
    stripe_fee_info:
      title: "Stripe's payment processing fee"
      body_text: "For Stripe payments, %{service_name} charges a commission of %{stripe_commission}%. The minimum commission per transaction is %{minimum_transaction_fee}. Stripe's fees are included in this commission."
      link_to_stripe_text: here
  conversations:
    accept:
      details: "Order details"
      order_by: "Order by %{orderer_link}"
      accept_offer: "Accept the offer"
      accept_request: "Accept the request"
      reject_offer: "Not this time"
      reject_request: "Not this time"
      close_listing: "Close the listing %{listing_title_link}"
      update_later: "Leave the listing open"
      optional_message: "Optional message"
      price_to_pay: "Total price to be paid"
      accept: Accept
      decline: Decline
      quantity_label: "Quantity:"
      sum_label: "Subtotal:"
      service_fee_label: "%{service_name} fee:"
      buyer_service_fee_label: "%{service_name} service fee:"
      you_will_get_label: "You will get:"
      total_label: "Total:"
      total_value: "%{seller_gets}*"
      total_value_paypal: "%{seller_gets}*"
      total_value_stripe: "%{seller_gets}"
      paypal_fee_info: "* Excludes <a id='%{fee_info_link_id}' href='#'>PayPal's payment processing fee</a>"
      payment_fee_info: "* Excludes <a id='%{fee_info_link_id}' href='#'>payment processing fee</a>"
      shipping_price_label: "Shipping:"
      stripe-fee_label: "Payment processing fee"
    confirm:
      confirm_description: "If your order has been fulfilled you should confirm it as done. Then you can give feedback to the other party."
      cancel_description: "If your order was not fulfilled, you can mark it as 'disputed'. You can still give feedback to the other party and describe what happened."
      cancel_payed_description: "If your request was accepted but you're having second thoughts, you can still cancel the request before the payment."
      canceling_payed_transaction: "Cancel transaction"
      confirm: "Mark completed"
      cancel: Dispute
      continue: Continue
      give_feedback_to: "Give feedback to %{person_link}"
      do_not_give_feedback: "Skip feedback"
    details:
      day: day
      days: days
      price_per_day: "Price per day: %{price}"
    index:
      loading_more_messages: "Loading more messages"
      message_partitive: message
      messages_partitive: messages
      no_received_messages: "No messages"
      no_sent_messages: "No sent messages"
    conversation:
      accepted_request: "Request accepted."
      accepted_offer: "Offer accepted."
      rejected_request: "Request rejected."
      rejected_offer: "Offer rejected."
      confirmed_request: "Order completed."
      confirmed_offer: "Offer completed."
      canceled_request: "Order canceled."
      canceled_offer: "Offer canceled."
      message_from: "Message from %{person}"
      about_listing: "About listing %{listing_title}"
      free_message: "Direct message"
      message_content_not_available: "Message content not available"
    message:
      accepted_request: "accepted the request"
      received_payment: "accepted the request, received payment for %{sum}"
      received_payment_wo_sum: "accepted the request, received payment"
      accepted_offer: "accepted the offer"
      rejected_request: "rejected the request, canceled the payment"
      rejected_offer: "rejected the offer"
      confirmed_request: "marked the order as completed"
      confirmed_offer: "marked the offer as completed"
      canceled_request: "canceled the order"
      canceled_offer: "canceled the offer"
      paid: "paid %{sum}"
      payment_preauthorized: "Payment authorized: %{sum}"
      payment_preauthorized_wo_sum: "Payment authorized"
      stripe:
        held_payment: "Accepted the request. Payment for %{sum} is being held by %{service_name} until the order is marked as completed."
        held_payment_wo_sum: "Accepted the request. Payment is being held by %{service_name} until the order is marked as completed."
        confirmed_request: "Marked the order as completed. The payment has now been transferred to %{author_name} bank account or will be transferred soon."
    new:
      message: Message
      message_to: "Message to %{author_name}"
      optional_message_to: "Optional message to %{author_name}"
      send_message: "Send message"
      send: Send
      this_message_is_private: "This message is private between you and %{person}. %{person} will be notified of this message by email."
      you_will_get_notified_of_acceptance: "You will get an email notification when %{person} accepts or rejects your proposal."
      you_will_get_notified: "You will get an email notification when %{person} answers you."
      title: Title
      send_message_to_user: "Send message to %{person}"
      about_listing: "About listing %{listing_title}"
      author_has_to_accept_request: "%{author_name} needs to accept the request before you can pay"
    show:
      in_response_to_listing: "about listing"
      message_sent_by: "Message sent by"
      message_sent_to: "Message sent to"
      send_reply: "Send reply"
      write_a_reply: "Write a reply:"
      conversation_about_listing: "With %{person} about %{listing}"
      conversation_with_user: "With %{person}"
      conversation_with: "Conversation with %{person}"
      last_message_at: "(latest message %{time})"
      price: "Price: %{price}"
      sum: "Total: %{sum}"
      total: "Total: %{total}"
    status:
      payment_errored: "Payment failed. Please try again."
      payment_errored_starter: "Payment failed. Please try again. If the problem continues, please contact Sharetribe support."
      payment_errored_author: "Payment failed. Please contact %{starter_name} and ask them to try the payment again."
      cancel_payed_transaction: Cancel
      feedback_given: "Feedback given"
      feedback_skipped: "Feedback skipped"
      give_feedback: "Give feedback"
      offer_accepted: Accepted
      offer_rejected: Rejected
      offer_canceled: Canceled
      offer_confirmed: Completed
      offer_paid: "Payment successful"
      offer_preauthorized: "Payment successful"
      offer_waiting_for_payment: "Waiting for %{requester_name} to pay"
      pay: Pay
      preauthorized: "Payment successful"
      paid: "Payment successful"
      pending_external:
        paypal:
          multicurrency: "We couldn't process the PayPal payment because your PayPal account has not been set up to receive money in %{currency}. Go to %{paypal_url} and log in to your account to manually accept or reject the payment."
          verify: "You cannot accept this transaction because you haven't verified your PayPal account. Go to %{paypal_url} to verify your account."
          intl: "We couldn't process the PayPal payment because your PayPal account does not have a withdrawal mechanism. Go to %{paypal_url} and log in to your account to manually accept or reject the payment."
      waiting_for_current_user_to_deliver_listing: "Waiting for you to fulfill the order for %{listing_title}"
      waiting_for_listing_author_to_deliver_listing: "Waiting for %{listing_author_name} to fulfill the order for %{listing_title}"
      request_accepted: Accepted
      request_rejected: Rejected
      request_confirmed: Completed
      request_canceled: Canceled
      request_paid: "Payment successful"
      request_preauthorized: "Payment authorized"
      skip_feedback: "Skip feedback"
      waiting_for_listing_author_to_accept_offer: "Waiting for %{listing_author_name} to accept the offer"
      waiting_for_listing_author_to_accept_request: "Waiting for %{listing_author_name} to accept the request. As soon as %{listing_author_name} accepts, you will be charged."
      waiting_for_you_to_accept_request: "Waiting for you to accept the request"
      waiting_confirmation_from_requester: "Waiting for %{requester_name} to mark the order completed"
      waiting_confirmation_from_you: "Waiting for you to mark the order completed"
      waiting_payment_from_requester: "Waiting for %{requester_name} to pay"
      waiting_payment_from_you: "Waiting for you to pay"
      waiting_feedback_from_you: "Waiting for you to give feedback"
      pending_external_inbox:
        paypal:
          multicurrency: "Waiting for you to accept the PayPal payment"
          intl: "Waiting for you to accept the PayPal payment"
          unknown_reason: "Payment is pending. Log in to your PayPal account to see more details."
          verify: "Waiting for you to verify your PayPal account"
      stripe:
        waiting_confirmation_from_requester: "Waiting for %{requester_name} to mark the order completed. Once the order is marked as completed, the payment will be released to your bank account."
    status_link:
      accept_offer: "Accept offer"
      accept_request: "Accept request"
      reject_offer: "Not this time"
      reject_request: "Not this time"
      accept_preauthorized_offer: "Accept offer"
      accept_preauthorized_request: "Accept request"
      reject_preauthorized_offer: "Not this time"
      reject_preauthorized_request: "Not this time"
      confirm: "Mark completed"
      cancel: Dispute
  feedback:
    feedback_subject: "New feedback from %{service_name}"
    feedback_body: "%{author_name_and_email} has sent the following feedback from %{service_name}"
    unlogged_user: "Unlogged user"
    anonymous_user: "Anonymous user"
  community_memberships:
    access_denied:
      access_denied: "Access denied"
      you_are_banned_in_this_community: "The team has prevented you from accessing %{service_name}. If you want to contact the %{service_name} team, you can %{link_to_contact_page}."
      contact_page_link: "contact them"
    new:
      welcome_fb_user: "Welcome to %{service_name}, %{name}!"
      fb_join_accept_terms: "There's one more step to join %{service_name}: you need to accept the terms of use."
      join_community: "Join %{service_name}"
      you_can_join: "You can join %{service_name} by accepting the terms of use and clicking 'Join %{service_name}' below."
      you_can_join_email_confirmation: "To join %{service_name} you need to have a valid email address that ends with %{email_ending}. You can join by filling in your email address, accepting the terms of use and clicking 'Join %{service_name}' below, and confirming your email."
      you_can_join_email_confirmation_multiple_addresses: "%{service_name} has email restrictions. You can only join if you have an allowed email address. You can join by filling in your email address, accepting the terms of use of %{service_name} and clicking 'Join %{service_name}' below."
      you_can_join_with_invite_only: "You have to have an invitation from another member to join %{service_name}. If you have an invitation code, you can join by typing the code to the field below, accepting the terms of use and clicking 'Join %{service_name}' below."
      if_want_to_view_content: "If you want to view the content in %{service_name} without joining it as a member you need to"
      log_out: "log out"
      join_community_button: "Join %{service_name}"
    give_consent:
      invitation_code_invalid_or_used: "The invitation code was invalid or already used."
      email_not_allowed: "This email is not allowed in %{service_name}."
      email_not_available: "The email you gave is already in use."
      consent_not_given: "The terms were not accepted."
  emails:
    accept_reminder:
      remember_to_accept_offer: "Remember to accept or reject an offer from %{sender_name}"
      remember_to_accept_request: "Remember to accept or reject a request from %{sender_name}"
      you_can_accept_or_reject_offer_at: "You can accept or reject the offer at"
      you_can_accept_or_reject_request_at: "You can accept or reject the request at"
      you_have_not_yet_accepted_or_rejected_offer: "You have not yet accepted or rejected the offer %{title} you received %{date}."
      you_have_not_yet_accepted_or_rejected_request: "You have not yet accepted or rejected the request %{title} you received %{date}."
      show_thread: "Show conversation"
    branding:
      powered_by: "%{service_name} is powered by the %{sharetribe_link} marketplace platform."
      create_own: "Want to create your own online marketplace website like %{service_name}? %{learn_more}."
      learn_more: "Learn more"
    confirm_reminder:
      you_have_not_yet_confirmed_or_canceled_request: "You have not yet completed or canceled the order %{request_link}. If the order has been completed, you should confirm that. After that you can give feedback to %{other_party_given_name}."
      remember_to_confirm_request: "Remember to confirm or cancel a request"
      if_will_not_happen_you_should_cancel: "If you think this order will not be completed for one reason or another, you can %{cancel_it_link}."
      cancel_it_link_text: "cancel it"
      automatic_confirmation: "If you don't confirm or cancel the order within %{days_to_automatic_confirmation} days after the request was accepted, we will mark it automatically as completed."
    payment_settings_reminder:
      remember_to_add_payment_details: "Remember to add your payment details to receive payments"
      you_have_added_listing_with_payment: "You have added a listing %{listing_link} with payment. However, you haven't yet added your payment details. In order to receive the payment you have to add your payment information."
      please_go_to_payment_settings: "Please go to your %{payment_settings_link} and fill in the required payment information."
      payment_settings_link: "payment settings"
    transaction_confirmed:
      here_is_a_message_from: "Here's a message from %{other_party_given_name}:"
      request_marked_as_confirmed: "Order completed - remember to give feedback"
      request_marked_as_canceled: "Order canceled"
      has_marked_request_as_confirmed: "%{other_party_full_name} has marked the order about '%{request}' completed. You can now give feedback to %{other_party_given_name}."
      has_marked_request_as_canceled: "%{other_party_full_name} has canceled the order about '%{request}'. You can still give feedback to %{other_party_given_name}."
      giving_feedback_is_good_idea: "Giving feedback is always a good idea. If everything went well, you should let others know that %{other_party_given_name} can be trusted. If there were any problems, it's good to mention those as well."
      give_feedback_to: "Give feedback to %{other_party_given_name}"
      stripe:
        has_marked_request_as_confirmed: "%{other_party_full_name} has marked the order about '%{request}' completed. The payment for this transaction has now been released to your bank account. You can now give feedback to %{other_party_given_name}."
    transaction_automatically_confirmed:
      subject: "Order automatically completed - remember to give feedback"
      we_have_marked_request_as_confirmed: "We have marked the order about '%{request}' completed. The order was automatically completed because %{days_passed} days have passed since the request was accepted."
    booking_transaction_automatically_confirmed:
      subject: "Order automatically completed - remember to give feedback"
      we_have_marked_request_as_confirmed: "We have marked the order about '%{request}' completed. The request was automatically completed because one day has passed since the booking period ended."
    automatically_confirmed_footer:
      giving_feedback_is_good_idea: "You can now give feedback to %{other_party_given_name}. Giving feedback is always a good idea. If everything went well, you should let others know that %{other_party_given_name} can be trusted. If there were any problems, it's good to mention those as well."
      give_feedback_to: "Give feedback to %{other_party_given_name}"
      show_thread: "Show conversation"
    confirmation_instructions:
      confirmation_instructions_signature: "Best regards,<br/>The %{service_name} Team"
      need_to_confirm: "To join %{service_name}, confirm your email address by clicking the button below."
      confirmation_link_text: "Confirm my address"
      or_paste_link: "Alternatively, you can copy the following link to your browser's address bar:"
    common:
      hey: "Hello %{name},"
      kassi_team: "The %{service_name} Team"
      thanks: "Thanks,"
      dont_want_to_receive_these_emails: "Don't want to receive these emails?"
      edit_your_email_settings_here: "Edit your email settings here"
      message_not_displaying_correctly: "Is this email not displaying correctly?"
      view_it_in_your_browser: "View it in your browser"
      or: or
      unsubscribe_from_these_emails_info: "You have received this email because you are a member of %{service_name}."
      unsubscribe_from_these_emails: "unsubscribe from these emails"
      unsubscribe_from_invitation_emails_info: "You have received this email because a member of %{service_name} has invited you to join them."
      unsubscribe_from_invitation_emails: "Unsubscribe from invitation emails to join %{service_name}"
    conversation_status_changed:
      has_accepted_your_offer: "%{accepter} has accepted your offer %{listing}."
      has_accepted_your_request: "%{accepter} has accepted your request %{listing}."
      has_rejected_your_offer: "%{accepter} has rejected your offer %{listing}."
      has_rejected_your_request: "%{accepter} has rejected your request %{listing}."
      view_thread: "View conversation"
      your_offer_was_accepted: "Your offer was accepted"
      your_offer_was_rejected: "Your offer was rejected"
      your_request_was_accepted: "Your request was accepted"
      your_request_was_rejected: "Your request was rejected"
      you_can_now_pay_to: "You can now pay the requested amount to %{payment_receiver}."
      pay_now: "Pay now"
      remember_to_confirm: "When the order is fulfilled, remember to mark it as completed. If the order is not fulfilled your have %{days_to_automatic_confirmation} days to cancel it. Otherwise it will be automatically marked as completed."
    invitation_to_kassi:
      hi: Hi!
      you_have_been_invited_to_kassi: "%{inviter} has invited you to %{service_name}."
      here_is_a_message_from: "Here is a personal message from %{inviter}:"
      join_now: "Join now"
      invitation_code: "Invitation code: %{code}"
    new_comment:
      has_commented_your_listing_in_kassi: "%{author} has commented on your listing '%{listing}'."
      view_comment: "View comment"
      you_have_a_new_comment: "%{author} has commented on your listing in %{service_name}"
      listing_you_follow_has_a_new_comment: "%{author} has commented on a listing you follow in %{service_name}"
      has_commented_listing_you_follow_in_kassi: "%{author} has commented on the listing '%{listing}' you are following in %{service_name}."
    new_message:
      view_message: "View message"
      has_sent_you_a_message_in_kassi: "%{sender} has sent you a message in %{service_name}."
      you_have_a_new_message: "A new message in %{service_name} from %{sender_name}"
    new_payment:
      new_payment: "You have received a new payment"
      price_per_unit_type: "Price per %{unit_type}"
      quantity: "Quantity:"
      you_have_received_new_payment: "You have been paid <b>%{payment_sum}</b> for <b>%{listing_title}</b> by %{payer_full_name}. Here is your receipt."
      listing_per_unit_title: "%{title}, per %{unit_type}"
    payment_receipt_to_seller:
      payment_gateway_fee: "Payment processing fee:"
      shipping_total: "Shipping:"
      product: "Product:"
      price_payer_paid: "Price %{payer_full_name} paid:"
      subtotal: "Subtotal:"
      service_fee: "%{service_name} service fee:"
      buyer_service_fee: "%{service_name} service fee:"
      you_will_get: "Total:"
      new_payment: "You have received a new payment"
      price_per_unit_type: "Price per %{unit_type}"
      quantity: "Quantity:"
      you_have_received_new_payment: "You have been paid <b>%{payment_sum}</b> for <b>%{listing_title}</b> by %{payer_full_name}. Here is your receipt."
      stripe:
        you_have_received_new_payment: "The amount of <b>%{payment_sum}</b> has been paid for <b>%{listing_title}</b> by %{payer_full_name}. The money is being held by %{service_name} until the order is marked as completed. Here is your receipt."
    payment_receipt_to_payer:
      receipt_of_payment: "Receipt of payment"
      you_have_made_new_payment: "You have paid <b>%{payment_sum}</b> for <b>%{listing_title}</b> to %{recipient_full_name}. Here is a receipt of the payment."
      product: Product
      price_per_unit_type: "Price per %{unit_type}"
      duration: Duration
      quantity: Quantity
      subtotal: Subtotal
      buyer_service_fee: "%{service_name} service fee:"
      total: Total
      price: Price
      service_fee: "Service fee"
      stripe_gateway_fee: "Stripe's fee:"
      paypal_gateway_fee: "PayPal's fee:"
      money_will_be_transferred: "The money will be transferred to %{recipient_name} when a) you have marked the request completed or b) %{automatic_confirmation_days} days have passed since you paid."
    paypal_new_payment:
      paypal_gateway_fee: "PayPal's fee:"
      shipping_total: "Shipping:"
    braintree_new_payment:
      product: "Product:"
      price_payer_paid: "Price %{payer_full_name} paid:"
      service_fee: "%{service_name} service fee:"
      you_will_get: "Total:"
    receipt_to_payer:
      receipt_of_payment: "Receipt of payment"
      you_have_made_new_payment: "You have paid <b>%{payment_sum}</b> for <b>%{listing_title}</b> to %{recipient_full_name}. Here is a receipt of the payment."
      product: Product
      price_per_unit_type: "Price per %{unit_type}"
      duration: Duration
      quantity: Quantity
      subtotal: Subtotal
      total: Total
      price: Price
      buyer_service_fee: "Service fee"
      stripe_gateway_fee: "Stripe's fee:"
      paypal_gateway_fee: "PayPal's fee:"
      money_will_be_transferred: "The money will be transferred to %{recipient_name} when a) you have marked the request completed or b) %{automatic_confirmation_days} days have passed since you paid."
      listing_per_unit_title: "%{title}, per %{unit_type}"
      stripe:
        you_have_made_new_payment: "You have paid <b>%{payment_sum}</b> for <b>%{listing_title}</b>. The money is being held by %{service_name} and will be released to %{recipient_full_name} once you mark the order as completed. Here is a receipt of the payment."
    new_testimonial:
      has_given_you_feedback_in_kassi: "%{name} has given you feedback in %{service_name}"
      you_can_give_feedback_to: "You haven't yet given feedback to %{name}."
      view_feedback: "View feedback"
    new_update_to_listing:
      listing_you_follow_has_been_updated: "Listing you follow has been updated"
      has_updated_listing_you_follow_in_kassi: "%{author} has updated the listing '%{listing}' you are following in %{service_name}."
      view_changes: "View changes"
    community_updates:
      added_offer: "%{name_link} added a listing:"
      added_request: "%{name_link} added a listing:"
      added_listing: "%{name_link} added a listing:"
      update_mail_title: "%{title_link} update"
      title_link_text: "%{community_name}"
      intro_paragraph: "Here are some of the things that happened on %{community_link} during the past %{time_since_last_update}."
      intro_paragraph_link_text: "%{community_name}"
      reduce_email_footer_text: "Too much email? %{settings_link} or %{unsubscribe_link}."
      settings_link_text: "Edit your email settings here"
      unsubscribe_link_text: unsubscribe
    newsletter:
      hi: "Hi %{name},"
      newest_offers: "What people currently offer to others"
      newest_requests: "What people currently need"
      text_version_text: "Could you share something that others might need? Or do you need something that others might have? Add an offer or a request or check everything that the others are offering or requesting at %{url}"
    reset_password_instructions:
      change_my_password: "Change my password"
      reset_password_instructions: "<p>You have indicated that you have forgotten either your password or username in the %{service_name} service.</p><p>Your username is: %{username}</p><p>If you need to reset your password, click the following link: %{password_reset_link}</p><br/><p>If you didn't request this, please ignore this email. Your password won't change until you access the link above and create a new one.</p>"
    testimonial_reminder:
      remember_to_give_feedback_to: "Reminder: remember to give feedback to %{name}"
      you_have_not_given_feedback_yet: "You have not yet given feedback to %{name} about event '%{event}'. Remember to give feedback on how %{given_name} performed in the event."
    transaction_preauthorized:
      subject: "%{requester} is interested and has authorized payment for %{listing_title} published in %{service_name}"
      transaction_requested_by_user: "Great news! %{requester} is interested in \"%{listing_title}\" and has authorized payment for this listing."
      you_have_time_to_accept: "You need to accept or reject the request within %{payment_expires_in}."
      if_you_do_accept: "If you accept the request within this timeframe, you will receive the money immediately to your account."
      if_you_do_accept_stripe: "If you accept the request within this timeframe, the payment will go through. You will receive the money directly to your bank account after you have delivered %{listing_title} to %{requester}."
      if_you_do_not_accept: "If you reject the request or don't accept it within this timeframe, the transaction will be automatically cancelled, %{requester} will not be charged and you will not get paid."
      click_here_to_reply: "Click here to respond to the request"
    transaction_preauthorized_reminder:
      subject: "Remember to accept the request from %{requester} about listing %{listing_title}"
      remember_to_accept: "Remember to accept the request from %{requester} about listing \"%{listing_title}\". %{requester} has already paid for the listing. You have to accept the request in order to receive the payment."
      one_day_left: "If you don't accept the request within one day the request will be automatically rejected and you will not get paid."
      click_here_to_reply: "Click here to respond to the request"
    welcome_email:
      welcome_email_subject: "Welcome to %{service_name}"
      welcome_to_marketplace: "Welcome to %{service_name}! Glad to have you on board."
      love_marketplace_crew: "Love,<br /><i>%{service_name} crew</i>"
      welcome_email_footer_text: "What kind of emails do you want to receive from %{service_name}? %{settings_link}"
      settings_link_text: "Check your settings"
    new_listing_by_followed_person:
      subject: "%{author_name} has posted a new listing in %{service_name}"
      has_posted_a_new_listing: "%{author_name} has posted a new listing:"
      you_are_receiving_this_because: "You received this notification because you follow %{author_name}."
      view_listing: "View listing"
    new_member_notification:
      new_member_has_joined: "A new member has joined %{community}. They may still have to confirm their email address."
      this_is_automatic_message: "This is an automatic message sent to administrators of %{community}."
      person_name: "Name:"
      person_email: "Email:"
  error_messages:
    booking:
      booking_failed_payment_voided: "Booking failed due to an unexpected error. Please try again later. You haven't been charged."
      double_booking_payment_voided: "Unfortunately the dates you chose are no longer available. Please choose different dates. You haven’t been charged."
    onboarding:
      server_rendering: "Getting started guide failed to load. We have been informed about the situation and we are fixing it."
    listings:
      departure_time: "Departure time must be between current time and one year from now."
      share_type: "You must select one."
      valid_until: "This date must be between current time and 6 months from now."
      price: "Price must be a whole number."
      minimum_price: "Minimum price is %{minimum_price} %{currency}."
    testimonials:
      you_must_explain_not_neutral_feedback: "If you want to give non-neutral feedback, you must explain why."
      you_must_select_a_grade: "Remember to tell whether your experience was positive or negative."
    transaction_agreement:
      required_error: "You need to accept the agreement"
    paypal:
      transaction_cannot_complete: "Transaction cannot complete. This is most likely caused by the credit card failing bank authorization. Please, try purchasing again with an alternative payment method."
      buyer_cannot_pay_error: "The payment has been declined by PayPal. Please contact their Customer Service for more information: %{customer_service_link}"
      pending_review_error: "The payment was submitted but was flagged by PayPal as 'requiring a review'. When PayPal completes the review, the payment will be automatically authorized."
      seller_express_checkout_disabled: "PayPal Express Checkout has been disabled for the listing author's PayPal account. Please contact the author and let them know that there's an issue with their PayPal account, and advise them to contact PayPal Customer Service."
      generic_error: "An error occurred during the payment process. Could not finalize your PayPal payment."
      cancel_error: "An error occurred during cancellation. Could not finalize cancel."
      accept_authorization_error: "An error occurred while trying to accept preauthorized Paypal payment. Please, try again."
      reject_authorization_error: "An error occurred while trying to reject preauthorized Paypal payment. Please, try again."
    stripe:
      generic_error: "An error occurred during the payment process. Could not finalize your Stripe payment."
      accept_authorization_error: "An error occurred while trying to accept preauthorized Stripe payment. Please, try again."
      reject_authorization_error: "An error occurred while trying to reject preauthorized Stripe payment. Please, try again."
  error_pages:
    back_to_kassi_front_page: "Back to the front page"
    error_404:
      if_you_believe: "If you believe that the address is correct and it should be working, please help us locate the error by letting us know what address caused the error and what should be seen on the page with the form below."
      page_can_not_be_found: "Page not found!"
      page_you_requested_can_not_be_found: "The page you requested cannot be found. Are you sure you spelled the address correctly?"
    error_404_title: "page not found"
    error_410:
      page_removed: "Page removed"
      page_you_requested_has_been_removed: "The page you requested has been removed."
      page_removed_reason: "There are a few possible reasons for this. For example, a user might have removed their account or a listing might have been removed."
    error_410_title: "page removed"
    error_500:
      temporary_unavailable: "Marketplace temporarily unavailable"
      unable_to_process: "The service is unable to process your request right now. Please try again in few moments."
      we_hate_this: "We hate when this happens! We have been informed about the situation and we are fixing it."
      refer_to_error_id: "If you wish to contact the support regarding this issue, please include an error ID \"%{error_id}\" in your message."
    error_500_title: "page loading failed"
    error_description: "Error description"
    no_javascript:
      javascript_is_disabled_in_your_browser: "Javascript is disabled in your browser"
      kassi_does_not_currently_work_without_javascript: "%{service_name} does not work properly without javascript. Try to enable javascript from your browser's preferences and then reload this page again."
      contact_us: "contact us"
      send_feedback: "Send message"
      your_feedback_to_admins: "Your message to the %{service_name} team"
    send: Send
    your_email_address: "Your email address"
  errors:
    messages:
      invalid_date: "is not a valid date"
      invalid_time: "is not a valid time"
      invalid_datetime: "is not a valid datetime"
      is_at: "must be at %{restriction}"
      before: "must be before %{restriction}"
      on_or_before: "must be on or before %{restriction}"
      after: "must be after %{restriction}"
      on_or_after: "must be on or after %{restriction}"
      positive_number: "Insert a number."
      from_must_be_less_than_till: "\"Start time\" must be less than \"End time\""
  event_feed_events:
    accept:
      has_accepted_lend_item: "%{offerer_name} agreed to lend %{listing_title} to %{requester_name} %{time_ago}."
      has_accepted_borrow_item: "%{offerer_name} agreed to lend %{listing_title} to %{requester_name} %{time_ago}."
      has_accepted_rent_out_item: "%{offerer_name} agreed to rent %{listing_title} to %{requester_name} %{time_ago}."
      has_accepted_rent_item: "%{offerer_name} agreed to rent %{listing_title} to %{requester_name} %{time_ago}."
      has_accepted_give_away_item: "%{offerer_name} agreed to give %{listing_title} to %{requester_name} %{time_ago}."
      has_accepted_receive_item: "%{offerer_name} agreed to give %{listing_title} to %{requester_name} %{time_ago}."
      has_accepted_sell_item: "%{offerer_name} agreed to sell %{listing_title} to %{requester_name} %{time_ago}."
      has_accepted_buy_item: "%{offerer_name} agreed to sell %{listing_title} to %{requester_name} %{time_ago}."
      has_accepted_trade_item: "%{offerer_name} agreed to swap %{listing_title} with %{requester_name} %{time_ago}."
      has_accepted_sell_housing: "%{offerer_name} agreed to sell %{listing_title} to %{requester_name} %{time_ago}."
      has_accepted_buy_housing: "%{offerer_name} agreed to sell %{listing_title} to %{requester_name} %{time_ago}."
      has_accepted_rent_out_housing: "%{offerer_name} agreed to rent %{listing_title} to %{requester_name} %{time_ago}."
      has_accepted_rent_housing: "%{offerer_name} agreed to rent %{listing_title} to %{requester_name} %{time_ago}."
      has_accepted_favor: "%{offerer_name} agreed to offer %{listing_title} to %{requester_name} %{time_ago}."
      has_accepted_rideshare: "%{offerer_name} agreed on sharing a ride %{listing_title} with %{requester_name} %{time_ago}."
    join:
      joined_kassi: "%{name} joined %{service_name} %{time_ago}."
    login:
      logged_in_to_kassi: "%{name} logged in to %{service_name} %{time_ago}."
    comment:
      commented: "%{commenter_name} commented on listing %{listing_title} %{time_ago}."
      offer_partitive: offer
      request_partitive: request
  header:
    about: About
    home: Home
    members: Community
    new_listing: "New listing"
    mobile_version: "Mobile version"
    offers: Offers
    requests: Requests
    search_kassi: "Search %{service_name}"
    create_new_marketplace: "Create a new marketplace"
    contact_us: "Contact us"
    profile: Profile
    manage_listings: "My listings"
    invite: "Invite new members"
    login: "Log in"
    signup: "Sign up"
    menu: Menu
  homepage:
    additional_private_listings_slate:
      additionally_one_private_offer_exists: "Additionally  there is <b>one other offer</b>,"
      additionally_one_private_request_exists: "Additionally  there is <b>one other request</b>,"
      additionally_some_private_offers_exist: "Additionally there are <b>%{number_of_listings} other offers</b>,"
      additionally_some_private_requests_exist: "Additionally there are <b>%{number_of_listings} other requests</b>,"
    blank_slate:
      add_first: "Add one!"
      but_that_is_visible_only_to_registered_members: "but that is visible only to registered members."
      but_those_are_visible_only_to_registered_members: "but those are visible only to registered members."
      create_new_account_for_yourself: "Create yourself a new account"
      examples_of_what_you_could_offer_to_others: "What could you offer to others"
      examples_of_what_you_could_request_to_others: "What could you request from the others"
      favor_offer_list: "computer assistance, clothes repair, baking, bike fixing"
      favor_request_list: "babysitting, piano lessons, walking dogs, mowing lawn"
      favors_to_offer: "Help: "
      favors_to_request: "Help: "
      item_offer_list: "tools, sports equipment, costumes, camping equipment"
      item_request_list: "tools, sports equipment, costumes, camping equipment"
      items_to_offer: "Goods to lend: "
      items_to_request: "Goods to borrow: "
      log_in: "log in!"
      no_offers_visible_unless_logged_in: "No item, service or rideshare offers visible to users who are not logged in."
      no_open_offers_currently: "No open item, service or rideshare offers."
      no_open_requests_currently: "No open item, service or rideshare requests."
      no_requests_visible_unless_logged_in: "No item, service or rideshare requests visible to users who are not logged in."
      one_private_offer_exists: "There is already <b>one offer</b>,"
      one_private_request_exists: "There is already <b>one request</b>,"
      ride_offer: "Take others' kids to their hobbies"
      ride_request: "A ride to work"
      some_private_offers_exist: "There are already <b>%{number_of_listings} offers</b>,"
      some_private_requests_exist: "There are already <b>%{number_of_listings} requests</b>,"
    custom_filters:
      update_view: "Update view"
      min: "Min:"
      max: "Max:"
    event_feed:
      latest_events: "What's going on"
    grid_item:
      processing_uploaded_image: "(Processing uploaded image...)"
    index:
      no_listings_with_your_search_criteria: "Sorry, no listings could be found for your search criteria. Maybe try other search terms?"
      no_listings_notification: "No listings. %{add_listing_link}."
      add_listing_link_text: "Add new listing"
      open_listing: "open listing"
      open_listings: "open listings"
      private_listing_notification_log_in: "log in"
      is: is
      are: are
      what_do_you_need: "What are you looking for?"
      post_new_listing: "Post a new listing"
      are_offering: offer
      add_news_item: "Add an article"
      lend_rent_help_carpool: "Sell, lend, help, share rides"
      loading_more_content: "Loading more content"
      more_events: "More events..."
      news: News
      no_news: "No news"
      more_news: "More news"
      or: and
      or_see_what_the_others: "...or see what the others"
      recent_events: "Recent events"
      requesting: need
      tell_it_here: "Tell it here!"
      welcome_to_new_kassi: "Welcome to new %{service_name}!"
      no_reviews: "No reviews"
      no_image: "No image"
      filter: Filter
      this_is_private_community: "You need to sign up before you can view the content."
    invitation_form:
      email: "Email address(es)"
      message: "A personal message"
      send_invitation: "Send invitation"
      add_email_addresses_description: "Add the email addresses of the people you are inviting to the field below. To add multiple email addresses, separate them with comma."
      add_lots_of_email_addresses: "As you are an administrator, here is a tip: if you plan to send lots of invitations, you should use an emailing tool. Check out %{this_article_link} to find out resources about suitable email services."
      this_article_link: "this article"
      invitation_emails_field_placeholder: "friend1@example.com, friend2@example.com, ..."
      invitation_message_field_placeholder: "I joined this amazing marketplace. You should too!"
      errors_in_emails: "Check that the email addresses you added are valid and don't contain any unusual characters. If you added multiple addresses, make sure they are separated with comma."
    list_item:
      review: review
      reviews: reviews
      distance_away: "%{distance} %{distance_unit} away"
    news_item:
      show_less: "Show less"
      show_more: "Show more"
    profile_info_empty_notification:
      add_your_info: "Add your contact info"
      add_a_profile_picture: "Add a profile picture"
      you_have_not_added_your_info: "You have not added your contact information. Please do, so others can get in touch with you more easily. Also add a profile picture so it's easier for others to trust you."
      add_your_info_link: "Add your info now"
    recent_listing:
      please_offer: Offer
      comment: comment
      comments: comments
    filters:
      show: "Filter:"
      search: Search
      map: "Show map"
      list: "Show list"
      map_button: Map
      grid_button: Grid
      list_button: List
      all_listing_types: "All listing types"
      all_categories: "All categories"
    errors:
      search_engine_not_responding: "Search is currently unavailable. Try searching again soon."
  infos:
    about:
      default_about_text_title: "What is Sharetribe?"
      default_about_text: "This marketplace is powered by Sharetribe platform. With Sharetribe you can easily create your own marketplace website. It's free and only takes a minute. %{click_here_link} to learn more!"
      click_here_link_text: "Click here"
    how_to_use:
      default_title: "How it works"
      default_content: "Here you can find information about how %{marketplace_name} works."
  landing_page:
    hero:
      search: Search
      signup: "Sign up"
      search_placeholder: "What are you looking for?"
      search_location_placeholder: Location
    listings:
      no_listing_image: "No picture"
  layouts:
    admin:
      admin: "%{service_name} admin panel"
    branding:
      powered_by: "%{service_name} is powered by the %{sharetribe_link} marketplace platform."
      create_own: "Want to create your own online marketplace website like %{service_name}? %{learn_more}."
      learn_more: "Learn more"
    no_tribe:
      inbox: Inbox
      settings: Settings
      feedback: "Contact the %{service_name} team"
    application:
      join_this_community: "Join marketplace"
      read_more: "Read more"
      feedback: "Your message to the %{service_name} team"
      dont_use_to_contact_support: "We noticed you're an admin of %{service_name}. This form is what your users use to contact you. You cannot use this form to contact Sharetribe support. You can do that via the support widget in the bottom right corner of the admin panel instead."
      feedback_forum: "feedback forum"
      feedback_handle: Feedback
      give_feedback: "Contact us"
      or_check_our: "...or check our"
      send_feedback_to_admin: "Send message"
      to_see_what_others_have_suggested: "to see what other users have suggested, and vote for the ideas there."
      your_email_address: "Your email address (to contact you)"
      connect: "Sign up"
      invite_your_friends: "Invite friends!"
      invite_your_neighbors: "Invite neighbors!"
      invite_your_friends_description: "The more people there are in %{service_name}, the more useful it is."
      invite_your_friends_invite_only_description: "People cannot join %{service_name} unless they are invited."
      join_without_facebook: "...or alternatively %{join_without_facebook_link}"
      join_without_facebook_link: "sign up without using Facebook"
    conversations:
      messages: Messages
      notifications: Notifications
      received: Received
      sent: Sent
    global-header:
      select_language: "Select language"
    infos:
      about: About
      how_to_use: "How it works"
      info_about_kassi: "Information about %{service_name}"
      news: News
      register_details: "Privacy Policy"
      terms: "Terms of use"
    logged_in:
      admin: Admin
      go_to_your_profile_page: Profile
      hi: Hi
      login: "Log in"
      logout: "Log out"
      notifications: Notifications
      requests: "Friend requests"
      settings: Settings
      sign_up: "Create account"
    logged_in_messages_icon:
      messages: Messages
    logged_in_notifications_icon:
      notifications: Notifications
    mobile_logged_in:
      admin: Admin
      go_to_your_profile_page: Profile
      hi: Hi
      login: "Log in"
      logout: "Log out"
      notifications: Notifications
      requests: "Friend requests"
      settings: Settings
      sign_up: "Sign up"
    notifications:
      listing_could_not_be_saved: "Listing could not be saved. Please try again. If the problem persists, please %{contact_admin_link}."
      contact_admin_link_text: "contact the %{service_name} team"
      test_welcome_email_delivered_to: "A test email was sent to %{email}."
      something_went_wrong: "Something went wrong"
      community_updated: "Details updated."
      community_update_failed: "Detail update failed."
      account_creation_succesful_you_still_need_to_confirm_your_email: "Your account was created successfully. Now you need to confirm your email address."
      community_joined_succesfully_you_still_need_to_confirm_your_email: "Thanks for joining %{service_name}. Now you need to confirm your email address."
      comment_cannot_be_empty: "Comment cannot be empty"
      comment_sent: "Comment sent"
      confirmation_link_is_wrong_or_used: "The confirmation link is already used or otherwise broken. Try logging in, or send feedback if the problem persists."
      additional_email_confirmed: "The email you entered is now confirmed."
      could_not_get_email_from_social_network: "Could not get email address from %{provider} and can't create an account without email."
      social_network_email_unconfirmed: "The email address '%{email}' associated with your %{provider} account is already used but it hasn't been confirmed yet. Please confirm the email address before logging in with %{provider}."
      create_new_listing: "Create another listing"
      create_one_here: "create one here"
      email_confirmation_sent_to_new_address: "Email confirmation is now sent to the new address."
      email_not_found: "The email you gave was not found from %{service_name} database."
      error_with_session: "Error with session."
      feedback_considered_spam: "Feedback not saved, due to its formatting. Try again or use the feedback forum."
      feedback_not_saved: "Feedback could not be sent."
      feedback_saved: "Thanks a lot for your message! We'll get back to you as soon as possible."
      feedback_sent_to: "Feedback sent to %{target_person}."
      feedback_skipped: "Feedback skipped"
      invitation_cannot_be_sent: "Invitation could not be sent"
      invitation_cannot_unsubscribe: "Cannot unsubscribe from invitation emails"
      invitation_limit_reached: "You were trying to send too many invitations. Daily limit reached."
      invitation_sent: "Invitation sent successfully"
      invitation_successfully_unsubscribed: "Successfully unsubscribed from invitation emails"
      inviting_new_users_is_not_allowed_in_this_community: "Inviting new users is not allowed."
      login_again: "Please log in again."
      login_failed: "Login failed. Please enter the correct credentials."
      account_creation_successful: "Welcome to %{service_name}, %{person_name}!"
      account_deleted: "Your account is now deleted."
      login_successful: "Welcome, %{person_name}!"
      logout_successful: "You have now been logged out of %{service_name}. See you soon!"
      news_item_created: "Article created"
      news_item_creation_failed: "Article creation failed"
      news_item_update_failed: "Article update failed"
      news_item_updated: "Article updated"
      news_item_deleted: "Article removed"
      offer_accepted: "Offer accepted"
      offer_confirmed: "Offer completed"
      offer_closed: "Offer closed"
      listing_created_successfully: "Listing created successfully. %{new_listing_link}."
      offer_rejected: "Offer rejected"
      offer_canceled: "Offer canceled"
      listing_updated_successfully: "Listing updated successfully"
      listing_updated_availability_management_enabled: "Listing updated successfully. Availability management enabled."
      listing_updated_availability_management_disabled: "Listing updated successfully. Availability management disabled."
      only_kassi_administrators_can_access_this_area: "Please log in with an admin account to access this area"
      only_listing_author_can_close_a_listing: "Only listing author can close a listing"
      only_listing_author_can_edit_a_listing: "Only listing author can edit a listing"
      payment_successful: "Payment successful"
      payment_canceled: "Payment cancelled"
      error_in_payment: "Error in payment. If you didn't complete the payment yet, try again. If you did, please send us feedback."
      cannot_receive_payment: "The other party can't receive the payment due some error. Please contact the %{service_name} team to clarify the situation"
      payment_waiting_for_later_accomplishment: "When you have paid, we'll notify the seller and you will get a receipt in email"
      password_recovery_sent: "Instructions to change your password were sent to your email."
      person_activated: "User activated"
      person_deactivated: "User deactivated"
      person_updated_successfully: "Information updated"
      poll_answered: "Poll answered"
      poll_could_not_be_answered: "Poll could not be answered"
      poll_created: "Poll created"
      poll_creation_failed: "Poll creation failed"
      poll_update_failed: "Poll update failed"
      poll_updated: "Poll updated"
      poll_deleted: "Poll removed"
      read_more: "Read more!"
      registration_considered_spam: "Registration did not work, please contact us from header menu and mention \"email2 error\"."
      reply_cannot_be_empty: "You can't send an empty message"
      reply_sent: "Reply sent successfully"
      request_accepted: "Request accepted"
      request_confirmed: "Order completed"
      request_rejected: "Request rejected"
      request_canceled: "Order canceled"
      message_sent: "Message sent"
      message_not_sent: "Sending the message failed. Please try again."
      this_content_is_not_available_in_this_community: "This content is not available."
      unknown_error: "Unknown error. Please use the Contact us link to send details about what happened."
      update_error: "An error occurred when trying to update your information, please try again"
      you_are_not_allowed_to_give_feedback_on_this_transaction: "You are not authorized to give feedback on this event"
      you_are_not_authorized_to_do_this: "You are not authorized to do this"
      you_are_not_authorized_to_view_this_content: "You are not authorized to view this content"
      listing_closed: "This listing has been closed"
      send_instructions: "You will receive an email with instructions on how to reset your password in a few minutes."
      you_cannot_reply_to_a_closed_offer: "You cannot reply to a closed offer"
      you_cannot_send_message_to_yourself: "You cannot send a message to yourself"
      you_followed_listing: "You are now following this listing"
      you_have_already_given_feedback_about_this_event: "You have already given feedback about this event"
      you_are_now_member: "Welcome to %{service_name}!"
      you_are_already_member: "You are already a member of %{service_name}. Welcome back!"
      you_must_log_in_to_create_new_listing: "You must log in to %{service_name} to create a new listing. If you don't have an account you can %{sign_up_link}."
      additional_email_confirmed_dashboard: "Your email is now confirmed."
      you_must_log_in_to_give_feedback: "You must log in to give feedback"
      you_must_log_in_to_invite_new_users: "You must log in to invite new users to %{service_name}"
      you_must_log_in_to_send_a_comment: "You must log in to send a new comment"
      you_must_log_in_to_send_a_message: "You must log in to %{service_name} to send a message to another user."
      you_must_log_in_to_do_a_transaction: "You must log in to %{service_name} to do a transaction."
      you_must_log_in_to_view_this_content: "You must log in to view this content"
      you_must_log_in_to_view_this_page: "You must log in to view this page"
      you_must_log_in_to_view_your_inbox: "You must log in to %{service_name} to view your inbox."
      you_must_log_in_to_view_your_settings: "You must log in to %{service_name} to view your settings."
      you_must_log_in_to_add_news_item: "You must log in to %{service_name} to add a new article."
      you_must_log_in_to_change_profile_settings: "You must log in to %{service_name} to change profile settings"
      you_must_log_in_to_accept_or_reject: "You must log in to accept or reject the transaction"
      you_must_log_in_to_confirm_or_cancel: "You must log in to cancel or confirm the transaction"
      you_need_to_confirm_your_account_first: "You need to confirm your email."
      you_must_fill_all_the_fields: "You must fill all the fields"
      you_unfollowed_listing: "You are no longer following this listing"
      joining_community_failed: "Joining failed"
      can_not_delete_email: "You cannot remove the email address"
      user_does_not_have_email_to_delete: "You don't have the email address you're trying to remove"
      email_deleted: "Email removed"
      listing_author_payment_details_missing: "Please contact the author by pressing the 'Contact' button below. They need to update their payment details to receive payments."
      images_are_processing: "We are processing your images. Give us a minute or two and they'll be visible."
      maintenance_mode:
        zero: "The website will now go offline for maintenance"
        one: "The website will be offline for maintenance in %{count} minute"
        other: "The website will be offline for maintenance in %{count} minutes"
      automatically_logged_out_please_sign_in: "You have been automatically logged out. Please log in again."
      stripe_you_account_balance_is_not_0: "You account balance is not 0 so it cannot be deleted. This might mean that you have transactions waiting to be completed or that there is money waiting to be paid out to your bank account. Please contact the %{service_name} team to learn more."
      visit_admin: "Would you like to %{link}?"
      visit_admin_link: "visit your admin panel"
    settings:
      account: Account
      notifications: Notifications
      profile: "Profile info"
      settings: Settings
      paypal_payments: "PayPal Payments"
      stripe_payments: "Stripe Payments"
      payments: Payments
      listings: Listings
      listings_search_placeholder: "Search for a listing title"
  listings:
    bubble_listing_not_visible:
      listing_not_visible: "You do not have permission to view this listing."
    comment:
      wrote: wrote
      send_private_message: "Send private message to %{person}"
      delete: delete
      are_you_sure: "Are you sure you want to delete the comment?"
    comment_form:
      ask_a_question: "Comment on the listing or ask for more details. All the other users will be able to see your comment."
      log_in: "log in"
      send_comment: "Send comment"
      to_send_a_comment: "to send a new comment."
      write_comment: "Write a new comment:"
      you_cannot_send_a_new_comment_because_listing_is_closed: "You cannot send new comments because this listing is closed."
      you_must: "You must"
      subscribe_to_comments: "Notify me of new comments and updates"
    edit:
      edit_listing: "Edit listing"
    edit_links:
      close_listing: "Close listing"
      edit_listing: "Edit listing"
      reopen_listing: "Reopen listing"
      move_to_top: "Move to top of homepage"
      show_in_updates_email: "Show in the next newsletter"
      show_in_updates_email_loading: Loading...
      show_in_updates_email_error: "Couldn't reach server. Try again after page refresh."
      show_in_updates_email_success: "This listing will be shown in the next automatic update email sent to the users"
    map:
      open_in_google_maps: "Open in Google Maps"
    error:
      something_went_wrong: "Something went wrong, error code: %{error_code}"
      something_went_wrong_plain: "Something went wrong"
      create_failed_to_connect_to_booking_service: "Listing creation failed: Failed to connect to the booking service. Please try again."
      update_failed_to_connect_to_booking_service: "Listing update failed: Failed to connect to the booking service. Please try again."
    follow_links:
      follow: "Get emails about new comments"
      unfollow: "Don't get emails about new comments"
    form:
      custom_field_partials:
        dropdown:
          select_one___: "Select one..."
      departure_time:
        at: At
        departure_time: "Departure time"
      departure_time_radio_buttons:
        repeated: "Repeated (add times and days in the field 'detailed description')"
      description:
        detailed_description: "Detailed description"
        youtube_info: "If your description contains YouTube links, the videos will be shown below the description."
      destination:
        destination: Destination
      form_content:
        favor: "a service"
        housing: "a space"
        item: "an item"
        offer_something: "Offer something"
        request_something: "Request something"
        rideshare: "a ride"
        i_want_to_offer: "I want to offer..."
        i_want_to_request: "I need..."
      googlemap:
        googlemap_copy: "End Points From Map"
        googlemap_description: Mapview
        googlemap_updatemap: "Update Map"
      images:
        image: Image
        best_result: "For best results, use JPG, GIF or PNG images that are %{width}x%{height} pixels"
        no_file_selected: "No file selected"
        remove_image: "Remove image"
        select_file: "Select file"
        add_more: "+ Add more"
        removing: Removing...
        processing: Processing...
        loading_image: Loading...
        image_uploading_in_progress: "Image upload in progress..."
        processing_takes_a_while: "All images uploaded! Processing them will take a bit of time, but it's ok to save the listing and move on."
        this_may_take_a_while: "this only takes a second"
        percentage_loaded: "%{percentage}%"
        uploading_failed: "Image uploading failed"
        image_processing_failed: "Image processing failed"
        file_too_large: "The file is too large"
        accepted_formats: "The image format must be either GIF, JPG or PNG."
        images_not_uploaded_confirm: "All images have not finished uploading. Do you really want to continue?"
      location:
        location: Location
      price:
        price: Price
        per: per
        per_day: "per day"
        mass: "piece, kg, l, m2, ..."
        time: "hour, day, month, ..."
        long_time: "week, month, ..."
        after_service_fee_you_will_get: "After %{service_name} and payment processor fees you will get %{sum_with_currency}"
        no_service_fee_you_will_get_paypal_text: "%{paypal_fee_info_link} will be deducted from the price."
        no_service_fee_you_will_get_payment_text: "%{payment_fee_info_link} will be deducted from the price."
        after_service_fee_you_will_get_payment_text: "Once someone makes an order, you'll receive this amount minus %{payment_fee_info_link}"
        payment_fee_info_link_text: "%{service_name} fee and a payment processing fee"
        delivery: "Delivery method"
        shipping: Shipping
        shipping_price: "Shipping fee"
        shipping_price_additional: "Additional items"
        pickup: Pickup
      origin:
        location: Location
        origin: Origin
      send_button:
        save_listing: "Post listing"
      share_type:
        select: Select
        borrow: Borrowing
        buy: Buying
        give_away: "Giving away"
        lend: Lending
        offer_type: "Offer type"
        receive: "Accepting for free"
        rent: Renting
        rent_out: "Renting out"
        request_type: "Request type"
        sell: Selling
        share_for_free: "Sharing for free"
        accept_for_free: "Accepting for free"
        trade: Swapping
      tag_list:
        comma_separate: "(comma separate)"
        tags: Tags
      title:
        listing_title: "Listing title"
      valid_until:
        valid_until: "Expiration date"
      valid_until_radio_buttons:
        for_the_time_being: "For the time being"
      privacy:
        privacy: Privacy
        private: "Private (only users who are logged in can see)"
        public: "Public (visible to users who are not logged in)"
    help_texts:
      help_share_type_title: "Type of the offer or request"
      help_tags_title: Tags
      help_valid_until_title: "Expiration date"
    index:
      all_categories: "All categories"
      all_offer_types: "All offer types"
      all_request_types: "All request types"
      category: Category
      did_not_found_what_you_were_looking_for: "Didn't find what you need?"
      favors: Services
      housing: Spaces
      items: Items
      list_view: "List view"
      listings: Listings
      map_view: "Map view"
      offer_something: "Let others know!"
      offer_type: "Offer type"
      offers: Offers
      request_something: "Request something!"
      request_type: "Request type"
      requests: Requests
      rideshare: Rideshare
      you_have_something_others_do_not: "Have something to offer?"
      feed_title: "%{listing_type} in %{service_name} %{optional_category}"
    left_panel_link:
      borrows: Borrowing
      buys: Buying
      favors: Services
      give_aways: "Giving away"
      housings: Spaces
      items: Items
      lends: Lending
      receives: "Taking for free"
      rent_outs: "Renting out"
      rents: Renting
      rideshares: Rideshare
      sells: Selling
      share_for_frees: "Sharing for free"
      accept_for_frees: "Accepting for free"
      trades: Swapping
    listing_actions:
      booking_from: From
      booking_to: To
      how_paypal_works: "How PayPal Works"
      payment_help: "Payment help"
      unable_load_availability: "Could not load availability information. Please try again later."
      booking_date: "Booking date"
      select_one: "Select one"
      start_time: "Start time"
      end_time: "End time"
      marketplace_fees_may_apply: "%{service_name} fees may apply"
    new:
      listing: listing
      selected_category: "Category: %{category}"
      selected_subcategory: "Subcategory: %{subcategory}"
      selected_transaction_type: "Listing type: %{transaction_type}"
      select_category: "Select category"
      select_subcategory: "Select subcategory"
      select_transaction_type: "Select listing type"
      you_need_to_fill_payout_details_before_accepting: "You need to fill in payout details before you can post a listing. Go to %{payment_settings_link} to fill in the details."
      contact_admin_link_text: "contact the %{service_name} team"
      community_not_configured_for_payments: "%{service_name} hasn't been configured for payments, so you cannot post new listings yet. Please %{contact_admin_link} for details."
      payment_settings_link: "payment settings"
      community_not_configured_for_payments_admin: "%{service_name} hasn't been configured for payments, so you cannot post new listings yet. Go to %{payment_settings_link} to fill in the payment details."
      you_are_now_posting_a_listing_on_behalf_of: "You are now posting a listing on behalf of %{name}"
    quantity:
      hour: "Number of hours:"
      day: "Number of days:"
      night: "Number of nights:"
      week: "Number of weeks:"
      month: "Number of months:"
      unit: "Number of units:"
      custom: "Quantity:"
    quantity_placeholder: Quantity
    please_comment: Comment
    reply_link:
      listing_closed: "Listing is closed"
    show:
      add_your_phone_number: "Add your phone number"
      add_profile_picture: "Add profile picture"
      comments: "Public discussion"
      contact_by_phone: "Contact by phone:"
      contact: Contact
      favor_offer: "Service offer"
      favor_request: "Service request"
      inquiry: Announcement
      item_offer_trade: "Swap offer"
      item_request_trade: "Swap request"
      no_description: "This listing doesn't have a description"
      no_image: "No image"
      no_reviews: "No reviews received"
      offer: Offer
      listing_created: Created
      open_until: "Open until %{date}"
      feedback: Feedback
      qr_code: "QR code"
      request: Request
      rideshare_offer: "Rideshare offer"
      rideshare_request: "Rideshare request"
      send_private_message: "Send private message"
      tags: Tags
      time: time
      times: times
      times_viewed: Viewed
      processing_uploaded_image: "(Processing uploaded image...)"
      listing_created_at: "Listing created"
      price:
        per_quantity_unit: "per %{quantity_unit}"
        per_day: "per day"
      delivery: "Delivery method"
      shipping: "Shipping (+%{price})"
      shipping_no_price: Shipping
      shipping_price_additional: "Shipping (+%{price}, additional items: +%{shipping_price_additional})"
      pickup: Pickup
      pickup_no_price: Pickup
      youtube_video_player: "YouTube video player"
    unit_types:
      piece: piece
      hour: hour
      day: day
      night: night
      week: week
      month: month
      unit: unit
    verification_required:
      verification_required: "Verification required"
  listing_conversations:
    preauthorize:
      dates_not_available: "Selected dates are not available"
      error_in_checking_availability: "Could not check availability for the selected dates"
      details: Details
      by: "%{listing} by %{author}"
      payment: Payment
      exp: "Exp:"
      you_will_be_charged: "You will be charged only if %{author} accepts the transaction. %{author} needs to accept the transaction within %{expiration_period} days. If %{author} declines or does not respond, no charge is made."
      day: day
      days: days
      night: night
      nights: nights
      invalid_parameters: "Invalid values for new transaction"
    transaction_agreement_checkbox:
      read_more: View.
    stripe_payment:
      payment: Payment
      pay_with_card: "Pay with credit or debit card"
      address: "Shipping address"
      address_country: "Country *"
      address_name: "First and last names *"
      address_city: "City *"
      address_state: "State *"
      address_street1: "Street address line 1 *"
      address_street2: "Street address line 2"
      address_postal_code: "ZIP / Postal code *"
  mapview:
    index:
      all_categories: "All categories"
      all_offer_types: "All offer types"
      all_request_types: "All request types"
      category: Category
      did_not_found_what_you_were_looking_for: "Didn't find what you need?"
      favors: Services
      housing: Spaces
      items: Items
      list_view: "List view"
      map_view: "Map view"
      offer_something: "Let others know!"
      offer_type: "Offer type"
      offers: Offers
      request_something: "Request something!"
      request_type: "Request type"
      requests: Requests
      rideshare: Rideshare
      you_have_something_others_do_not: "Have something to offer?"
    please_comment: Comment
  mercury:
    content_too_long: "Inserted content was too long."
  okl:
    member_id: "Member id"
    member_id_or_email: "Member id or email"
  paypal_accounts:
    payout_info_title: "Receiving funds"
    paypal_account_email_connected: "<del>Connect PayPal account</del> Completed!"
    payout_info_paypal: "%{service_name} uses PayPal as its payment provider. A %{create_paypal_account_link} is required in order to accept payments for your listings, and must be connected to %{service_name}."
    paypal_billing_agreement_made: "<del>Grant %{service_name} permission to charge a transaction fee</del> Completed!"
    commission_permission_needed: "You will also need to grant %{service_name} permission to charge a transaction fee."
    create_paypal_account_link_text: "PayPal account"
    connected_account: "PayPal account '%{email}' connected successfully."
    paypal_receive_funds_info_label_australia_only: "Your PayPal account needs to be able to accept payments. This might require a Premier or Business account."
    paypal_receive_funds_info_label: "Your PayPal account needs to be able to accept payments. This might require a Business account."
    paypal_receive_funds_info_australia_only: "If you see an error when trying to connect your account to %{service_name}, either %{upgrade_paypal_account_link}, or (if you are an individual), create a new Premier account. Both account types are completely free."
    paypal_receive_funds_info: "If you see an error when trying to connect your account to %{service_name}, %{upgrade_paypal_account_link}. It's free and easy. If you're an individual, PayPal recommends using your name as the Business name."
    upgrade_paypal_account_link_text: "log in and upgrade your PayPal account to a business account"
    admin_account_not_connected: "Using %{service_name}'s payment system in order to receive payments is not possible since payments have not been set up. Please %{contact_admin_link} for details."
    contact_admin_link_text: "contact the %{service_name} team"
    you_are_ready_to_accept_payments: "You are ready to accept payments!"
    commission: "%{commission} %"
    not_now: "I do not want to connect PayPal account now"
    new:
      payout_info_you_need_to_connect: "In order to accept payments, you need to connect your PayPal account with %{service_name}."
      payout_info_text: "To connect your account, please complete the following steps."
      contact_admin_link_text: "contact the %{service_name} team"
      admin_account_not_connected: "Connecting your PayPal account is not possible since %{service_name} has not set up payments. Please %{contact_admin_link} for details."
      paypal_account_email: "Connect your PayPal account"
      paypal_account_email_placeholder: "Your PayPal email address"
      paypal_account_email_info_text: "If you don't have a PayPal account, you can create one by %{create_paypal_account}. If you get an error message when connecting your PayPal account, upgrade your PayPal account to a business account. Upgrading is free and easy. If you are an individual, you can use your first and last name as your \"business name\". To upgrade your account, %{upgrade_paypal_account} and find the upgrade link."
      create_paypal_account: "clicking here"
      upgrade_paypal_account: "log in to your PayPal account"
      paypal_account_billing_agreement: "Grant %{service_name} permission to charge a transaction fee"
      follow_steps: "Follow the steps below to start receiving funds:"
      connect_paypal_account_title: "Connect your PayPal account"
      connect_paypal_account_title_with_step: "Step %{current_step}/%{total_steps}: Connect your PayPal account"
      connect_paypal_account_instructions: "Click on the button below to log in to PayPal and connect your PayPal account with %{service_name}."
      connect_paypal_account: "Connect your PayPal account"
      paypal_account_billing_agreement_with_step: "Step %{current_step}/%{total_steps}: Grant permission to charge a transaction fee"
      paypal_account_billing_agreement_info_both: "After you make a sale on %{service_name}, a service fee (%{commission_from_seller} of the total item price, excluding shipping, minimum fee %{minimum_commission}) will be charged from your PayPal account. Permission to do this is required in order to accept payments in %{service_name}. The fee does not include %{paypal_info_link}."
      paypal_account_billing_agreement_info_fixed: "After you make a sale on %{service_name}, a service fee of %{minimum_commission} will be charged from your PayPal account. Permission to do this is required in order to accept payments in %{service_name}. The fee does not include %{paypal_info_link}."
      paypal_account_billing_agreement_info_relative: "After you make a sale on %{service_name}, a service fee (%{commission_from_seller} of the total item price, excluding shipping) will be charged from your PayPal account. Permission to do this is required in order to accept payments in %{service_name}. The fee does not include %{paypal_info_link}."
      paypal_account_billing_agreement_info_none: "%{service_name} does not currently charge a service fee. If service fees are enabled, you will need to grant %{service_name} permission to charge a service fee in order to accept payments. The fee does not include %{paypal_info_link}."
      paypal_info_link_text: "PayPal's payment processing fee"
      billing_agreement_description: "Grant %{service_name} permission to charge a transaction fee."
      billing_agreement: "Grant permission"
      permissions_not_granted: "Permissions to connect with your PayPal account were not granted."
      could_not_fetch_redirect_url: "Could not fetch redirect URL to connect with PayPal."
      paypal_not_enabled: "PayPal payments are not enabled."
      billing_agreement_canceled: "The billing agreement was canceled"
      billing_agreement_not_accepted: "You did not accept the billing agreement in PayPal."
      billing_agreement_wrong_account: "PayPal accounts did not match. Please use the same PayPal account that you connected in the first step."
      something_went_wrong: "Something went wrong. Please try again. If the problem persists, please contact the %{service_name} team."
      account_not_verified: "You have not verified your PayPal account. You need to go to paypal.com and verify your account before you can continue."
      account_restricted: "Your PayPal account is restricted and cannot be connected. Please log in to paypal.com to find out more or get in touch with PayPal customer support to resolve the issue."
    paypal_account_connected_title: "PayPal account connected"
    paypal_account_connected: "The PayPal account <%{email}> has been connected with %{service_name}."
    change_account: "Change PayPal account"
    missing: "You have open listings but your Paypal account is not set up to receive payments. Connect your Paypal account and grant %{service_name} permission to charge a transaction fee from your %{settings_link}."
    from_your_payment_settings_link_text: "payment settings"
    redirect_message: "Redirecting you to PayPal. If nothing happens, click %{redirect_link}."
    redirect_link_text: here
    paypal_account_all_set_up: "Hooray, everything is set up!"
    can_receive_payments: "You can now receive payments for your listings."
    paypal_account_connected_summary: "PayPal account <%{email}> connected successfully"
    paypal_permission_granted_summary: "Permission for transaction fees granted"
  paypal:
    pay_with_paypal: "Proceed to payment"
    checkout_with: "Checkout with"
    or_pay_with_paypal: or
    checkout_with_paypal: "Checkout with PayPal"
    cancel_succesful: "PayPal payment succesfully canceled"
    transaction:
      commission_payment_name: "Commission payment for %{listing_title}"
      commission_payment_description: "Marketplace %{service_name} took this commission from transaction regarding %{listing_title}"
    wait_while_loading: "Please wait."
    chatting_with_paypal: "We are chatting with PayPal."
  people:
    edit_links:
      activate: Activate
      deactivate: Deactivate
    help_texts:
      feedback_description_title: Feedback
      help_invitation_code_title: "You need an invite to join"
      terms_title: "%{service_name} terms of use"
      invite_only_help_text: "Select this option if you want that new members can join only if they are invited by an existing user."
      invite_only_help_text_title: Invite-only
    inactive_notification:
      this_person_is_not_active_in_kassi: "This user is no longer active in %{service_name}"
      inactive_description: "This user has stopped using %{service_name}. You cannot contact this user, give feedback to them or comment their listings."
    new:
      create_new_account: "Create account"
      email: "Email address"
      email_is_in_use: "The email you gave is already in use."
      email_is_in_use_or_not_allowed: "This email is not allowed or it is already in use. If you can't get in, contact us."
      email_not_allowed: "This email is not allowed in %{service_name}. Please use an email address that is allowed. If you still cannot get in, contact us."
      invalid_username_or_email: "The username or email are invalid or already in use"
      email_restriction_instructions:
        one: "The access to %{service_name} is restricted. To join you need a '%{allowed_emails}' email address."
        other: "The access to %{service_name} is restricted. You need an email address that proves that you are entitled to join."
      family_name: "Last name"
      given_name: "First name"
      i_accept_the_terms_and_privacy: "I accept the %{terms} and %{privacy}"
      admin_emails_consent: "I accept to receive occasional emails from the %{service_name} team and understand that I can change my mind at any time"
      invalid_invitation_code: "The invitation code is not valid."
      invitation_code: "Invitation code"
      not_required: ", not required"
      notification_is_mandatory: "You must pick at least one email address for receiving notifications. If you don't want to receive any emails from %{service_name}, check your email notification settings."
      password_again: "Confirm password"
      show_my_name_to_others: "Show my real name to other %{service_name} users"
      sign_up: "Create a new %{service_name} account"
      terms: "Terms of Use"
      privacy: "Privacy Policy"
      username_is_in_use: "This username is already in use."
      username_is_invalid: "Username is invalid. Allowed characters are letters, numbers and underscore."
      visible_only_to_you: "visible only to you and the %{service_name} team"
      visible_to_everybody: "visible to everybody"
      create_account_with_provider: "Sign up with %{provider}"
      OR: OR
      signup_with_email: "Sign up with email"
      this_field_will_be_publicly_visible: "(This field will be publicly visible)"
    profile_feedback:
      grade: "grade:"
      and_gave_following_feedback: "and gave the following feedback"
    profile_listings:
      no_image: "No image"
      manage_listings: "Manage all my listings"
    show:
      contact: "Contact %{person}"
      about_me: "About me:"
      add_description: "Share something about yourself"
      add_location: "Add location"
      add_phone_number: "Add phone number"
      address: "Location:"
      as_expected: "As expected"
      edit_profile_info: "Edit profile"
      exceeded_expectations: "Exceeded expectations"
      positive: positive
      hide_description: "Show less"
      less_than_expected: "Worse than expected"
      phone_number: "Phone number:"
      show_all_feedback: "Show all feedback"
      show_all_testimonials: "Show all feedback"
      show_full_description: "Show more"
      slightly_better_than_expected: "Exceeded expectations"
      slightly_less_than_expected: "Worse than expected"
      what_are_these: "What are these?"
      review: "received review"
      reviews: "received reviews"
      listing: listing
      listings: listings
      open_listing: "open listing"
      open_listings: "open listings"
      no_listings: "No listings"
      no_open_listings: "No open listings"
      no_reviews: "No reviews"
      show_all_listings: "Show all listings"
      show_all_open_listings: "Show all open listings"
      show_all_reviews: "Show all reviews"
      admin_actions: "Admin actions"
      post_listing_as: "Post listing as"
    followed_people:
      you_follow_plural: "You follow %{count} people"
      you_follow_singular: "You follow %{count} person"
      they_follow_plural: "%{count} followed people"
      they_follow_singular: "%{count} followed person"
      show_all_followed_people: "Show all followed people"
      no_followed_people: "No followed people"
    follow_button:
      following: Following
      follow: Follow
      unfollow: Unfollow
  sessions:
    new:
      create_new_account: "Create a new account"
      i_forgot_my_password: "Forgot username or password"
      login: "Log in"
      login_to_kassi: "Log in to %{service_name}"
      connect_your_facebook_to_kassi: "Connect your Facebook account to %{service_name}"
      facebook_account: "Facebook account:"
      log_in_to_link_account: "If you already have a %{service_name} account, log in to link it with your Facebook account."
      you_can_also_create_new_account: "If you don't have an account in %{service_name}, %{accont_creation_link} to create one with your Facebook login."
      account_creation_link_text: "click here"
      cancle_facebook_connect: "If you don't want to link this account, you can %{cancel_link}."
      facebook_cancel_link_text: cancel
      log_in_with_your_provider_account: "Log in with %{provider}"
      or_sign_up_with_your_username: "...or with your username or email:"
      we_will_not_post_without_asking_you: "We will never post to Facebook without asking you."
    password_forgotten:
      email: Email
      password_recovery_instructions: "Enter your email address to receive your username and reset your password."
      request_new_password: "Request new password"
      change_your_password: "Change your password"
    confirmation_pending:
      welcome_to_kassi: "Welcome to %{service_name}!"
      check_your_email: "Check your inbox"
      resend_confirmation_instructions: "Resend confirmation instructions"
      your_current_email_is: "Your email is %{email}."
      change_email: Change
      confirm_your_email: "Please confirm your email address"
      account_confirmation_instructions: "You will soon receive an email with a link to confirm your email address. Don't forget to check your spam folder! After confirming your address, you can join %{service_name}."
      account_confirmation_instructions_title_admin: "Confirm your email address"
      before_full_access_you_need_to_confirm_email: "Before we can give you full access to your marketplace, there's just one more thing we need to do: confirm your email address."
      before_confirmation_only_access_admin_dashboard: "Before confirmation you can only access the %{admin_dashboard_link}."
      admin_dashboard_link_text: "admin dashboard"
      account_confirmation_instructions_admin: "You should have received an email at %{email_address} with a confirmation link. If you don't see it, check your spam folder or click the button below to resend the email. Once it arrives, open the included link to confirm your address, after which you'll get full access to your marketplace. If you need any help, don't hesitate to %{support_link}."
      contact_support_link_text: "contact Sharetribe support"
  settings:
    account:
      change: Change
      confirm_new_password: "Confirm new password"
      delete_account: "Delete account"
      delete_account_button: "Permanently delete my account"
      delete_account_confirmation_popup: "Are you sure you really want to delete your user account and permanently lose all data related to it? Account deletion cannot be reversed."
      email_addresses: "Email addresses"
      new_email: "New email address"
      delete_personal_information: "If you delete your account, your personal information (name, phone number, address, email, profile picture, etc.) will be deleted permanently and can't be recovered. All the listings you have created will be removed. You won't be able to reactivate your account. Your username will become available for others to register on %{service_name}."
      delete_information_others_involved: "Information where other members are involved (conversations with other people, transactions you've made, reviews you've given to others, etc) is not removed when you delete your account. However, your name will no longer be displayed next to this information."
      unfinished_transactions: "Your account can't be deleted because you have ongoing transactions. Please complete all transactions before deleting your account."
      only_admin: "Your account can't be deleted because you are the only administrator of the marketplace."
      new_password: "New password"
      save: Save
      these_fields_are_shown_only_to_you: "Username is shown in your profile unless you have given your name. Other information is only shown to you."
      email_already_confirmed: "Your email address is already confirmed."
      email:
        address_title: Address
        remove_title: Remove
        remove_confirmation: "Are you sure you want to remove this email address?"
        receive_notifications_title_desktop: "Receive notifications"
        receive_notifications_title_mobile: "Receive notifications"
        receive_notifications_new_title_mobile: "Receive notifications"
        add_new_with_plus: "+ Add new email address"
        add_new_cancel: Cancel
        confirmation_title_mobile: "Confirmation:"
        confirmation_title_desktop: Confirmation
        confirmation_resend: Resend
        status_confirmed: Confirmed
        status_pending: Pending
    notifications:
      email_from_admins: "I accept to receive occasional emails from the %{service_name} team"
      i_want_to_get_email_notification_when: "I want to get an email notification when..."
      newsletters: "Emails from administrators"
      community_updates: Newsletters
      email_about_confirm_reminders: "...I have forgotten to confirm an order as completed"
      email_about_new_comments_to_own_listing: "...someone comments on my offer or request"
      email_about_new_messages: "...someone sends me a message"
      email_about_new_received_testimonials: "...someone gives me feedback"
      email_about_testimonial_reminders: "...I have forgotten to give feedback on an event"
      email_daily_community_updates: "Send me a <b>daily</b> newsletter if there are new listings"
      email_weekly_community_updates: "Send me a <b>weekly</b> newsletter if there are new listings"
      do_not_email_community_updates: "Don't send me newsletters"
      email_when_conversation_accepted: "...someone accepts my offer or request"
      email_when_conversation_rejected: "...someone rejects my offer or request"
      email_about_completed_transactions: "...someone marks my order as completed"
      email_about_new_payments: "...I receive a new payment"
      email_about_new_listings_by_followed_people: "...someone I follow posts a new listing"
      unsubscribe_succesful: "Unsubscribe succesful"
      unsubscribe_info_text: "You will no longer receive these emails. Check your %{settings_link} to choose what kind of emails you want to receive from %{service_name}, or return to the %{homepage_link}."
      settings_link: settings
      homepage_link: homepage
      unsubscribe_unsuccesful: "Error in unsubscribing"
      unsuccessful_unsubscribe_info_text: "The unsubscribe link has expired. Log in to change your email subscription settings."
    profile:
      about_you: "About you"
      city: City
      family_name: "Last name"
      given_name: "First name"
      first_name_with_initial: "(only first letter shown to other users)"
      first_name_only: "(not shown to other users)"
      display_name: "Display name"
      display_name_description: "If you represent an organisation, you can use its name as your display name. Display name is shown to other users instead of your first and last name."
      location_description: "You can provide either your street address or only a city or zip/postal code. It’s good to also add your country when adding your location. Examples: \"10117 Berlin, Germany\" or \"2000 Sand Hill Road, CA, USA\"."
      profile_picture_description: "The profile picture should be in a square format (1:1 ratio), for example, 800x800 pixels. Otherwise, it will be cropped to fit."
      phone_number: "Phone number"
      profile_picture: "Profile picture"
      postal_code: "Postal code"
      profile_page: "in your profile page"
      profilemap: Mapview
      street_address: Location
      these_fields_are_shown_in_your: "Some of this information is visible to all %{service_name} users"
      visible_to_everybody: "visible to everybody"
      visible_to_registered_users: "(visible to users that have logged in)"
      default_in_listing: "(used only as a default when creating a new listing)"
      invisible: "(not shown to other users)"
      image_is_processing: "Hang on tight. We are processing your profile picture. It will be ready in a minute or two."
      shown_in_your_public_profile: "(shown in your public profile)"
      editing_profile_of: "You are now editing the profile of %{name}"
    save_information: "Save information"
  shipping_address:
    shipping_address: "Shipping address"
  tag_cloud:
    tag_used:
      with_tag: "With tag"
      without_tag: "Without tag"
  terms:
    show:
      accept_terms: "Accepting %{service_name} terms of use"
      here: "by clicking here"
      i_accept_new_terms: "I accept the new terms"
      i_accept_terms: "I accept the terms"
      terms: "%{service_name} terms of use"
      terms_have_changed: "Terms of use have changed"
      you_can_view_the_new_terms: "You can view the new terms"
      you_need_to_accept: "Welcome to %{service_name}! This seems to be the first time you are using the service. Before starting you must first accept the"
      you_need_to_accept_new_terms: "%{service_name} terms of use have changed. You have to accept the new terms in order to continue using %{service_name}. The new terms are intended to enable the upkeep of the service after the research project has ended."
  testimonials:
    index:
      all_testimonials: "All feedback"
      feedback_altogether: "Feedback altogether: "
      loading_more_testimonials: "Loading more testimonials"
      no_testimonials: "No received feedback."
    new:
      as_expected: "As expected"
      exceeded_expectations: "Much better than expected"
      give_feedback_to: "Give feedback to %{person}"
      grade: "What is your overall feeling?"
      less_than_expected: "Worse than expected"
      send_feedback: "Send feedback"
      slightly_better_than_expected: "Slightly better than expected"
      slightly_less_than_expected: "Slightly worse than expected"
      textual_feedback: "How did things go?"
      this_will_be_shown_in_profile: "The feedback you give will be visible to other members in the profile page of %{person}. It helps them to evaluate whether %{person} is a trustworthy person."
      positive: Positive
      negative: Negative
      default_textual_feedback: "Everything went smoothly, thanks a lot!"
    testimonial:
      about_listing: "about listing"
  date:
    formats:
      long_with_abbr_day_name: "%a, %b %d, %Y"
    first_day_of_week: 0
  datepicker:
    days:
      sunday: Sunday
      monday: Monday
      tuesday: Tuesday
      wednesday: Wednesday
      thursday: Thursday
      friday: Friday
      saturday: Saturday
    days_short:
      sunday: Sun
      monday: Mon
      tuesday: Tue
      wednesday: Wed
      thursday: Thu
      friday: Fri
      saturday: Sat
    days_min:
      sunday: Su
      monday: Mo
      tuesday: Tu
      wednesday: We
      thursday: Th
      friday: Fr
      saturday: Sa
    months:
      january: January
      february: February
      march: March
      april: April
      may: May
      june: June
      july: July
      august: August
      september: September
      october: October
      november: November
      december: December
    months_short:
      january: Jan
      february: Feb
      march: Mar
      april: Apr
      may: May
      june: Jun
      july: Jul
      august: Aug
      september: Sep
      october: Oct
      november: Nov
      december: Dec
    today: Today
    clear: Clear
    format: mm/dd/yyyy
  time:
    formats:
      short: "%b %e, %Y at %H:%M"
      shorter: "%b %e at %H:%M"
      short_date: "%b %e, %Y"
      hours_only: "%l:%M %P"
  timestamps:
    day_ago: "%{count} day ago"
    days_ago: "%{count} days ago"
    hour_ago: "%{count} hour ago"
    hours_ago: "%{count} hours ago"
    minute_ago: "%{count} minute ago"
    minutes_ago: "%{count} minutes ago"
    month_ago: "%{count} month ago"
    months_ago: "%{count} months ago"
    seconds_ago: "%{count} seconds ago"
    year_ago: "%{count} year ago"
    years_ago: "%{count} years ago"
    days_since:
      one: "%{count} day"
      other: "%{count} days"
    time_to:
      seconds:
        one: "%{count} second"
        other: "%{count} seconds"
      minutes:
        one: "%{count} minute"
        other: "%{count} minutes"
      hours:
        one: "%{count} hour"
        other: "%{count} hours"
      days:
        one: "%{count} day"
        other: "%{count} days"
  transactions:
    initiate:
      booked_days: "Booked days:"
      booked_nights: "Booked nights:"
      booked_days_label:
        one: "Booked day:"
        other: "Booked days:"
      booked_nights_label:
        one: "Booked night:"
        other: "Booked nights:"
      booked_hours_label:
        one: "Booked hour:"
        other: "Booked hours:"
      price_per_day: "Price per day:"
      price_per_night: "Price per night:"
      price_per_hour: "Price per hour:"
      price_per_unit: "Price per unit:"
      quantity: "Quantity:"
      subtotal: "Subtotal:"
      shipping-price: "Shipping:"
      stripe-fee: "Stripe Fee (estimated):"
      duration_in_hours:
        one: "(1 hour)"
        other: "(%{count} hours)"
      start_end_time: "%{start_time} to %{end_time}"
    price_per_quantity: "Price per %{unit_type}:"
    price: "Price:"
    quantity: "Quantity: %{quantity}"
    unit_price: "Unit price: %{unit_price}"
    total: "Total:"
    total_to_pay: "Payment total:"
  unit:
    day: day
    days: days
  web:
    listings:
      errors:
        availability:
          something_went_wrong: "We're not able to display availability information. Try to reload the page."
          saving_failed: "We're not able to save availability changes. Try to reload the page."
        working_hours:
          required: required
          overlaps: overlaps
          covers: covers
      pricing_units:
        piece: piece
        hour: hour
        day: day
        night: night
        week: week
        month: month
      edit_availability_header: Availability
      save_and_close_availability_editing: "Save and close"
      confirm_discarding_unsaved_availability_changes_explanation: "You have unsaved changes to your availability information. If you proceed, these changes will be lost."
      confirm_discarding_unsaved_availability_changes_question: "Are you sure you want to discard your changes?"
      edit_listing_availability: "Edit listing availability"
      working_hours:
        default_schedule: "Default schedule"
        i_am_available_on: "I'm available on..."
        start_time: "Start time"
        end_time: "End time"
        add_another_time_slot: "+ Add another time slot"
        save: Save
    no_listings:
      sorry: "Sorry, no listings could be found for your search criteria."
      try_other_search_terms: "Maybe try other search terms?"
    listing_card:
      add_picture: "Add picture"
      no_picture: "No picture"
    search:
      page: Page
      page_of_pages: "of %{total_number_of_pages}"
    topbar:
      menu: Menu
      more: More
      search_placeholder: Search...
      search_location_placeholder: Location
      user: User
      inbox: Inbox
      profile: Profile
      manage_listings: "My listings"
      settings: Settings
      logout: "Log out"
      login: "Log in"
      signup: "Sign up"
      admin_dashboard: "Admin dashboard"
      language: Language
      listings: "My listings"
    utils:
      km: km
      mi: mi
    branding:
      powered_by: "%{service_name} is powered by the %{sharetribe_link} marketplace platform."
      create_own: "Want to create your own online marketplace website like %{service_name}? %{learn_more}."
      learn_more: "Learn more"
  will_paginate:
    models:
      person:
        zero: users
        one: user
        few: users
        other: users
      transaction:
        zero: transactions
        one: transaction
        few: transactions
        other: transactions
    previous_label: "&#8592; Previous"
    next_label: "Next &#8594;"
    page_gap: "&hellip;"
    page_entries_info:
      single_page:
        zero: "No %{model} found"
        one: "Displaying 1 %{model}"
        other: "Displaying all %{count} %{model}"
      single_page_html:
        zero: "No %{model} found"
        one: "Displaying <b>1</b> %{model}"
        other: "Displaying <b>all&nbsp;%{count}</b> %{model}"
      multi_page: "Displaying %{model} %{from} - %{to} of %{count} in total"
      multi_page_html: "Displaying %{model} <b>%{from}&nbsp;-&nbsp;%{to}</b> of <b>%{count}</b> in total"
    person:
      community_members_entries_info:
        single_page:
          zero: "No %{model} found"
          one: "Displaying %{accepted_count} accepted %{accepted_model} and %{other_count} other %{other_model}"
          other: "Displaying %{accepted_count} accepted %{accepted_model} and %{other_count} other %{other_model}"
        single_page_html:
          zero: "No %{model} found"
          one: "Displaying <b>%{accepted_count}</b> accepted %{accepted_model} and %{other_count} other %{other_model}"
          other: "Displaying <b>%{accepted_count}</b> accepted %{accepted_model} and %{other_count} other %{other_model}"
        multi_page: "Displaying %{model} %{from} - %{to} of %{accepted_count} accepted %{accepted_model} and %{other_count} other %{other_model}"
        multi_page_html: "Displaying %{model} <b>%{from}&nbsp;-&nbsp;%{to}</b> of <b>%{accepted_count}</b> accepted %{accepted_model} and %{other_count} other %{other_model}"
  stripe_accounts:
    admin_account_not_connected: "Using %{service_name}'s payment system in order to receive payments is not possible since payments have not been set up. Please %{contact_admin_link} for details."
    contact_admin_link_text: "contact the %{service_name} team"
    you_are_ready_to_accept_payments: "You are ready to accept payments!"
    commission: "%{commission} %"
    pay_with_stripe: "Pay with Stripe using %{card}"
    add_and_pay: "Confirm payment"
    card_not_stored: "Your payment is securely processed by Stripe. %{service_name} does not store your credit/debit card information."
    missing_payment: "You have open listings but your account is not set up to receive money. To configure your payment preferences, visit %{settings_link}"
    stripe_bank_connected: "Bank account details configured successfully!"
    stripe_can_accept: "You are now all set to receive money to your bank account"
    stripe_credit_card: "Credit card"
    paypal: PayPal
    paypal_connected: "PayPal account connected successfully!"
    paypal_can_accept: "You are now all set to receive money to your PayPal account"
    paypal_connected_give_permission: "To complete setup and start receiving funds to your PayPal account <%{email}>, please grant permission to charge a transaction fee."
    form_new:
      need_info: "We need some information about you to be able to send you money."
      select_country: "Select country..."
      legal_name: "Legal name"
      first_name: "First name"
      last_name: "Last name"
      first_name_kana: "First name kana"
      last_name_kana: "Last name kana"
      first_name_kanji: "First name kanji"
      last_name_kanji: "Last name kanji"
      country: Country
      birth_date: "Birth date"
      ssn_last_4: "SSN Last 4"
      personal_id_number: "Personal ID number"
      address_country: Country
      address_state: State
      address_province: Province
      address_city: City
      address_postal_code: "Postal code"
      address_line1: "Street address"
      tos_link: "By adding your payout details you accept the %{stripe_link}."
      tos_link_title: "Stripe Connected Account Agreement"
      save_details: "Save details"
      edit: "Edit details"
      cancel: Cancel
      gender: Gender
      phone_number: "Phone number"
      address_kana_postal_code: "Postal code kana"
      address_kana_state: "State kana"
      address_kana_city: "City kana"
      address_kana_town: "Town kana"
      address_kana_line1: "Street address kana"
      address_kanji_postal_code: "Postal code kanji"
      address_kanji_state: "State kanji"
      address_kanji_city: "City kanji"
      address_kanji_town: "Town kanji"
      address_kanji_line1: "Street address kanji"
      male: male
      female: female
    form_bank:
      bank_account_number: "Bank account number"
      bank_routing_number: "Routing number"
      bank_routing_1: "Bank code"
      bank_routing_2: "Branch code"
      bank_currency: "Bank account currency"
      update_also_bank_account: "Update also Bank account"
      messages:
        account_number: "Account number"
        routing_number: "Routing number"
        bank_code: "Bank code"
        branch_code: "Branch code"
        transit_number: "Transit number"
        institution_number: "Institution number"
        format_varies_by_bank: "Format varies by bank"
        bsb: BSB
        error_message: "Invalid format"
        clearing_code: "Clearing code"
        sort_code: "Sort code"
        must_match: "must be in the following format:"
        a_dash: "a dash"
        digits: digits
        digits_or_chars: "digits or A-Z chars"
    form_verification:
      personal_id_number: "Personal ID Number"
      document: "Verification document"
      send_verification: "Send Verification"
      need_verification: "Need additional verification"
    form_pin:
      social_insurance_number: "Social Insurance Number (SIN)"
      social_security_number: "Social Security Number (SSN)"
      ssn_last_4: "Last 4 digits of Social Security Number (SSN)"
      hong_kong_identity_card: "Hong Kong Identity Card Number (HKID)"
      singapore_identity_card: "National Registration Identity Card (NRIC) or Foreign Identification Number (FIN)"
      messages:
        social_insurance_number: "must be valid Social Insurance Number (SIN)"
  payment_settings:
    title: "Payout preferences"
    bank_account: "Bank account"
    paypal: PayPal
    bank_account_details: "To receive money to your bank account, you need to provide your bank details. Your customers will be able to pay with their credit card."
    add_bank_details: "Add bank details"
    can_accept_stripe_and_paypal: "You can receive money to your bank account or your PayPal account."
    to_accept_paypal: "To receive money to your PayPal account, you need to connect your PayPal account. Your customers will be able to pay with PayPal."
    connect_paypal: "Connect PayPal account"
    wrong_setup: "There is something wrong with the payment system setup in this marketplace: Stripe Connect has not been enabled. Please contact the team to let them know that they should enable Stripe Connect in their Stripe Dashboard."
    invalid_bank_account_number: "Please check that your bank account is entered correctly and matches your country."
    invalid_postal_code: "Invalid postal code for %{country}"<|MERGE_RESOLUTION|>--- conflicted
+++ resolved
@@ -353,15 +353,9 @@
         sitemap_info_public: "A sitemap is automatically generated for your marketplace: it references up to the 500 most recent listings in your website. You can access your sitemap anytime at %{link}"
         sitemap_info_private: "As your marketplace is private, there is no sitemap."
         robots_label: "Robots.txt"
-<<<<<<< HEAD
-        robots_info: "Robots.txt is a text file to instruct web robots (typically search engine robots) how to crawl pages on your website. A robots.txt file is automatically generated for your marketplace. %{link}"
-        robots_info_link_text: "Learn more about the robots.txt file."
-        robots_info_2: "You can access your robots.txt at %{link}"
-=======
         robots_info: "Robots.txt is a text file to instruct web robots (typically search engine robots) how to crawl pages on your website. %{link}"
         robots_info_link_text: "Learn more about the robots.txt file."
         robots_info_2: "A robots.txt file is automatically generated for your marketplace. You can access your robots.txt at %{link}"
->>>>>>> 54d5446a
         save: "Save settings"
       analytics:
         analytics: Analytics
