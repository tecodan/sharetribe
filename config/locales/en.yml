en:
  number:
    currency:
      format:
        separator: "."
        delimiter: ","
        format: "%u%n"
  admin:
    categories:
      edit:
        edit_listing_category: "Edit category '%{category}'"
      index:
        listing_categories: "Listing categories"
        create_a_new_category: "+ Create a new category"
        remove_category_confirmation: "Are you sure you want to remove the category '%{category_name}'? This cannot be undone."
        saving_order: "Saving category order"
        save_order_successful: "Successfully saved category order"
        save_order_error: "An error occurred while saving category order. Please refresh the page and try again."
      new:
        new_listing_category: "New listing category"
      form:
        category_name:
          category_title: "Category title"
        category_parent:
          category_parent: "Parent category"
          no_parent: "No parent"
        category_transaction_types:
          transaction_types: "Order types"
          transaction_types_description: "Order types determine what kind of order process is allowed with listings in this category. For example, is it only selling, or are renting and giving away for free also allowed."
          select_all: "Select all"
          clear_all: "Clear all"
        buttons:
          save: Save
          cancel: Cancel
      remove:
        remove_category: "Remove category"
        remove_category_name: "Remove category '%{category_name}'"
        warning_remove_effects: "Warning! Removing category '%{category_name}' will have the following effects:"
        warning_listing_will_be_moved:
          one: "There is %{count} listing in the category. It will be moved to the selected category."
          other: "There are %{count} listings in the category. They will be moved to the selected category."
        warning_custom_field_will_be_moved:
          one: "There is %{count} custom field in the category. It will be moved to the selected category."
          other: "There are %{count} custom field in the category. They will be moved to the selected category."
        warning_subcategory_will_be_removed:
          one: "There is %{count} subcategory in the category. It will be removed."
          other: "There are %{count} subcategories in the category. They will be removed."
        warning_with_subcategories_listing_will_be_moved:
          one: "There is %{count} listing in the category and subcategories. It will be moved to the selected category."
          other: "There are %{count} listings in the category and subcategories. They will be moved to the selected category."
        warning_with_subcategories_custom_field_will_be_moved:
          one: "There is %{count} custom field in the category and subcategories. It will be moved to the selected category."
          other: "There are %{count} custom field in the category and subcategories. They will be moved to the selected category."
        select_new_category: "Select a new category where the items listed above will be moved:"
        buttons:
          remove: Remove
          cancel: Cancel
    communities:
      edit_details:
        community_details: "Basic details"
        community_look_and_feel: Design
        edit_community: "Basic details"
        enabled_languages: "Enabled languages"
        enabled_languages_description: "The set of languages available for users. The first one is used as default."
        default_language: "Default language"
        language_selection_disabled: "Language selection is disabled for your marketplace because you are using following unofficial languages: %{languages}. Please contact Sharetribe support if you want to modify your language settings."
        community_name: "Marketplace name"
        edit_community_name_description: "The name of your marketplace. This is shown to users in emails and various other places."
        community_slogan: "Marketplace slogan"
        community_slogan_display: "Display the slogan in the homepage"
        edit_community_slogan_description: "This is shown on the homepage of the marketplace for the users who are not logged in. %{see_how_it_looks_like}."
        edit_community_slogan_description_hideable: "This is shown in browsers, search engines and social media. You can also display it on on the homepage of your marketplace for the users who are not logged in. %{see_how_it_looks_like}."
        community_description: "Marketplace description"
        community_description_display: "Display the description in the homepage"
        edit_community_description_description: "This is shown on the homepage of the marketplace for the users who are not logged in. %{see_how_it_looks_like}."
        edit_community_description_description_hideable: "This is shown in browsers, search engines and social media. You can also display it on on the homepage of your marketplace for the users who are not logged in. %{see_how_it_looks_like}."
        community_search_placeholder: "Search help text"
        edit_community_search_placeholder_description: "This is shown on the homepage of the marketplace as a placeholder text in the search bar. %{see_how_it_looks_like}."
        private_community_homepage_content: "Private marketplace homepage content"
        edit_private_community_homepage_content_description: "This content is shown on the homepage of private marketplaces to users who are not logged in. Here you can describe your marketplace and the process to join it. You can also add images, videos and HTML content here. %{see_how_it_looks_like}."
        update_information: "Save settings"
        invite_people: "Invite new users"
        edit_signup_info: "Signup info"
        edit_signup_info_description: "This is an info text that can be shown to users in the signup page. There you can give the users instructions for signing up, information like where to get an invite, etc. By default there are no instructions."
        edit_info: "Edit information"
        see_how_it_looks_like: "See how it looks"
        verification_to_post_listings_info_content: "Info text to non-verified users"
        verification_to_post_listings_info_content_description: "You currently require your users to be verified manually by you before they can post listings. Here you can set the default text that is shown to non-verified users when they try to post a new listing."
        verification_to_post_listings_info_content_default: "%{service_name} requires people to be verified manually by admin before they can post listings. You have not yet been verified. Please %{contact_admin_link} to be verified."
        contact_admin_link_text: "contact the %{service_name} team"
        save: "Save settings"
        transaction_agreement: "Transaction agreement"
        transaction_agreement_checkbox: "Require buyers to accept an agreement before starting a transaction"
        transaction_agreement_checkbox_header: "Agreement label"
        transaction_agreement_checkbox_label_description: "This text will be shown next to a checkbox in the checkout form. The user needs to check the box to proceed with the transaction. An example label would be something like \"By clicking this box I accept the agreement.\""
        transaction_agreement_text_header: "Agreement text"
        transaction_agreement_description: "This is the content of the actual agreement that the user needs to accept. The agreement content is displayed when the user clicks the \"%{read_more}\" link next to the agreement label."
      edit_look_and_feel:
        edit_community_look_and_feel: "Edit marketplace \"%{community_name}\" look and feel"
        community_logo: Logo
        community_logo_icon: "Logo for social networks and mobile devices"
        community_logo_icon_mobile: "Logo for home screen on mobile devices"
        community_cover_photo: "Cover photo"
        small_community_cover_photo: "Small cover photo"
        favicon: Favicon
        favicon_info_text: "Favicon will replace the default Sharetribe logo. The dimensions should be 32x32 pixels and the uploaded image will be resized to these dimensions."
        community_custom_color1: "Marketplace main color"
        community_slogan_color: "Marketplace slogan color"
        community_slogan_color_instructions_text: "You can change the color of the slogan on the homepage by entering a hex color value. The slogan is shown to users that are not logged in. %{colorpicker} can help you choose the color and give you the hex color code. You can then copy the code here. %{see_how_it_looks_like}."
        community_description_color: "Marketplace description color"
        community_description_color_instructions_text: "You can change the color of the description on the homepage by entering a hex color value. The description is shown to users that are not logged in. %{colorpicker} can help you choose the color and give you the hex color code. You can then copy the code here. %{see_how_it_looks_like}."
        new_listing_button_custom_color: "Post a new listing button color"
        logo_instructions_text_with_dimensions: "The logo size should be %{width}x%{height} pixels. It will be shown to users with bigger screens."
        logo_instructions_text_with_dimensions_no_placing: "The logo size should be %{width}x%{height} pixels."
        logo_icon_instructions_text_with_dimensions: "This square logo will be shown when people share your site in Facebook, when they view your site on a mobile device or when they bookmark your site to the home screen of their mobile device. The dimensions should be (at least) %{width}x%{height} pixels."
        logo_icon_instructions_text_with_dimensions_no_placing: "This square logo will be shown when people share your site in Facebook or when they bookmark your site to the home screen of their mobile device. The dimensions should be (at least) %{width}x%{height} pixels."
        logo_mobile_icon_instructions_text_with_dimensions: "This square logo will be shown when people bookmark your site to the home screen of their mobile device. The dimensions should be (at least) %{width}x%{height} pixels."
        cover_photo_visibility: "Cover photo is shown in the homepage for users who are not logged in."
        cover_photo_instructions_text_with_dimensions: "The photo will be resized to %{width}x%{height} pixels size and taller images will be cut in the middle. %{see_how_it_looks_like}."
        small_cover_photo_visibility: "Small cover photo is shown in all pages except in the homepage for users who are not logged in."
        small_cover_photo_instructions_text_with_dimensions: "The photo will be resized to %{width}x%{height} pixels size and taller images will be cut in the middle."
        main_content_width: "When choosing cover photos please note that the page main content is %{main_width} pixels wide at most. Remember to also check how your cover photo looks on the smaller screens (e.g. by using a more narrow browser window)."
        custom_color1_instructions_text: "You can change the main color of the user interface by entering a hex color value. <a href=\"https://www.webfx.com/web-design/color-picker/d96e21\" target=\"_blank\" rel=\"noreferrer\">WebFX.com</a> can help you choose the color and give you the hex color code. You can then copy the code here."
        new_listing_button_instructions_text: "You can change the color of the Post a new listing button by entering a hex color value. %{link_to_colorpicker} can help you choose the color and give you the hex color code. You can then copy the code here."
        default_browse_view: "Default browse view"
        default_browse_view_instructions_text: "Default browse view is used on the homepage to set how the listings are displayed by default."
        grid: Grid
        list: List
        map: Map
        name_display_type: "Name display type"
        name_display_type_instructions_text: "Choose how the name of each user is shown on the site."
        full_name: "Full name (First Last)"
        first_name_with_initial: "First name with initial (First L)"
        first_name_only: "First name only (First)"
        invalid_color_code: "Color code should contain 6 numbers or letters A-F, for example D96E21"
        custom_head_script: "Custom script"
        custom_head_script_instructions_text: "This script is injected inside the <head> tag of every page and can be used to insert custom CSS, JavaScript or HTML. Please note that future changes to Sharetribe may render your script incompatible."
        current_image: "Current image:"
      edit_text_instructions:
        edit_text_instructions: "Instruction texts"
      edit_welcome_email:
        welcome_email_content: "Welcome email content"
        welcome_email_content_description: "The message below will be sent to every new user when they join. You can customize the message to fit your marketplace. By clicking '%{send_test_message_link}' you can send a preview message to your email address, so you can see how it looks in an email client."
        edit_message: "Edit message"
        send_test_message: "Send test message"
      outgoing_email:
        title: "Outgoing email address"
        info: "This name and address is used for emails sent from your marketplace to members."
        read_more: "Read more about outgoing email address"
        sender_address: "Sender address: %{sender_address}"
        sender_address_default: "Sender address: not set (using default address %{sender_address})"
        need_to_change: "If you need to change the email address, please %{contact_support_link}."
        contact_support_link_text: "contact Sharetribe support"
        set_sender_address: "Set sender address"
        sender_name_label: Name
        sender_name_placeholder: "Sender name"
        sender_email_label: "Email address"
        sender_email_placeholder: sender-email@example.com
        amazon_ses_notification: "You will receive an email from %{email_sender} to confirm your e-mail address. The email subject is '%{email_subject}'. Follow the instructions to verify your email."
        this_is_how_it_will_look: "This is how it will look:"
        send_verification_button: "Send verification email"
        change_sender_email: "change sender email"
        successfully_saved: "Sender address saved successfully. The verification email will be sent soon."
        successfully_saved_name: "Sender name updated successfully."
        set_sender_name: "Change sender name"
        change_sender_name: "Change sender name"
        change_sender_prompt: "%{change_name_link} or %{change_email_link}"
        status: "Status: %{status}"
        status_verified: "Verified - in use"
        status_error: "An error occurred. Please refresh the page."
        status_requested: "Unverified - verification email sent to %{email} %{time_ago}. %{resend_link}"
        status_expired: "Verification of %{email} expired. %{resend_link}"
        status_resent: "Verification email resent to %{email}. %{resend_link}"
        resend_link: Resend
        invalid_email_error: "Invalid email format for '%{email}'"
        invalid_email_domain: "The '%{email}' email address is using an unsupported email provider: '%{domain}'. %{invalid_email_domain_read_more_link}"
        invalid_email_domain_read_more_link: "Read the Help Center article for more information."
        unknown_error: "Something went wrong"
        white_label_offer: "Set your own email address as the sender and remove all Sharetribe branding from outgoing email messages by %{upgrade_pro_plan_link}."
        upgrade_plan_link: "upgrading to the Pro plan or higher"
        verification_sent_from: "The verification email was sent from %{verification_sender_name}."
        follow_the_instructions: "Please follow the instructions in the email to verify your address."
      getting_started:
        getting_started: "Get started"
      available_languages:
        cs: Czech
        da-DK: Danish
        de: German
        en: English
        en-AU: "English (Australia)"
        en-GB: "English (United Kingdom)"
        es: Spanish
        es-ES: "Spanish (Spain)"
        fi: Finnish
        fr: French
        fr-CA: "French (Canada)"
        el: Greek
        it: Italian
        ja: Japanese
        ko: Korean
        nb: "Norwegian Bokmål"
        nl: Dutch
        pl: Polish
        pt-BR: "Portuguese (Brazil)"
        pt-PT: Portuguese
        ru: Russian
        sv: Swedish
        th-TH: "Thai (Thailand)"
        tr-TR: Turkish
        vi: Vietnamese
        zh: Chinese
        zh-TW: "Chinese (Taiwan)"
      settings:
        settings: Settings
        general: General
        access: "Access and contact preferences"
        join_with_invite_only: "Allow new users to join only with an invite from a registered user"
        users_can_invite_new_users: "Allow all registered users, and not only admins, to invite new users"
        private: "Allow only registered users to see listings and user profiles (make marketplace private)"
        require_verification_to_post_listings: "Allow only users verified by admins to post new listings"
        allow_free_conversations: "Allow users to message each others freely"
        search_preferences: "Search preferences"
        default_search_type: "Search type: %{select_search_type}"
        keyword_search: "Keyword search"
        keyword_and_location_search: "Keyword and location search"
        location_search: "Location search"
        select_distance_unit: "Show distance in %{distance_units_selector}"
        km: km
        miles: miles
        show_only_nearby: "Show only nearby listings with location search"
        listing_preferences: "Listing preferences"
        transaction_preferences: "Order preferences"
        show_listing_publishing_date: "Display publishing date of the listing on the listing page"
        show_category_in_listing_list: "Display listing type in list view"
        listing_comments_in_use: "Allow users to post comments to listings (viewable to all other users)"
        email_preferences: "Email preferences"
        automatic_newsletters: "Send automatic daily / weekly newsletters to all users (unless they opt out)"
        email_admins_about_new_members: "Send admins an email whenever a new user signs up"
        google_analytics_key: "Google Analytics tracking ID"
        twitter_handle: "Twitter handle (used with tweet button in listing page)"
        update_settings: "Save settings"
        automatically_confirmed_no_escrow: "Order will be automatically marked as completed %{days_dropdown} days after the payment has been made"
        automatically_confirmed_no_escrow_stripe_info: "For transactions processed by Stripe, payments to sellers are delayed until the order is marked as completed. %{learn_more}."
        buyer_transaction_fees_are_only_supported_with_stripe: "Buyer transaction fees are only supported with Stripe. You will not be able to use PayPal if you configure a Buyer transaction fee with Stripe."
        automatic_newsletter_frequency: "Send automatic newsletter: %{frequency_dropdown}"
        newsletter_daily: Daily
        newsletter_weekly: Weekly
        delete_marketplace_title: "Delete marketplace"
        type_marketplace_domain: "Type your marketplace domain (%{domain}) to the text field below:"
        type_marketplace_domain_placeholder: "Type your marketplace domain here"
        once_you_delete: "Once you delete the marketplace, you will not be able to access it anymore. Be careful."
        are_you_sure: "Are you sure?"
        i_understand_button: "I understand that by clicking this button my marketplace will be deleted"
        last_community_updates: "Please note that after deletion, you and your marketplace users may still receive the last marketplace update emails."
        you_will_be_redirected_to: "After you have deleted your marketplace you will be redirected to %{destination}. You will not be able to access your marketplace anymore."
        delete_this_marketplace: "Delete this marketplace"
        payment_preferences: "Payment system"
        pre_approved_listings: "Review all listings before they are published"
      manage_members:
        manage_members: Users
        email: Email
        name: Name
        display_name: "Display name"
        join_date: Joined
        admin: Admin
        posting_allowed: "Posting allowed"
        ban_user: Disable
        saving_user_status: Saving...
        save_user_status_successful: Saved
        export_all_as_csv: "Export all as CSV"
        save_user_status_error: "Saving failed. Please refresh the page and try again."
        ban_user_confirmation: "This disables the user account from the marketplace and prevents them from accessing the site again with this account. Are you sure you want to proceed?"
        unban_user_confirmation: "This enables the user account in the marketplace and allows them to access the site again with this account. Are you sure you want to proceed?"
        ban_me_error: "You cannot disable your own account."
        search: Search
        search_by_name_email: "Search for a name, email or display name"
        reset_search: "Show all"
        for_search_terms: "for: %{terms}"
        this_makes_the_user_an_admin: "This makes the user an admin. You should notify the user about their responsibilities and that they should review the Sharetribe terms of use. Are you sure you want to proceed?"
        status_filter:
          all: "All statuses"
          selected: "Selected statuses: %{count}"
          selected_js: "Selected statuses: "
          admin: Admin
          banned: Disabled
          posting_allowed: "Posting allowed"
          accepted: Accepted
          unconfirmed: Unconfirmed
          pending: Pending
        this_user_hasnt_confirmed_their_email_address: "This user hasn't confirmed their email address. It might be possible that the user didn't receive the confirmation email. Click the resend button if you want to send it again."
        unconfirmed_user: "Unconfirmed user: %{name}"
        resend: Resend
        cancel: Cancel
        user_didnt_complete_the_signup_process: "This user signed up through social login but didn't complete the signup process. After connecting a social login account, users still need to accept your terms of use and fill any mandatory user fields."
        pending_user: "Pending: %{name}"
      new_layout:
        new_layout: "New layout"
        description_roadmap_new: "When new layout components are made available for your marketplace, you can choose whether you want to start using the new component or continue using the old one. You can toggle the selection at any point from this page. It's recommended to always be using the new version, as the old components might be phased out at some point. In case a component you're currently using is going to be phased out, you will be contacted in advance."
        enabled_for_you: "Enabled for you"
        enabled_for_all: "Enabled for all"
        new_topbar: "New top bar (visible on every page)"
        searchpage: "New search page (requires the new top bar)"
      social_media:
        social_media: "Social media"
        logo: "Social media image"
        logo_info: "This image will be shown in social media for Facebook, for Twitter, and for LinkedIn when someone shares your website. For the best results, it should have a 2:1 aspect ratio and a minimum size of %{width}x%{height} pixels."
        social_media_title: "Social media title"
        social_media_title_info: "This text will be shown in social media for Facebook, for Twitter, and for LinkedIn when someone shares your website. You can preview how it looks %{facebook_preview_link}, %{twitter_preview_link} and %{linkedin_preview_link}."
        link_for_facebook: "for Facebook"
        link_for_linkedin: "for LinkedIn"
        link_for_twitter: "for Twitter"
        social_media_description: "Social media description"
        twitter_handle: "Twitter handle"
        twitter_handle_info_text: "Username of the Twitter account of your marketplace (if you have one). It will be mentioned when people use the tweet button on the listing page."
        twitter_handle_info_text_with_instructions: "Username of the Twitter account of your marketplace (if you have one). It will be mentioned when people use the tweet button on the listing page. %{instructions_link}."
        twitter_instructions_link_text: "Read more"
        twitter_handle_placeholder: username
        invalid_twitter_handle: "Twitter handle should contain only at maximum 15 alphanumeric (letters A-Z and numbers 0-9) characters."
        facebook_connect: "Facebook Login"
        facebook_connect_info_text: "In order to enable Facebook Login, create an application for your marketplace in the <a href='https://developers.facebook.com/'>Facebook Developers Dashboard</a>. Add the generated ID and secret key of the application here."
        facebook_connect_info_text_with_instructions: "In order to enable Facebook Login, create an application for your marketplace in the <a href='https://developers.facebook.com/'>Facebook Developers Dashboard</a>. Add the generated ID and secret key of the application here. %{instructions_link}"
        facebook_instructions_link_text: "See instructions for configuring Facebook Login."
        facebook_connect_id: "Facebook App ID"
        invalid_facebook_connect_id: "App ID should contain only numbers."
        facebook_connect_secret: "Facebook App Secret"
        invalid_facebook_connect_secret: "App Secret should contain only numbers and letters from a to f."
        enable_facebook_login: "Allow users to log in with their Facebook account"
        save: "Save settings"
        add_another_image: "Add another image"
        google_connect: "Google Sign-In"
        google_instructions_link_text: "See instructions for configuring Google Sign-In."
        google_connect_info_text_with_instructions: "In order to enable Google Sign-In, create a project for your marketplace in the <a href='https://developers.google.com/identity/sign-in/web/sign-in'>Google Developers Console</a>. Add the generated ID and secret key of the project here. %{instructions_link}"
        google_connect_info_text: "In order to enable Google Sign-In, create a project for your marketplace in the <a href='https://developers.google.com/identity/sign-in/web/sign-in'>Google Developers Console</a>. Add the generated ID and secret key of the project here."
        enable_google_login: "Allow users to log in with their Google account"
        google_connect_id: "Google Client ID"
        google_connect_secret: "Google Client secret"
        linkedin_connect: "LinkedIn Sign In"
        linkedin_instructions_link_text: "See instructions for configuring LinkedIn Sign In."
        linkedin_connect_info_text_with_instructions: "In order to enable LinkedIn Sign In, create an app for your marketplace in the <a href='https://www.linkedin.com/developers/'>LinkedIn Developers Dashboard</a>. Add the generated ID and secret key of the app here. %{instructions_link}"
        linkedin_connect_info_text: "In order to enable LinkedIn Sign In, create an app for your marketplace in the <a href='https://www.linkedin.com/developers/'>LinkedIn Developers Dashboard</a>. Add the generated ID and secret key of the application here."
        enable_linkedin_login: "Allow users to log in with their LinkedIn account"
        linkedin_connect_id: "LinkedIn Client ID"
        linkedin_connect_secret: "LinkedIn Client Secret"
      seo_settings:
        seo: SEO
        title: "Homepage or Custom Landing Page"
        meta_title_label: "Homepage or Custom Landing Page title meta tag"
        meta_title_info: "The content of this tag is suggested to search engines and displayed on results pages as the clickable headline. %{link} %{vars}."
        meta_title_link_text: "Learn more about meta tags."
        meta_description_label: "Homepage or Custom Landing Page description meta tag"
        meta_description_info: "The content of this tag is suggested to search engines and appears underneath the blue clickable links in a search engine results page. %{link} %{vars}."
        meta_description_link_text: "Learn more about meta tags."
        search_title: "Search results page"
        search_meta_title_label: "Search results page title meta tag"
        search_meta_title_info: "The content of this tag is suggested to search engines and displayed on results pages as the clickable headline. %{link} %{vars}."
        search_meta_title_link_text: "Learn more about meta tags."
        search_meta_description_label: "Search results page description meta tag"
        search_meta_description_info: "The content of this tag is suggested to search engines and appears underneath the blue clickable links in a search engine results page. %{link} %{vars}."
        search_meta_description_link_text: "Learn more about meta tags."
        listing_title: "Listing page"
        listing_meta_title_label: "Listing page title meta tag"
        listing_meta_title_info: "The content of this tag is suggested to search engines and displayed on results pages as the clickable headline. %{link} %{vars}."
        listing_meta_title_link_text: "Learn more about meta tags."
        listing_meta_description_label: "Listing page description meta tag"
        listing_meta_description_info: "The content of this tag is suggested to search engines and appears underneath the blue clickable links in a search engine results page. %{link} %{vars}."
        listing_meta_description_link_text: "Learn more about meta tags."
        category_title: "Category page"
        category_meta_title_label: "Category page title meta tag"
        category_meta_title_info: "The content of this tag is suggested to search engines and displayed on results pages as the clickable headline. %{link} %{vars}."
        category_meta_title_link_text: "Learn more about meta tags."
        category_meta_description_label: "Category page description meta tag"
        category_meta_description_info: "The content of this tag is suggested to search engines and appears underneath the blue clickable links in a search engine results page. %{link} %{vars}."
        category_meta_description_link_text: "Learn more about meta tags."
        profile_title: "Profile page"
        profile_meta_title_label: "Profile page title meta tag"
        profile_meta_title_info: "The content of this tag is suggested to search engines and displayed on results pages as the clickable headline. %{link} %{vars}."
        profile_meta_title_link_text: "Learn more about meta tags."
        profile_meta_description_label: "Profile page description meta tag"
        profile_meta_description_info: "The content of this tag is suggested to search engines and appears underneath the blue clickable links in a search engine results page. %{link} %{vars}."
        profile_meta_description_link_text: "Learn more about meta tags."
        sitemap_label: Sitemap
        sitemap_info: "Sitemaps are an easy way to inform search engines about pages on your site that are available for crawling. %{link}."
        sitemap_info_link_text: "Learn more about the XML Sitemap file"
        sitemap_info_public: "A sitemap is automatically generated for your marketplace: it references up to the 500 most recent listings in your website. You can access your sitemap at %{link}."
        sitemap_info_private: "As your marketplace is private, there is no sitemap."
        robots_label: Robots.txt
        robots_info: "Robots.txt is a text file to instruct web robots (typically search engine robots) how to crawl pages on your website. %{link}."
        robots_info_link_text: "Learn more about the robots.txt file"
        robots_info_2: "A robots.txt file is automatically generated for your marketplace. You can access your robots.txt at %{link}."
        save: "Save settings"
      analytics:
        analytics: Analytics
        google_analytics_key: "Google Analytics tracking ID"
        google_analytics_key_info_text: "Tracking ID of your Google Analytics account."
        google_analytics_key_info_text_with_instructions: "Tracking ID of your Google Analytics account. %{instructions_link}."
        google_analytics_instructions_link_text: "Read more about connecting Google Analytics"
        sharetribe_analytics: "Sharetribe analytics"
        sharetribe_analytics_info_text_with_instructions: "To improve Sharetribe's services and support, Sharetribe tracks marketplace members activity. Personal data is not collected and this information is not shared outside the Sharetribe team. This tracking can be disabled entirely. %{instructions_link}"
        sharetribe_analytics_instructions_link_text: "Read more about Sharetribe's analytics."
        end_user_analytics: "Allow Sharetribe to track members activity in order to improve Sharetribe's services"
        save: "Save settings"
      logo_link:
        title: "Logo link"
        info: "You can customize the link of the logo (and the default home button of the top bar menu). By default the logo takes users to the homepage or Custom Landing Page."
        url: URL
        placeholder: "https://www.example.com"
      menu_links:
        menu_links: "Custom menu links"
        menu_links_display: "Menu links display"
        save: "Save settings"
        add_menu_link: "Add a new link to menu"
        title_placeholder: "Link title"
        url_placeholder: "https://example.com/en"
        title: Title
        language: Language
        url: URL
        empty: "You don't have any additional menu links"
        max_number_of_links: "Maximum number of links displayed in the top bar: %{select_max_number}"
        all: All
        max_number_of_links_info: "Link to %{about_page} is always displayed as the first menu link"
        about_page: "about page"
      default_menu_links:
        title: "Default menu links"
        about_link_title: About
        contact_link_title: "Contact us"
        invite_link_title: "Invite new members"
        info: "By default, the links to the following pages are not displayed anywhere else in your marketplace: %{about_link}, %{contact_link}, %{invite_link}."
        display_about: "Display link to <i>About</i> and other static pages"
        display_contact: "Display link to <i>Contact us</i> page"
        display_invite: "Display link to <i>Invite new members</i> page"
      topbar:
        topbar: "Top bar"
        new_listing_button_label: "Post a new listing button text"
        invalid_post_listing_button_label: "Please provide a valid text for \"Post a new listing\" button"
      transactions:
        export_all_as_csv: "Export all as CSV"
        processing_export: "Processing export to CSV..."
        transactions: Transactions
        search_by_title_parties: "Search for a transaction title or parties involved"
        search: Search
        reset_search: "Show all"
        status_filter:
          all: "All statuses"
          selected: "Selected statuses: %{count}"
          selected_js: "Selected statuses: "
          free: "Free transaction"
          confirmed: Completed
          paid: Paid
          canceled: Canceled
          preauthorized: Preauthorized
          rejected: Rejected
          payment_intent_requires_action: Pending
          payment_intent_action_expired: Expired
        headers:
          conversation: "Conversation thread"
          listing: Listing
          status: Status
          sum: Sum
          started: Started
          last_activity: "Latest activity"
          initiated_by: Starter
          other_party: "Provider"
        status:
          conversation: Conversation
          free: "Free transaction"
          pending: Pending
          preauthorized: Preauthorized
          accepted: Accepted
          rejected: Rejected
          paid: Paid
          confirmed: Completed
          canceled: Canceled
          initiated: "Waiting PayPal payment"
          pending_ext: "Waiting PayPal payment"
          none:
            free: "Free transaction"
          paypal:
            free: Conversation
            pending: Pending
            preauthorized: Preauthorized
            accepted: Accepted
            rejected: Rejected
            paid: Paid
            confirmed: Completed
            canceled: Canceled
            initiated: "Waiting PayPal payment"
            pending_ext: "Waiting PayPal payment"
          stripe:
            free: Conversation
            pending: Pending
            preauthorized: Preauthorized
            accepted: Accepted
            rejected: Rejected
            paid: Paid
            confirmed: Completed
            canceled: Canceled
            initiated: "Waiting Stripe payment"
            pending_ext: "Waiting Stripe payment"
            payment_intent_requires_action: Pending
            payment_intent_action_expired: Expired
<<<<<<< HEAD
=======
            payment_intent_failed: Stripe payment failed
>>>>>>> 277345c8
        not_available: "Not available"
      conversations:
        conversations: Conversations
        headers:
          started_from: "Started from"
          status: Status
          started: Started
          last_activity: "Latest Activity"
          initiated_by: Starter
          other_party: "Provider"
        participants: "Conversation: %{starter} with %{author}"
        profile: "%{author}'s Profile"
        search_by_keyword: "Search for a name, email or keyword"
        search: Search
        reset_search: "Show all"
        for_keyword: "for: <b>%{keyword}</b>"
      testimonials:
        testimonials: Reviews
        no_testimonials_found: "No reviews found"
        displaying_xx_reviews: "Displaying <b>%{count}</b> reviews in transactions %{tx_from} - %{tx_to} of <b>%{all_count}</b> reviews in total"
        search_keyword: "Search for a name, email or keyword"
        search: Search
        reset_search: "Show all"
        for_keyword: "for: <b>%{keyword}</b>"
        headers:
          transaction: Transaction
          author: Author
          receiver: Receiver
          status: Status
          grade: Grade
          text: Text
        status:
          waiting: "Waiting for review"
          skipped: Skipped
          published: Published
          blocked: Blocked
        status_filter:
          selected: "Selected filters: %{count}"
          all: Filters
          published: Published
          positive: Positive
          negative: Negative
          skipped: Skipped
          waiting: Waiting
          blocked: Blocked
          selected_js: "Selected filters: "
        form:
          review_text: "Review text"
          save: Save
          cancel: Cancel
          delete_review: "Delete review"
          block_review: "Block review"
          confirm_modify: "Are you sure you want to modify/delete this review? Once you edit/delete a review it is not possible to recover any of the old data."
          deleting_info: "Deleting a review allows its author to leave another one for the same transaction."
          blocking_info: "Blocking the review after deletion prevents its author from leaving another one for the same transaction."
      invitations:
        invitations: Invitations
        used:
          "yes": "Yes"
          "no": "No"
        headers:
          sent_by: "Sent by"
          message: Message
          sent_to: "Sent to"
          used: Used
          date_sent: "Date sent"
      listings:
        listings: Listings
        search_by_title_author_category: "Search for a listing title, author or category name"
        search: Search
        reset_search: "Show all"
        export_all_as_csv: "Export all as CSV"
        processing_export: "Processing export to CSV..."
        status:
          all: "All statuses"
          selected_js: "Selected statuses: "
          open: Open
          closed: Closed
          expired: Expired
          approval_pending: Pending
          approval_rejected: Rejected
        headers:
          title: Title
          author: Author
          created: Created
          updated: Updated
          category: Category
          status: Status
        open: Open
        closed: Closed
        expired: Expired
        approved: Approved
        approval_pending: Pending
        approval_rejected: Rejected
        form:
          this_listing_has_not_not_been_approved_yet: "This listing has not been approved yet. You can now decide to approve or reject the listing. If you approve the listing it will be public and visible to all users. If you reject the listing it will not be public."
          approve: Approve
          reject: Reject
          cancel: Cancel
      user_fields:
        user_fields: "User fields"
      footer:
        footer: Footer
        offer_pro: "Configure and remove all Sharetribe branding from the footer of your marketplace by %{upgrade_pro_plan_link}."
        upgrade_plan_link: "upgrading to the Pro plan or higher"
        menu_links: "Footer links"
        language: Language
        title: Title
        url: URL
        add: "Add a new link to the footer"
        save: "Save settings"
        footer_style: "Footer style"
        footer_copyright: "Footer copyright"
        footer_enabled: "Footer enabled"
        social_links: "Footer social links"
        title_placeholder: "Link title"
        url_placeholder: "https://example.com/username"
        style:
          dark: Dark
          light: Light
          marketplace_color: "Marketplace Color"
          logo: Logo
        social:
          title: Title
          url: URL
      domain:
        domain: Domain
        marketplace_domain: "Marketplace domain"
        offer_pro: "Configure your own custom domain by %{upgrade_pro_plan_link}."
        upgrade_pro_plan_link: "upgrading to the Pro plan or higher"
        your_marketplace_address_is: "Your marketplace address is: %{address}"
        would_you_like_to_change_address: "Would you like to change your marketplace address? %{contact_us}!"
        contact_us: "Contact us"
        you_can_now_use_a_custom_domain: "With your current plan, you can now enable a custom domain. Let's move forward with the setup. %{contact_us}!"
        would_you_like_to_change_domain: "Would you like to change your marketplace custom domain? %{contact_us}!"
      landing_pages:
        landing_pages: Landing Page
        info_1: "The landing page is perhaps the most important page of your marketplace. It is the first page that visitors see - sort of like the front door of your house. You have only a few seconds to convince new vistiors that they should explore your site. The page needs to be appealing and your value proposition should be clear and enticing."
        info_2: "%{preview_link} your current landing page and make changes from the %{details_link} and %{design_link} sections"
        info_2_preview_text: "Preview"
        info_2_details_text: "basic details"
        info_2_design_text: "design"
        info_3: "If you want to have a completely customized landing page for your marketplace, you can purchase it as add-on for $99 per month."
        info_4: "Read more about custom landing pages"
        editor_title: "Landing Page Editor"
        editor_info: "Here you can edit the sections that your Landing Page will include. Please note that some sections are predefined and cannot be edited within the Landing Page editor."
        preview: "Preview landing page"
        set_live: "Set live"
        headers:
          section_id: "Section ID"
          section_type: "Section type"
          version: Version
          released: Released
        add_new_version: Add new version
        new_version: New version
        edit_version: Edit version
        add_new_section: Add new section
        select_section_type: Select section type...
        form:
          version: Version
          save: Save
        sections:
          identifier: "Section ID"
          kind: "Section Type"
          variation: Variation
          new: New section
          edit: Edit section %{section_id}
          remove_section_confirmation: "Are you sure you want to remove the section '%{section_id}' and all its data? This cannot be undone."
          info_single_column: Info 1 Column
          hero: Hero
    landing_page_versions:
      sections:
        hero:
          hero_title: Hero
          hero_description: "Set the Background image for the hero section. The Slogan and Description are set from the basic details section."
          background_image: "Background image"
          background_image_info: "This image will be shown as the background image for the Hero section. For the best results, it should have a minimum size of 1600x1200 pixels."
          add_another_image: "Add another image"
          current_image: "Current image: %{filename}"
          file_not_selected: "Not selected"
          background_image_overlay: "Background image overlay"
          background_image_overlay_info: "This allows you to determine how dark or light your background image is going to be displayed. \"Transparent\" means no overlay at all."
          overlay_dark: "Dark"
          overlay_light: "Light"
          overlay_transparent: "Transparent"
        footer:
          footer_title: "Footer"
          footer_style: "Footer style"
          style_dark: "Dark"
          style_light: "Light"
          style_marketplace_color: "Marketplace color"
          style_logo: "Logo"
    custom_fields:
      edit:
        edit_listing_field: "Edit listing field '%{field_name}'"
      edit_price:
        description: "The minimum and maximum price only affect the filter. They do not set a limit for listing prices."
        edit_price_field: "Edit listing field 'Price'"
        show_price_filter_homepage: "Show price filter on homepage"
        price_min: "Filter minimum price"
        price_max: "Filter maximum price"
      edit_location:
        edit_location_field: "Edit listing field 'Location'"
        this_field_is_required: "This field is required"
      edit_expiration:
        edit_expiration_field: "Edit listing field 'Expiration date'"
        enable: "Enable expiration date"
      form:
        field_required:
          this_field_is_required: "Make it mandatory to fill in this field when creating a new listing"
          this_field_is_required_checkbox: "Make it mandatory to fill in this field when creating a new listing (user has to select at least one option)"
        search_filter:
          search_filter: "Display a filter based on this field on the homepage"
          date_cant_be_filtered: "There's no filter available for date field."
          text_cant_be_filtered: "There's no filter for text field. The main text search searches from text fields."
      index:
        listing_fields: "Listing fields & filters"
        listing_fields_help: "Here you can edit the fields that users have to fill in when they create a new listing. Please note that some fields are predefined and cannot be edited."
        add_new_field: "Add new field:"
        remove_field_confirmation: "Are you sure you want to remove the field '%{field_name}' and all its data? This cannot be undone."
        cancel: Cancel
        save: Save
        field_title: "Field title"
        field_type: "Field type"
        categories: "Listing categories where the field is used"
        select_all: "Select all"
        clear_all: "Clear all"
        options: Options
        add_option: "+ Add option"
        saving_order: "Saving field order"
        save_order_successful: "Successfully saved field order"
        save_order_error: "An error occurred while saving field order. Please refresh the page and try again."
        select_one: "Select field type..."
        continue: Continue
        minimum_value: Minimum
        maximum_value: Maximum
        allow_decimals: "Allow decimals"
      new:
        new_listing_field: "New listing field"
      field_types:
        text: Text
        number: Number
        dropdown: Dropdown
        checkbox_group: "Checkbox group"
        date: Date
        file: File
        location: Location
    person_custom_fields:
      saving_failed: "User field saving failed"
      index:
        user_fields: "User fields"
        field_title: "Field title"
        field_type: "Field type"
        signup: Signup
        public: Public
        add_new_field: "Add new field:"
        save: Save
        cancel: Cancel
        minimum_value: Minimum
        maximum_value: Maximum
        allow_decimals: "Allow decimals"
        add_option: "Add option"
      new:
        new_user_field: "New user field"
      form:
        field_required:
          this_field_is_required: "Make it mandatory to fill this field when signing up to the marketplace"
          this_field_is_required_checkbox: "Make it mandatory to fill this field when signing up to the marketplace (user has to select at least one option)"
          this_field_is_public: "Show this field in the public profile page"
      edit:
        edit_user_field: "Edit user field '%{field_name}'"
    emails:
      new:
        send_email_to_members: "Email users"
        send_email_to_members_title: "Send email to your users"
        send_email: "Send the email"
        send_email_or: or
        send_test_email: "Send a test email to yourself"
        test_sent: "Test email was sent to your inbox"
        send_email_article_title: "this article"
        send_email_article_text: "You can learn more about the user segments in %{article_link}."
        recipients:
          title: "Who do you want to email?"
          options:
            all_users: "All users"
            posting_allowed: "Users who are allowed to post listings"
            with_listing: "Users who have posted at least one listing"
            with_listing_no_payment: "Users who have posted at least one listing but haven't added their payment details"
            with_payment_no_listing: "Users who have added their payment details but haven't posted a listing"
            no_listing_no_payment: "Users who haven't posted a listing and haven't added their payment details"
        email_subject: "Email subject"
        email_content: "Email content"
        email_content_placeholder: "What do you want to say to your users?"
        email_language: "Language of the email receivers"
        any_language: "Any language"
        message_will_be_sent_only_to_people_with_this_language: "The email will be sent only to the users who are using %{service_name} in the language you choose."
        email_sent: "Email sent."
        to_improve_email_deliverability: "To improve email deliverability the email subject is generated automatically and cannot be changed."
        email_subject_text: "A new message from the %{service_name} team"
        firstname_cannot_be_removed: "\"Firstname\" cannot be removed and will be replaced by the actual first name of each recipient."
        hello_firstname: "Hello Firstname,"
        hello_firstname_text: "Hello %{person},"
    left_hand_navigation:
      general: General
      users_and_transactions: Manage
      configure: Configure
      emails_title: Emails
      subscription: Subscription
      preview: "Preview site"
    listing_shapes:
      availability_title: Availability
      read_more: "Read more about automatic availability management."
      read_more_availability_management: "Read more about availability management."
      allow_providers_to_manage_availability: "Allow sellers to manage their availability from a calendar"
      per_hour_availability: "\"Per hour\" availability"
      per_day_availability: "\"Per day\" availability"
      per_night_availability: "\"Per night\" availability"
      pricing_units_disabled_info: "Pricing units cannot be used when availability calendar is enabled."
      can_not_find_name: "Can not find order type with given name: %{name}"
      index:
        listing_shapes: "Order types"
        description: "Order types determine how the order process works in your site. You can decide whether your users are renting or selling, or perhaps just posting announcements and communicating via direct messages."
        read_more_about_order_types: "Read more about order types"
        add_new_shape: "Add new order type: "
        select_template: "Select template..."
        all_categories: "All categories"
        no_categories: "No categories"
        category_count: "%{category_count} categories"
        header:
          listing_shape_name: "Order type name"
          listing_shape_categories: "Categories where it's used"
        order:
          saving_order: "Saving order"
          save_order_successful: "Successfully saved order type order"
          save_order_error: "An error occurred while saving order. Please refresh the page and try again."
      templates:
        selling_products: "Selling products"
        renting_products: "Renting products"
        offering_services: "Offering services"
        giving_things_away: "Giving things away"
        requesting: Requesting
        announcement: "Posting announcements"
        custom: Custom
      new:
        create_listing_shape: "Create order type"
        create: Create
        cancel: Cancel
        create_success: "New order type '%{shape}' created"
        create_failure: "Could not create new order type. Error: %{error_msg}"
      edit:
        edit_listing_shape: "Edit order type '%{shape}'"
        update: Save
        cancel: Cancel
        update_success: "Changes to order type '%{shape}' saved"
        update_failure: "Could not save changes. Error: %{error_msg}"
        delete: "Delete order type"
        confirm_delete_order_type:
          one: "There is %{count} listing with this order type. If you delete the order type, this listing will be closed. Are you sure you want to delete the order type?"
          other: "There are %{count} listings with this order type. If you delete the order type, those listings will be closed. Are you sure you want to delete the order type?"
        can_not_delete_last: "You can't delete this order type because it's the only type in your marketplace."
        can_not_delete_only_one_in_categories: "You can't delete this order type because in following categories this order type is the only one in use: %{categories}"
      listing_shape_name: Name
      listing_shape_name_placeholder: "E.g. Sell"
      action_button_label: "Checkout button label"
      action_button_placeholder: "E.g. Buy"
      open_listings_warning:
        one: "There is %{count} open listing with this order type. If you change any of the settings below, that listing will retain the old settings. The listing can be changed to the new settings by editing it manually. If you don't want to have the listing with the old settings visible on your site, you can close it by clicking the button below."
        other: "There are %{count} open listings with this order type. If you change any of the settings below, those listings will retain the old settings. Those listings can be changed to the new settings by editing them manually. If you don't want to have any listings with the old settings visible on your site, you can close them by clicking the button below."
      close_listings_action:
        one: "Close %{count} listing"
        other: "Close %{count} listings"
      confirm_close_listings_action:
        one: "Are you sure you want to close %{count} listing?"
        other: "Are you sure you want to close %{count} listings?"
      successfully_closed: "Successfully closed listings"
      successfully_deleted: "Successfully deleted order type '%{order_type}'"
      pricing_and_checkout_title: "Pricing & checkout"
      online_payments_label: "Allow sellers to accept payments online"
      shipping_label: "Allow sellers to define a shipping fee"
      price_label: "Allow sellers to add a price to their listings"
      units_title: "Pricing units"
      units_desc: "If you have enabled pricing units, the listing price is displayed as \"price per pricing unit\". An example: \"$39 per hour\"."
      units:
        piece: "Per piece"
        hour: "Per hour"
        day: "Per day"
        night: "Per night"
        week: "Per week"
        month: "Per month"
        unit: "Per unit"
      can_not_find: "Can't find order type with id: %{id}"
      add_custom_unit: "+ Add a custom pricing unit…"
      delete_custom_unit: delete
      custom_unit_form:
        title: "New pricing unit"
        label_heading: Label
        selector_label_heading: "Selector label"
        label_placeholder: "eg. \"kg\", \"30 minutes\", \"person\", \"class\""
        selector_placeholder: "eg. \"Number of people\", \"Amount in kg\""
        per: Per
        unit_type:
          heading: "Unit type"
          quantity_label: "Quantity (per piece, per kg, per person, per 2 hour tour...)"
          time_label: "Time (per 30 minutes, per 2 weeks, per year...)"
    paypal_accounts:
      marketplace_paypal_integration: "Payment system preferences"
      preferences_updated: "Payment system preferences updated"
      contact_support_link_text: "contact support"
      integration_info_text: "The payment system of your marketplace is powered by PayPal. To allow your users to pay using your marketplace, you must connect your PayPal account. Once you have connected your PayPal account, you can choose a minimum transaction size and a possible commission fee."
      link_paypal_personal_account_label: "Are you providing products or services yourself?"
      link_paypal_personal_account: "If so, you will also need to connect your PayPal account to %{personal_payment_preferences_link}."
      link_stripe_personal_account: "If so, you will also need to add your payout details to %{personal_payment_preferences_link}."
      link_paypal_and_stripe_personal_account: "If so, you will also need to connect your PayPal or Stripe account to %{personal_payment_preferences_link}."
      personal_payment_preferences_link_text: "your personal marketplace account"
      read_more_about_paypal: "Read more about the payment system"
      edit_payment_settings: "Edit payment settings"
      supported_currencies_information_text: "Sharetribe's online payment system supports 24 currencies. If your currency is not on the list, please %{contact_support_link}. If you change the marketplace currency, existing listings will retain their old currency. You need to edit those listings individually to convert them to the new currency."
      currency_change_warning_text: "Heads up: if you move forward with this currency change, don't forget to ask your sellers to manually edit their existing listings to get the currency update."
      marketplace_currency_label: "Marketplace currency:"
      minimum_listing_price_label: "Minimum transaction size:"
      transaction_fee_label: "Seller transaction fee:"
      minimum_transaction_fee_label: "Seller minimum transaction fee:"
      save_settings: "Save settings"
      minimum_listing_price_below_tx_fee: "The minimum transaction size has to be greater than or equal to the minimum transaction fee: %{minimum_transaction_fee}."
      minimum_listing_price_below_min: "The minimum transaction size has to be greater than the minimum commission %{minimum_commission}."
    payment_preferences:
      title: "Payment system preferences"
      general_settings: "1. General settings"
      connect_a_payment_provider: "2. Connect a payment provider"
      contact_support: "contact support"
      no_payments_link_text: here
      your_country: "Your country:"
      you_cannot_use_online_payments: "You cannot use online payments in %{country_name} with %{currency}. Please choose a different currency or %{support_link} to change your country. You can read more about supported countries and currencies %{help_link}. In the future we might add more payment providers and support more currencies"
      which_to_choose: "Which one to choose?"
      you_can_use_stripe_or_paypal: "You can use either Stripe, PayPal or both as your payment providers. %{choose_link}"
      you_can_use_stripe_only: "You can use Stripe as your payment provider. %{read_more_link}"
      read_more_stripe: "Read more about Stripe payments."
      you_can_use_paypal_only: "You can use PayPal as your payment provider. %{read_more_link}"
      read_more_paypal: "Read more about PayPal payments."
      read_more_about_paypal_and_stripe: "Read more about online payments, Stripe and PayPal"
      general_settings_updated: "Payment system general settings updated"
      transaction_fee_settings_updated: "Transaction fee settings updated"
      choose_popup_text: |-
          If you want to allow your users to accept online payments, you need to choose the currency for your marketplace and then connect at least one of the two payment providers supported by Sharetribe: Stripe and PayPal. You can also choose to use both, which means your users will be able to accept payments with either payment method.
          You can create a new account with either service if you don't have one already. Once you have connected an account, you can choose a possible fee you're charging from each transaction.
          What's the difference between Stripe and PayPal? Stripe allows you to delay payout to the seller up to 3 months and offers one payment method (credit/debit card). Stripe also allows your sellers to receive money directly to their bank account simply by providing their bank details. PayPal provides two payment methods (credit card and PayPal account) and offers a protection program for buyers and sellers. It requires your sellers to create a PayPal Business Account to accept payments.
          If you use Stripe, its fees will be deducted from your transaction fee, so remember to set a high enough minimum fee. If you use PayPal, its fees will be charged from the seller separately, in addition to your transaction fee. Stripe and PayPal have a bit different fee structure. In most cases Stripe's fees are a bit lower.
      invalid_api_keys: "Invalid Stripe API keys"
      missing_api_keys: "Missing Stripe API keys"
      stripe_verified: "Stripe API access verified"
      change_settings: "Change settings and fees"
      configure_stripe: "Configure Stripe"
      configure_paypal: "Configure PayPal"
      transaction_fee_settings: "Transaction fee settings"
      transaction_fee_save: Save
      stripe_fee: "Stripe's fees"
      stripe_fee_notice: "%{stripe_fee_link} will be deducted from the transaction fee you are charging."
      fee_should_be_less_than_minimum_price: "Minimum transaction fee must be lower than minimum transaction size"
      the_transaction_fee_must_be_lower_than_100: "The transaction fee must be lower than 100%"
      confirm_disable: "Are you sure you want to disable %{gateway}? If you disable it, sellers will no longer be able to receive money and buyers will no longer be able to pay through this payment method. If sellers haven't configured another payment method, buyers will not be able to buy from them."
      commission_from_buyer_label: "Buyer transaction fee:"
      minimum_buyer_transaction_fee_label: "Buyer minimum transaction fee:"
      stripe_connected:
        title: "Stripe connected"
        disable: "Disable Stripe"
        disabled: "Stripe disabled"
        enable: "Enable Stripe again"
      paypal_connected:
        title: "PayPal connected"
        disable: "Disable PayPal"
        disabled: "PayPal disabled"
        enable: "Enable PayPal again"
      cannot_enable_gateway: "Cannot enable payment gateway %{gateway}."
      cannot_disable_gateway: "Cannot disable payment gateway %{gateway}."
      cannot_enable_gateway_because_of_buyer_commission: "Cannot enable payment gateway %{gateway} because the buyer's commission is used"
      stripe_form:
        add_your_api_keys: "Add your Stripe API keys"
        how_to_get_these: "How to get these?"
        publishable_key_example: "For example: %{api_publishable_key_example}"
        secret_key_example: "For example: %{api_secret_key_example}"
        save_api_keys: "Save Stripe API keys"
        invalid_secret: "That doesn't look like a correct %{secret_key}"
        invalid_publishable: "That doesn't look like a correct %{publishable_key}"
      index:
        header: "Available Payment Settings"
        info: "You can configure available payment gateways for use in your marketplace. Currently PayPal and Stripe are supported."
        active: Active
        gateway: Gateway
        process: Process
        commission: Commission
        minimum_price: Min.price
        minimum_fee: Min.fee
        api_verified: "API verified?"
        actions: Actions
        payments_not_enabled: "Payments are not enabled for your marketplace"
    transaction_types:
      sell: Selling
      sell_w_online_payment: "Selling with online payment"
      sell_wo_online_payment: "Selling without online payment"
      rent: "Renting out"
      rent_w_online_payment: "Renting out with online payment"
      rent_wo_online_payment: "Renting out without online payment"
      give: "Giving away"
      lend: Lending
      swap: Swapping
      service: Offering
      service_w_online_payment: "Offering with online payment"
      service_wo_online_payment: "Offering without online payment"
      request: Requesting
      inquiry: Announcement
      share_for_free: "Sharing for free"
      default_action_button_labels:
        sell: Buy
        rent: Rent
        request: Offer
        offer: Request
        inquiry: Contact
  common:
    edit_page: "Edit page"
    default_community_slogan: "Community marketplace"
    default_community_description: "This is a place to sell, rent, swap and share goods and services with the other members of the marketplace."
    cancel: Cancel
    fields_that_are_mandatory: "Fields marked with star (*) are mandatory."
    or: or
    password: Password
    service_name: "%{service_name}"
    share_types:
      request: request
      offer: offer
      borrow: borrowing
      buy: buying
      give_away: "giving away"
      lend: lending
      receive: "taking for free"
      rent: renting
      rent_out: "renting out"
      sell: selling
      offer_to_swap: swapping
      request_to_swap: swapping
      share_for_free: "sharing for free"
      accept_for_free: "wanting to use for free"
    categories:
      item: Items
      favor: Services
      rideshare: Rideshare
      housing: Spaces
      tools: Tools
      sports: Sports
      music: Music
      books: "Books & Magazines"
      games: "Games & Toys"
      furniture: Furniture
      outdoors: "Camping & Outdoors"
      food: "Food & Kitchen"
      electronics: Electronics
      pets: "Pets & Animals"
      film: "Film & Movies"
      clothes: "Clothes & Accessories"
      garden: Garden
      travel: Travel
      other: Other
    username: Username
    username_or_email: "Email or username"
    what_is_this: "What's this?"
    removed_user: "Removed user"
    payment_fee_info:
      title: "Commission and Payment processing fee"
      stripe: Stripe
      paypal: PayPal
      info: "Payments in %{service_name} are processed by the payment gateway listed below. %{service_name} will charge a commission depending on the payment gateway. The payment gateway may also charge a fee for each payment, as described below."
    paypal_fee_info:
      title: "PayPal's payment processing fee"
      body_text: |-
          For PayPal payments, %{service_name} charges a commission of %{paypal_commission}%. The minimum transaction fee per transaction is %{minimum_transaction_fee}. PayPal's fees are not included in this commission, so in addition to %{service_name} commission, you will also pay PayPal's fees for each. PayPal's fee is between 2% and 5% of the total sales price, depending on your monthly sales volume and the country of residence of the buyer. In general, domestic purchases have lower fees than international ones, and higher monthly sales give you a discount on fees.
          You can see the exact fees by logging in to your PayPal account and going %{link_to_paypal}. After each purchase you will get a receipt displaying the exact fee.
      body_text_accept: |-
          This transaction is processed by PayPal. PayPal charges a processing fee from each payment. This fee is between 2% and 5% of the total sales price, depending on your monthly sales volume and the country of residence of the buyer. In general, domestic purchases have lower fees than international ones, and higher monthly sales give you a discount on fees.
          You can see the exact fees by logging in to your PayPal account and going %{link_to_paypal}. After each purchase you will get a receipt displaying the exact fee.
      link_to_paypal_text: here
    stripe_fee_info:
      title: "Stripe's payment processing fee"
      body_text: "For Stripe payments, %{service_name} charges a commission of %{stripe_commission}%. The minimum commission per transaction is %{minimum_transaction_fee}. Stripe's fees are included in this commission."
      link_to_stripe_text: here
  conversations:
    accept:
      details: "Order details"
      order_by: "Order by %{orderer_link}"
      accept_offer: "Accept the offer"
      accept_request: "Accept the request"
      reject_offer: "Not this time"
      reject_request: "Not this time"
      close_listing: "Close the listing %{listing_title_link}"
      update_later: "Leave the listing open"
      optional_message: "Optional message"
      price_to_pay: "Total price to be paid"
      accept: Accept
      decline: Decline
      quantity_label: "Quantity:"
      sum_label: "Subtotal:"
      service_fee_label: "%{service_name} fee:"
      buyer_service_fee_label: "%{service_name} service fee:"
      you_will_get_label: "You will get:"
      total_label: "Total:"
      total_value: "%{seller_gets}*"
      total_value_paypal: "%{seller_gets}*"
      total_value_stripe: "%{seller_gets}"
      paypal_fee_info: "* Excludes <a id='%{fee_info_link_id}' href='#'>PayPal's payment processing fee</a>"
      payment_fee_info: "* Excludes <a id='%{fee_info_link_id}' href='#'>payment processing fee</a>"
      shipping_price_label: "Shipping:"
      stripe-fee_label: "Payment processing fee"
    confirm:
      confirm_description: "If your order has been fulfilled you should confirm it as done. Then you can give feedback to the other party."
      cancel_description: "If your order was not fulfilled, you can mark it as 'disputed'. You can still give feedback to the other party and describe what happened."
      cancel_payed_description: "If your request was accepted but you're having second thoughts, you can still cancel the request before the payment."
      canceling_payed_transaction: "Cancel transaction"
      confirm: "Mark completed"
      cancel: Dispute
      continue: Continue
      give_feedback_to: "Give feedback to %{person_link}"
      do_not_give_feedback: "Skip feedback"
    details:
      day: day
      days: days
      price_per_day: "Price per day: %{price}"
    index:
      loading_more_messages: "Loading more messages"
      message_partitive: message
      messages_partitive: messages
      no_received_messages: "No messages"
      no_sent_messages: "No sent messages"
    conversation:
      accepted_request: "Request accepted."
      accepted_offer: "Offer accepted."
      rejected_request: "Request rejected."
      rejected_offer: "Offer rejected."
      confirmed_request: "Order completed."
      confirmed_offer: "Offer completed."
      canceled_request: "Order canceled."
      canceled_offer: "Offer canceled."
      message_from: "Message from %{person}"
      about_listing: "About listing %{listing_title}"
      free_message: "Direct message"
      message_content_not_available: "Message content not available"
    message:
      accepted_request: "accepted the request"
      received_payment: "accepted the request, received payment for %{sum}"
      received_payment_wo_sum: "accepted the request, received payment"
      accepted_offer: "accepted the offer"
      rejected_request: "rejected the request, canceled the payment"
      rejected_offer: "rejected the offer"
      confirmed_request: "marked the order as completed"
      confirmed_offer: "marked the offer as completed"
      canceled_request: "canceled the order"
      canceled_offer: "canceled the offer"
      paid: "paid %{sum}"
      payment_preauthorized: "Payment authorized: %{sum}"
      payment_preauthorized_wo_sum: "Payment authorized"
      stripe:
        held_payment: "Accepted the request. Payment for %{sum} is being held by %{service_name} until the order is marked as completed."
        held_payment_wo_sum: "Accepted the request. Payment is being held by %{service_name} until the order is marked as completed."
        confirmed_request: "Marked the order as completed. The payment has now been transferred to %{author_name} bank account or will be transferred soon."
    new:
      message: Message
      message_to: "Message to %{author_name}"
      optional_message_to: "Optional message to %{author_name}"
      send_message: "Send message"
      send: Send
      this_message_is_private: "This message is private between you and %{person}. %{person} will be notified of this message by email."
      you_will_get_notified_of_acceptance: "You will get an email notification when %{person} accepts or rejects your proposal."
      you_will_get_notified: "You will get an email notification when %{person} answers you."
      title: Title
      send_message_to_user: "Send message to %{person}"
      about_listing: "About listing %{listing_title}"
      author_has_to_accept_request: "%{author_name} needs to accept the request before you can pay"
    show:
      in_response_to_listing: "about listing"
      message_sent_by: "Message sent by"
      message_sent_to: "Message sent to"
      send_reply: "Send reply"
      write_a_reply: "Write a reply:"
      conversation_about_listing: "With %{person} about %{listing}"
      conversation_with_user: "With %{person}"
      conversation_with: "Conversation with %{person}"
      last_message_at: "(latest message %{time})"
      price: "Price: %{price}"
      sum: "Total: %{sum}"
      total: "Total: %{total}"
    status:
      payment_errored: "Payment failed. Please try again."
      payment_errored_starter: "Payment failed. Please try again. If the problem continues, please contact Sharetribe support."
      payment_errored_author: "Payment failed. Please contact %{starter_name} and ask them to try the payment again."
      cancel_payed_transaction: Cancel
      feedback_given: "Feedback given"
      feedback_skipped: "Feedback skipped"
      give_feedback: "Give feedback"
      offer_accepted: Accepted
      offer_rejected: Rejected
      offer_canceled: Canceled
      offer_confirmed: Completed
      offer_paid: "Payment successful"
      offer_preauthorized: "Payment successful"
      offer_waiting_for_payment: "Waiting for %{requester_name} to pay"
      pay: Pay
      preauthorized: "Payment successful"
      paid: "Payment successful"
      pending_external:
        paypal:
          multicurrency: "We couldn't process the PayPal payment because your PayPal account has not been set up to receive money in %{currency}. Go to %{paypal_url} and log in to your account to manually accept or reject the payment."
          verify: "You cannot accept this transaction because you haven't verified your PayPal account. Go to %{paypal_url} to verify your account."
          intl: "We couldn't process the PayPal payment because your PayPal account does not have a withdrawal mechanism. Go to %{paypal_url} and log in to your account to manually accept or reject the payment."
      waiting_for_current_user_to_deliver_listing: "Waiting for you to fulfill the order for %{listing_title}"
      waiting_for_listing_author_to_deliver_listing: "Waiting for %{listing_author_name} to fulfill the order for %{listing_title}"
      request_accepted: Accepted
      request_rejected: Rejected
      request_confirmed: Completed
      request_canceled: Canceled
      request_paid: "Payment successful"
      request_preauthorized: "Payment authorized"
      skip_feedback: "Skip feedback"
      waiting_for_listing_author_to_accept_offer: "Waiting for %{listing_author_name} to accept the offer"
      waiting_for_listing_author_to_accept_request: "Waiting for %{listing_author_name} to accept the request. As soon as %{listing_author_name} accepts, you will be charged."
      waiting_for_you_to_accept_request: "Waiting for you to accept the request"
      waiting_confirmation_from_requester: "Waiting for %{requester_name} to mark the order completed"
      waiting_confirmation_from_you: "Waiting for you to mark the order completed"
      waiting_payment_from_requester: "Waiting for %{requester_name} to pay"
      waiting_payment_from_you: "Waiting for you to pay"
      waiting_feedback_from_you: "Waiting for you to give feedback"
      pending_external_inbox:
        paypal:
          multicurrency: "Waiting for you to accept the PayPal payment"
          intl: "Waiting for you to accept the PayPal payment"
          unknown_reason: "Payment is pending. Log in to your PayPal account to see more details."
          verify: "Waiting for you to verify your PayPal account"
      stripe:
        waiting_confirmation_from_requester: "Waiting for %{requester_name} to mark the order completed. Once the order is marked as completed, the payment will be released to your bank account."
    status_link:
      accept_offer: "Accept offer"
      accept_request: "Accept request"
      reject_offer: "Not this time"
      reject_request: "Not this time"
      accept_preauthorized_offer: "Accept offer"
      accept_preauthorized_request: "Accept request"
      reject_preauthorized_offer: "Not this time"
      reject_preauthorized_request: "Not this time"
      confirm: "Mark completed"
      cancel: Dispute
  feedback:
    feedback_subject: "New feedback from %{service_name}"
    feedback_body: "%{author_name_and_email} has sent the following feedback from %{service_name}"
    unlogged_user: "Unlogged user"
    anonymous_user: "Anonymous user"
  community_memberships:
    access_denied:
      access_denied: "Access denied"
      you_are_banned_in_this_community: "The %{service_name} team has disabled your account. If you want to message the %{service_name} team, you can %{link_to_contact_page}."
      contact_page_link: "contact them"
    new:
      welcome_fb_user: "Welcome to %{service_name}, %{name}!"
      fb_join_accept_terms: "There's one more step to join %{service_name}: you need to accept the terms of use."
      join_community: "Join %{service_name}"
      you_can_join: "You can join %{service_name} by accepting the terms of use and clicking 'Join %{service_name}' below."
      you_can_join_email_confirmation: "To join %{service_name} you need to have a valid email address that ends with %{email_ending}. You can join by filling in your email address, accepting the terms of use and clicking 'Join %{service_name}' below, and confirming your email."
      you_can_join_email_confirmation_multiple_addresses: "%{service_name} has email restrictions. You can only join if you have an allowed email address. You can join by filling in your email address, accepting the terms of use of %{service_name} and clicking 'Join %{service_name}' below."
      you_can_join_with_invite_only: "You have to have an invitation from another member to join %{service_name}. If you have an invitation code, you can join by typing the code to the field below, accepting the terms of use and clicking 'Join %{service_name}' below."
      if_want_to_view_content: "If you want to view the content in %{service_name} without joining it as a member you need to"
      log_out: "log out"
      join_community_button: "Join %{service_name}"
    give_consent:
      invitation_code_invalid_or_used: "The invitation code was invalid or already used."
      email_not_allowed: "This email is not allowed in %{service_name}."
      email_not_available: "The email you gave is already in use."
      consent_not_given: "The terms were not accepted."
  emails:
    accept_reminder:
      remember_to_accept_offer: "Remember to accept or reject an offer from %{sender_name}"
      remember_to_accept_request: "Remember to accept or reject a request from %{sender_name}"
      you_can_accept_or_reject_offer_at: "You can accept or reject the offer at"
      you_can_accept_or_reject_request_at: "You can accept or reject the request at"
      you_have_not_yet_accepted_or_rejected_offer: "You have not yet accepted or rejected the offer %{title} you received %{date}."
      you_have_not_yet_accepted_or_rejected_request: "You have not yet accepted or rejected the request %{title} you received %{date}."
      show_thread: "Show conversation"
    branding:
      powered_by: "%{service_name} is powered by the %{sharetribe_link} marketplace platform."
      create_own: "Want to create your own online marketplace website like %{service_name}? %{learn_more}."
      learn_more: "Learn more"
    confirm_reminder:
      you_have_not_yet_confirmed_or_canceled_request: "You have not yet completed or canceled the order %{request_link}. If the order has been completed, you should confirm that. After that you can give feedback to %{other_party_given_name}."
      remember_to_confirm_request: "Remember to confirm or cancel a request"
      if_will_not_happen_you_should_cancel: "If you think this order will not be completed for one reason or another, you can %{cancel_it_link}."
      cancel_it_link_text: "cancel it"
      automatic_confirmation: "If you don't confirm or cancel the order within %{days_to_automatic_confirmation} days after the request was accepted, we will mark it automatically as completed."
    payment_settings_reminder:
      remember_to_add_payment_details: "Remember to add your payment details to receive payments"
      you_have_added_listing_with_payment: "You have added a listing %{listing_link} with payment. However, you haven't yet added your payment details. In order to receive the payment you have to add your payment information."
      please_go_to_payment_settings: "Please go to your %{payment_settings_link} and fill in the required payment information."
      payment_settings_link: "payment settings"
    transaction_confirmed:
      here_is_a_message_from: "Here's a message from %{other_party_given_name}:"
      request_marked_as_confirmed: "Order completed - remember to give feedback"
      request_marked_as_canceled: "Order canceled"
      has_marked_request_as_confirmed: "%{other_party_full_name} has marked the order about '%{request}' completed. You can now give feedback to %{other_party_given_name}."
      has_marked_request_as_canceled: "%{other_party_full_name} has canceled the order about '%{request}'. You can still give feedback to %{other_party_given_name}."
      giving_feedback_is_good_idea: "Giving feedback is always a good idea. If everything went well, you should let others know that %{other_party_given_name} can be trusted. If there were any problems, it's good to mention those as well."
      give_feedback_to: "Give feedback to %{other_party_given_name}"
      stripe:
        has_marked_request_as_confirmed: "%{other_party_full_name} has marked the order about '%{request}' completed. The payment for this transaction has now been released to your bank account. You can now give feedback to %{other_party_given_name}."
    transaction_automatically_confirmed:
      subject: "Order automatically completed - remember to give feedback"
      we_have_marked_request_as_confirmed: "We have marked the order about '%{request}' completed. The order was automatically completed because %{days_passed} days have passed since the request was accepted."
    booking_transaction_automatically_confirmed:
      subject: "Order automatically completed - remember to give feedback"
      we_have_marked_request_as_confirmed: "We have marked the order about '%{request}' completed. The request was automatically completed because one day has passed since the booking period ended."
    automatically_confirmed_footer:
      giving_feedback_is_good_idea: "You can now give feedback to %{other_party_given_name}. Giving feedback is always a good idea. If everything went well, you should let others know that %{other_party_given_name} can be trusted. If there were any problems, it's good to mention those as well."
      give_feedback_to: "Give feedback to %{other_party_given_name}"
      show_thread: "Show conversation"
    confirmation_instructions:
      confirmation_instructions_signature: "Best regards,<br/>The %{service_name} team"
      need_to_confirm: "To join %{service_name}, confirm your email address by clicking the button below."
      confirmation_link_text: "Confirm my address"
      or_paste_link: "Alternatively, you can copy the following link to your browser's address bar:"
    common:
      hey: "Hello %{name},"
      kassi_team: "The %{service_name} team"
      thanks: "Thanks,"
      dont_want_to_receive_these_emails: "Don't want to receive these emails?"
      edit_your_email_settings_here: "Edit your email settings here"
      message_not_displaying_correctly: "Is this email not displaying correctly?"
      view_it_in_your_browser: "View it in your browser"
      or: or
      unsubscribe_from_these_emails_info: "You have received this email because you are a member of %{service_name}."
      unsubscribe_from_these_emails: "unsubscribe from these emails"
      unsubscribe_from_invitation_emails_info: "You have received this email because a member of %{service_name} has invited you to join them."
      unsubscribe_from_invitation_emails: "Unsubscribe from invitation emails to join %{service_name}"
    conversation_status_changed:
      has_accepted_your_offer: "%{accepter} has accepted your offer %{listing}."
      has_accepted_your_request: "%{accepter} has accepted your request %{listing}."
      has_rejected_your_offer: "%{accepter} has rejected your offer %{listing}."
      has_rejected_your_request: "%{accepter} has rejected your request %{listing}."
      view_thread: "View conversation"
      your_offer_was_accepted: "Your offer was accepted"
      your_offer_was_rejected: "Your offer was rejected"
      your_request_was_accepted: "Your request was accepted"
      your_request_was_rejected: "Your request was rejected"
      you_can_now_pay_to: "You can now pay the requested amount to %{payment_receiver}."
      pay_now: "Pay now"
      remember_to_confirm: "When the order is fulfilled, remember to mark it as completed. If the order is not fulfilled your have %{days_to_automatic_confirmation} days to cancel it. Otherwise it will be automatically marked as completed."
    invitation_to_kassi:
      hi: Hi!
      you_have_been_invited_to_kassi: "%{inviter} has invited you to %{service_name}."
      here_is_a_message_from: "Here is a personal message from %{inviter}:"
      join_now: "Join now"
      invitation_code: "Invitation code: %{code}"
    new_comment:
      has_commented_your_listing_in_kassi: "%{author} has commented on your listing '%{listing}'."
      view_comment: "View comment"
      you_have_a_new_comment: "%{author} has commented on your listing in %{service_name}"
      listing_you_follow_has_a_new_comment: "%{author} has commented on a listing you follow in %{service_name}"
      has_commented_listing_you_follow_in_kassi: "%{author} has commented on the listing '%{listing}' you are following in %{service_name}."
    new_message:
      view_message: "View message"
      has_sent_you_a_message_in_kassi: "%{sender} has sent you a message in %{service_name}."
      you_have_a_new_message: "A new message in %{service_name} from %{sender_name}"
    new_payment:
      new_payment: "You have received a new payment"
      price_per_unit_type: "Price per %{unit_type}"
      quantity: "Quantity:"
      you_have_received_new_payment: "You have been paid <b>%{payment_sum}</b> for <b>%{listing_title}</b> by %{payer_full_name}. Here is your receipt."
      listing_per_unit_title: "%{title}, per %{unit_type}"
    payment_receipt_to_seller:
      payment_gateway_fee: "Payment processing fee:"
      shipping_total: "Shipping:"
      product: "Product:"
      price_payer_paid: "Price %{payer_full_name} paid:"
      subtotal: "Subtotal:"
      service_fee: "%{service_name} service fee:"
      buyer_service_fee: "%{service_name} service fee:"
      you_will_get: "Total:"
      new_payment: "You have received a new payment"
      price_per_unit_type: "Price per %{unit_type}"
      quantity: "Quantity:"
      you_have_received_new_payment: "You have been paid <b>%{payment_sum}</b> for <b>%{listing_title}</b> by %{payer_full_name}. Here is your receipt."
      stripe:
        you_have_received_new_payment: "The amount of <b>%{payment_sum}</b> has been paid for <b>%{listing_title}</b> by %{payer_full_name}. The money is being held by %{service_name} until the order is marked as completed. Here is your receipt."
    payment_receipt_to_payer:
      receipt_of_payment: "Receipt of payment"
      you_have_made_new_payment: "You have paid <b>%{payment_sum}</b> for <b>%{listing_title}</b> to %{recipient_full_name}. Here is a receipt of the payment."
      product: Product
      price_per_unit_type: "Price per %{unit_type}"
      duration: Duration
      quantity: Quantity
      subtotal: Subtotal
      buyer_service_fee: "%{service_name} service fee:"
      total: Total
      price: Price
      service_fee: "Service fee"
      stripe_gateway_fee: "Stripe's fee:"
      paypal_gateway_fee: "PayPal's fee:"
      money_will_be_transferred: "The money will be transferred to %{recipient_name} when a) you have marked the request completed or b) %{automatic_confirmation_days} days have passed since you paid."
    paypal_new_payment:
      paypal_gateway_fee: "PayPal's fee:"
      shipping_total: "Shipping:"
    braintree_new_payment:
      product: "Product:"
      price_payer_paid: "Price %{payer_full_name} paid:"
      service_fee: "%{service_name} service fee:"
      you_will_get: "Total:"
    receipt_to_payer:
      receipt_of_payment: "Receipt of payment"
      you_have_made_new_payment: "You have paid <b>%{payment_sum}</b> for <b>%{listing_title}</b> to %{recipient_full_name}. Here is a receipt of the payment."
      product: Product
      price_per_unit_type: "Price per %{unit_type}"
      duration: Duration
      quantity: Quantity
      subtotal: Subtotal
      total: Total
      price: Price
      buyer_service_fee: "%{service_name} service fee"
      stripe_gateway_fee: "Stripe's fee:"
      paypal_gateway_fee: "PayPal's fee:"
      money_will_be_transferred: "The money will be transferred to %{recipient_name} when a) you have marked the request completed or b) %{automatic_confirmation_days} days have passed since you paid."
      listing_per_unit_title: "%{title}, per %{unit_type}"
      stripe:
        you_have_made_new_payment: "You have paid <b>%{payment_sum}</b> for <b>%{listing_title}</b>. The money is being held by %{service_name} and will be released to %{recipient_full_name} once you mark the order as completed. Here is a receipt of the payment."
    new_testimonial:
      has_given_you_feedback_in_kassi: "%{name} has given you feedback in %{service_name}"
      you_can_give_feedback_to: "You haven't yet given feedback to %{name}."
      view_feedback: "View feedback"
    new_update_to_listing:
      listing_you_follow_has_been_updated: "Listing you follow has been updated"
      has_updated_listing_you_follow_in_kassi: "%{author} has updated the listing '%{listing}' you are following in %{service_name}."
      view_changes: "View changes"
    community_updates:
      added_offer: "%{name_link} added a listing:"
      added_request: "%{name_link} added a listing:"
      added_listing: "%{name_link} added a listing:"
      update_mail_title: "%{title_link} update"
      title_link_text: "%{community_name}"
      intro_paragraph: "Here are some of the things that happened on %{community_link} during the past %{time_since_last_update}."
      intro_paragraph_link_text: "%{community_name}"
      reduce_email_footer_text: "Too much email? %{settings_link} or %{unsubscribe_link}."
      settings_link_text: "Edit your email settings here"
      unsubscribe_link_text: unsubscribe
    newsletter:
      hi: "Hi %{name},"
      newest_offers: "What people currently offer to others"
      newest_requests: "What people currently need"
      text_version_text: "Could you share something that others might need? Or do you need something that others might have? Add an offer or a request or check everything that the others are offering or requesting at %{url}"
    reset_password_instructions:
      change_my_password: "Change my password"
      reset_password_instructions: "<p>You have indicated that you have forgotten either your password or username in the %{service_name} service.</p><p>Your username is: %{username}</p><p>If you need to reset your password, click the following link: %{password_reset_link}</p><br/><p>If you didn't request this, please ignore this email. Your password won't change until you access the link above and create a new one.</p>"
    testimonial_reminder:
      remember_to_give_feedback_to: "Reminder: remember to give feedback to %{name}"
      you_have_not_given_feedback_yet: "You have not yet given feedback to %{name} about event '%{event}'. Remember to give feedback on how %{given_name} performed in the event."
    transaction_preauthorized:
      subject: "%{requester} is interested and has authorized payment for %{listing_title} published in %{service_name}"
      transaction_requested_by_user: "Great news! %{requester} is interested in \"%{listing_title}\" and has authorized payment for this listing."
      you_have_time_to_accept: "You need to accept or reject the request within %{payment_expires_in}."
      if_you_do_accept: "If you accept the request within this timeframe, you will receive the money immediately to your account."
      if_you_do_accept_stripe: "If you accept the request within this timeframe, the payment will go through. You will receive the money directly to your bank account after you have delivered %{listing_title} to %{requester}."
      if_you_do_not_accept: "If you reject the request or don't accept it within this timeframe, the transaction will be automatically cancelled, %{requester} will not be charged and you will not get paid."
      click_here_to_reply: "Click here to respond to the request"
    transaction_preauthorized_reminder:
      subject: "Remember to accept the request from %{requester} about listing %{listing_title}"
      remember_to_accept: "Remember to accept the request from %{requester} about listing \"%{listing_title}\". %{requester} has already paid for the listing. You have to accept the request in order to receive the payment."
      one_day_left: "If you don't accept the request within one day the request will be automatically rejected and you will not get paid."
      click_here_to_reply: "Click here to respond to the request"
    welcome_email:
      welcome_email_subject: "Welcome to %{service_name}"
      welcome_to_marketplace: "Welcome to %{service_name}! Glad to have you on board."
      love_marketplace_crew: "Love,<br /><i>%{service_name} crew</i>"
      welcome_email_footer_text: "What kind of emails do you want to receive from %{service_name}? %{settings_link}"
      settings_link_text: "Check your settings"
    new_listing_by_followed_person:
      subject: "%{author_name} has posted a new listing in %{service_name}"
      has_posted_a_new_listing: "%{author_name} has posted a new listing:"
      you_are_receiving_this_because: "You received this notification because you follow %{author_name}."
      view_listing: "View listing"
    new_member_notification:
      new_member_has_joined: "A new member has joined %{community}. They may still have to confirm their email address."
      this_is_automatic_message: "This is an automatic message sent to administrators of %{community}."
      person_name: "Name:"
      person_email: "Email:"
    listing_submited_for_review:
      subject: "New listing to review: \"%{listing_title}\" by %{author_name} in %{community}"
      there_is_a_new_listing_to_review: "There is a new listing to review: \"%{listing_title}\" by %{author_name}. You now have to approve or reject that listing."
      review_the_listing: "Review the new listing"
      this_is_automatic_message: "This is an automatic message sent to administrators of %{community}."
    listing_approved:
      subject: "The %{community} team has approved your listing \"%{listing_title}\""
      listing_has_been_approved: "Great news! Your listing \"%{listing_title}\" has been reviewed and approved by the %{community} team. It has been published."
      view_the_listing: "View the listing"
    listing_rejected:
      subject: "The %{community} team has rejected your listing \"%{listing_title}\""
      listing_has_been_rejected: "Unfortunately the %{community} team has rejected your listing \"%{listing_title}\" after reviewing it carefully. You can %{contact_link} to learn more or edit your listing and submit it for a new review."
      contact_link: "contact the %{community} team"
      edit_the_listing: "Edit the listing"
    edited_listing_submited_for_review:
      subject: "Edited listing to review: \"%{listing_title}\" by %{author_name} in %{community}"
      there_is_a_edited_listing_to_review: "There is an edited listing to review: \"%{listing_title}\" by %{author_name}. You now have to approve or reject that listing."
      review_the_listing: "Review the edited listing"
  error_messages:
    booking:
      booking_failed_payment_voided: "Booking failed due to an unexpected error. Please try again later. You haven't been charged."
      double_booking_payment_voided: "Unfortunately the dates you chose are no longer available. Please choose different dates. You haven’t been charged."
    onboarding:
      server_rendering: "Getting started guide failed to load. We have been informed about the situation and we are fixing it."
    listings:
      departure_time: "Departure time must be between current time and one year from now."
      share_type: "You must select one."
      valid_until: "This date must be between current time and 6 months from now."
      price: "Price must be a whole number."
      minimum_price: "Minimum price is %{minimum_price} %{currency}."
    testimonials:
      you_must_explain_not_neutral_feedback: "If you want to give non-neutral feedback, you must explain why."
      you_must_select_a_grade: "Remember to tell whether your experience was positive or negative."
    transaction_agreement:
      required_error: "You need to accept the agreement"
    paypal:
      transaction_cannot_complete: "Transaction cannot complete. This is most likely caused by the credit card failing bank authorization. Please, try purchasing again with an alternative payment method."
      buyer_cannot_pay_error: "The payment has been declined by PayPal. Please contact their Customer Service for more information: %{customer_service_link}"
      pending_review_error: "The payment was submitted but was flagged by PayPal as 'requiring a review'. When PayPal completes the review, the payment will be automatically authorized."
      seller_express_checkout_disabled: "PayPal Express Checkout has been disabled for the listing author's PayPal account. Please contact the author and let them know that there's an issue with their PayPal account, and advise them to contact PayPal Customer Service."
      seller_express_checkout_disabled_no_free: "PayPal Express Checkout has been disabled for the listing author's PayPal account. Please ask the %{service_name} team to contact the listing author and advise them to contact PayPal Customer Service."
      generic_error: "An error occurred during the payment process. Could not finalize your PayPal payment."
      cancel_error: "An error occurred during cancellation. Could not finalize cancel."
      accept_authorization_error: "An error occurred while trying to accept preauthorized Paypal payment. Please, try again."
      reject_authorization_error: "An error occurred while trying to reject preauthorized Paypal payment. Please, try again."
    stripe:
      generic_error: "An error occurred during the payment process. Could not finalize your Stripe payment."
      accept_authorization_error: "An error occurred while trying to accept preauthorized Stripe payment. Please, try again."
      reject_authorization_error: "An error occurred while trying to reject preauthorized Stripe payment. Please, try again."
  error_pages:
    back_to_kassi_front_page: "Back to the front page"
    error_404:
      if_you_believe: "If you believe that the address is correct and it should be working, please help us locate the error by letting us know what address caused the error and what should be seen on the page with the form below."
      page_can_not_be_found: "Page not found!"
      page_you_requested_can_not_be_found: "The page you requested cannot be found. Are you sure you spelled the address correctly?"
    error_404_title: "page not found"
    error_410:
      page_removed: "Page removed"
      page_you_requested_has_been_removed: "The page you requested has been removed."
      page_removed_reason: "There are a few possible reasons for this. For example, a user might have removed their account or a listing might have been removed."
    error_410_title: "page removed"
    error_500:
      temporary_unavailable: "Marketplace temporarily unavailable"
      unable_to_process: "The service is unable to process your request right now. Please try again in few moments."
      we_hate_this: "We hate when this happens! We have been informed about the situation and we are fixing it."
      refer_to_error_id: "If you wish to contact the support regarding this issue, please include an error ID \"%{error_id}\" in your message."
    error_500_title: "page loading failed"
    error_description: "Error description"
    no_javascript:
      javascript_is_disabled_in_your_browser: "Javascript is disabled in your browser"
      kassi_does_not_currently_work_without_javascript: "%{service_name} does not work properly without javascript. Try to enable javascript from your browser's preferences and then reload this page again."
      contact_us: "contact us"
      send_feedback: "Send message"
      your_feedback_to_admins: "Your message to the %{service_name} team"
    send: Send
    your_email_address: "Your email address"
  errors:
    messages:
      invalid_date: "is not a valid date"
      invalid_time: "is not a valid time"
      invalid_datetime: "is not a valid datetime"
      is_at: "must be at %{restriction}"
      before: "must be before %{restriction}"
      on_or_before: "must be on or before %{restriction}"
      after: "must be after %{restriction}"
      on_or_after: "must be on or after %{restriction}"
      positive_number: "Insert a number."
      from_must_be_less_than_till: "\"Start time\" must be less than \"End time\""
      section_with_this_id_already_exists: "Section with this id already exists"
  event_feed_events:
    accept:
      has_accepted_lend_item: "%{offerer_name} agreed to lend %{listing_title} to %{requester_name} %{time_ago}."
      has_accepted_borrow_item: "%{offerer_name} agreed to lend %{listing_title} to %{requester_name} %{time_ago}."
      has_accepted_rent_out_item: "%{offerer_name} agreed to rent %{listing_title} to %{requester_name} %{time_ago}."
      has_accepted_rent_item: "%{offerer_name} agreed to rent %{listing_title} to %{requester_name} %{time_ago}."
      has_accepted_give_away_item: "%{offerer_name} agreed to give %{listing_title} to %{requester_name} %{time_ago}."
      has_accepted_receive_item: "%{offerer_name} agreed to give %{listing_title} to %{requester_name} %{time_ago}."
      has_accepted_sell_item: "%{offerer_name} agreed to sell %{listing_title} to %{requester_name} %{time_ago}."
      has_accepted_buy_item: "%{offerer_name} agreed to sell %{listing_title} to %{requester_name} %{time_ago}."
      has_accepted_trade_item: "%{offerer_name} agreed to swap %{listing_title} with %{requester_name} %{time_ago}."
      has_accepted_sell_housing: "%{offerer_name} agreed to sell %{listing_title} to %{requester_name} %{time_ago}."
      has_accepted_buy_housing: "%{offerer_name} agreed to sell %{listing_title} to %{requester_name} %{time_ago}."
      has_accepted_rent_out_housing: "%{offerer_name} agreed to rent %{listing_title} to %{requester_name} %{time_ago}."
      has_accepted_rent_housing: "%{offerer_name} agreed to rent %{listing_title} to %{requester_name} %{time_ago}."
      has_accepted_favor: "%{offerer_name} agreed to offer %{listing_title} to %{requester_name} %{time_ago}."
      has_accepted_rideshare: "%{offerer_name} agreed on sharing a ride %{listing_title} with %{requester_name} %{time_ago}."
    join:
      joined_kassi: "%{name} joined %{service_name} %{time_ago}."
    login:
      logged_in_to_kassi: "%{name} logged in to %{service_name} %{time_ago}."
    comment:
      commented: "%{commenter_name} commented on listing %{listing_title} %{time_ago}."
      offer_partitive: offer
      request_partitive: request
  header:
    about: About
    home: Home
    members: Community
    new_listing: "New listing"
    mobile_version: "Mobile version"
    offers: Offers
    requests: Requests
    search_kassi: "Search %{service_name}"
    create_new_marketplace: "Create a new marketplace"
    contact_us: "Contact us"
    profile: Profile
    manage_listings: "My listings"
    invite: "Invite new members"
    login: "Log in"
    signup: "Sign up"
    menu: Menu
  homepage:
    additional_private_listings_slate:
      additionally_one_private_offer_exists: "Additionally  there is <b>one other offer</b>,"
      additionally_one_private_request_exists: "Additionally  there is <b>one other request</b>,"
      additionally_some_private_offers_exist: "Additionally there are <b>%{number_of_listings} other offers</b>,"
      additionally_some_private_requests_exist: "Additionally there are <b>%{number_of_listings} other requests</b>,"
    blank_slate:
      add_first: "Add one!"
      but_that_is_visible_only_to_registered_members: "but that is visible only to registered members."
      but_those_are_visible_only_to_registered_members: "but those are visible only to registered members."
      create_new_account_for_yourself: "Create yourself a new account"
      examples_of_what_you_could_offer_to_others: "What could you offer to others"
      examples_of_what_you_could_request_to_others: "What could you request from the others"
      favor_offer_list: "computer assistance, clothes repair, baking, bike fixing"
      favor_request_list: "babysitting, piano lessons, walking dogs, mowing lawn"
      favors_to_offer: "Help: "
      favors_to_request: "Help: "
      item_offer_list: "tools, sports equipment, costumes, camping equipment"
      item_request_list: "tools, sports equipment, costumes, camping equipment"
      items_to_offer: "Goods to lend: "
      items_to_request: "Goods to borrow: "
      log_in: "log in!"
      no_offers_visible_unless_logged_in: "No item, service or rideshare offers visible to users who are not logged in."
      no_open_offers_currently: "No open item, service or rideshare offers."
      no_open_requests_currently: "No open item, service or rideshare requests."
      no_requests_visible_unless_logged_in: "No item, service or rideshare requests visible to users who are not logged in."
      one_private_offer_exists: "There is already <b>one offer</b>,"
      one_private_request_exists: "There is already <b>one request</b>,"
      ride_offer: "Take others' kids to their hobbies"
      ride_request: "A ride to work"
      some_private_offers_exist: "There are already <b>%{number_of_listings} offers</b>,"
      some_private_requests_exist: "There are already <b>%{number_of_listings} requests</b>,"
    custom_filters:
      update_view: "Update view"
      min: "Min:"
      max: "Max:"
    event_feed:
      latest_events: "What's going on"
    grid_item:
      processing_uploaded_image: "(Processing uploaded image...)"
    index:
      no_listings_with_your_search_criteria: "Sorry, no listings could be found for your search criteria. Maybe try other search terms?"
      no_listings_notification: "No listings. %{add_listing_link}."
      add_listing_link_text: "Add new listing"
      open_listing: "open listing"
      open_listings: "open listings"
      private_listing_notification_log_in: "log in"
      is: is
      are: are
      what_do_you_need: "What are you looking for?"
      post_new_listing: "Post a new listing"
      are_offering: offer
      add_news_item: "Add an article"
      lend_rent_help_carpool: "Sell, lend, help, share rides"
      loading_more_content: "Loading more content"
      more_events: "More events..."
      news: News
      no_news: "No news"
      more_news: "More news"
      or: and
      or_see_what_the_others: "...or see what the others"
      recent_events: "Recent events"
      requesting: need
      tell_it_here: "Tell it here!"
      welcome_to_new_kassi: "Welcome to new %{service_name}!"
      no_reviews: "No reviews"
      no_image: "No image"
      filter: Filter
      this_is_private_community: "You need to sign up before you can view the content."
    invitation_form:
      email: "Email address(es)"
      message: "A personal message"
      send_invitation: "Send invitation"
      add_email_addresses_description: "Add the email addresses of the people you are inviting to the field below. To add multiple email addresses, separate them with comma."
      add_lots_of_email_addresses: "As you are an administrator, here is a tip: if you plan to send lots of invitations, you should use an emailing tool. Check out %{this_article_link} to find out resources about suitable email services."
      this_article_link: "this article"
      invitation_emails_field_placeholder: "friend1@example.com, friend2@example.com, ..."
      invitation_message_field_placeholder: "I joined this amazing marketplace. You should too!"
      errors_in_emails: "Check that the email addresses you added are valid and don't contain any unusual characters. If you added multiple addresses, make sure they are separated with comma."
    list_item:
      review: review
      reviews: reviews
      distance_away: "%{distance} %{distance_unit} away"
    news_item:
      show_less: "Show less"
      show_more: "Show more"
    profile_info_empty_notification:
      add_your_info: "Add your contact info"
      add_a_profile_picture: "Add a profile picture"
      you_have_not_added_your_info: "You have not added your contact information. Please do, so others can get in touch with you more easily. Also add a profile picture so it's easier for others to trust you."
      add_your_info_link: "Add your info now"
    recent_listing:
      please_offer: Offer
      comment: comment
      comments: comments
    filters:
      show: "Filter:"
      search: Search
      map: "Show map"
      list: "Show list"
      map_button: Map
      grid_button: Grid
      list_button: List
      all_listing_types: "All listing types"
      all_categories: "All categories"
    errors:
      search_engine_not_responding: "Search is currently unavailable. Try searching again soon."
  infos:
    about:
      default_about_text_title: "What is Sharetribe?"
      default_about_text: "This marketplace is powered by Sharetribe platform. With Sharetribe you can easily create your own marketplace website. It's free and only takes a minute. %{click_here_link} to learn more!"
      click_here_link_text: "Click here"
    how_to_use:
      default_title: "How it works"
      default_content: "Here you can find information about how %{marketplace_name} works."
  landing_page:
    hero:
      search: Search
      signup: "Sign up"
      search_placeholder: "What are you looking for?"
      search_location_placeholder: Location
    listings:
      no_listing_image: "No picture"
  layouts:
    admin:
      admin: "%{service_name} admin panel"
    branding:
      powered_by: "%{service_name} is powered by the %{sharetribe_link} marketplace platform."
      create_own: "Want to create your own online marketplace website like %{service_name}? %{learn_more}."
      learn_more: "Learn more"
    no_tribe:
      inbox: Inbox
      settings: Settings
      feedback: "Contact the %{service_name} team"
    application:
      join_this_community: "Join marketplace"
      read_more: "Read more"
      feedback: "Your message to the %{service_name} team"
      dont_use_to_contact_support: "We noticed you're an admin of %{service_name}. This form is what your users use to contact you. You cannot use this form to contact Sharetribe support. You can do that via the support widget in the bottom right corner of the admin panel instead."
      feedback_forum: "feedback forum"
      feedback_handle: Feedback
      give_feedback: "Contact us"
      or_check_our: "...or check our"
      send_feedback_to_admin: "Send message"
      to_see_what_others_have_suggested: "to see what other users have suggested, and vote for the ideas there."
      your_email_address: "Your email address (to contact you)"
      connect: "Sign up"
      invite_your_friends: "Invite friends!"
      invite_your_neighbors: "Invite neighbors!"
      invite_your_friends_description: "The more people there are in %{service_name}, the more useful it is."
      invite_your_friends_invite_only_description: "People cannot join %{service_name} unless they are invited."
      join_without_facebook: "...or alternatively %{join_without_facebook_link}"
      join_without_facebook_link: "sign up without using Facebook"
    conversations:
      messages: Messages
      notifications: Notifications
      received: Received
      sent: Sent
    global-header:
      select_language: "Select language"
    infos:
      about: About
      how_to_use: "How it works"
      info_about_kassi: "Information about %{service_name}"
      news: News
      register_details: "Privacy Policy"
      terms: "Terms of use"
    logged_in:
      admin: Admin
      go_to_your_profile_page: Profile
      hi: Hi
      login: "Log in"
      logout: "Log out"
      notifications: Notifications
      requests: "Friend requests"
      settings: Settings
      sign_up: "Create account"
    logged_in_messages_icon:
      messages: Messages
    logged_in_notifications_icon:
      notifications: Notifications
    mobile_logged_in:
      admin: Admin
      go_to_your_profile_page: Profile
      hi: Hi
      login: "Log in"
      logout: "Log out"
      notifications: Notifications
      requests: "Friend requests"
      settings: Settings
      sign_up: "Sign up"
    notifications:
      listing_could_not_be_saved: "Listing could not be saved. Please try again. If the problem persists, please %{contact_admin_link}."
      contact_admin_link_text: "contact the %{service_name} team"
      test_welcome_email_delivered_to: "A test email was sent to %{email}."
      something_went_wrong: "Something went wrong"
      community_updated: "Details updated."
      community_update_failed: "Detail update failed."
      account_creation_succesful_you_still_need_to_confirm_your_email: "Your account was created successfully. Now you need to confirm your email address."
      community_joined_succesfully_you_still_need_to_confirm_your_email: "Thanks for joining %{service_name}. Now you need to confirm your email address."
      comment_cannot_be_empty: "Comment cannot be empty"
      comment_sent: "Comment sent"
      confirmation_link_is_wrong_or_used: "The confirmation link is already used or otherwise broken. Try logging in, or send feedback if the problem persists."
      additional_email_confirmed: "The email you entered is now confirmed."
      could_not_get_email_from_social_network: "Could not get email address from %{provider} and can't create an account without email."
      social_network_email_unconfirmed: "The email address '%{email}' associated with your %{provider} account is already used but it hasn't been confirmed yet. Please confirm the email address before logging in with %{provider}."
      create_new_listing: "Create another listing"
      create_one_here: "create one here"
      email_confirmation_sent_to_new_address: "Email confirmation is now sent to the new address."
      email_not_found: "The email you gave was not found from %{service_name} database."
      error_with_session: "Error with session."
      feedback_considered_spam: "Feedback not saved, due to its formatting. Try again or use the feedback forum."
      feedback_not_saved: "Feedback could not be sent."
      feedback_saved: "Thanks a lot for your message! We'll get back to you as soon as possible."
      feedback_sent_to: "Feedback sent to %{target_person}."
      feedback_skipped: "Feedback skipped"
      invitation_cannot_be_sent: "Invitation could not be sent"
      invitation_cannot_unsubscribe: "Cannot unsubscribe from invitation emails"
      invitation_limit_reached: "You were trying to send too many invitations. Daily limit reached."
      invitation_sent: "Invitation sent successfully"
      invitation_successfully_unsubscribed: "Successfully unsubscribed from invitation emails"
      inviting_new_users_is_not_allowed_in_this_community: "Inviting new users is not allowed."
      login_again: "Please log in again."
      login_failed: "Login failed. Please enter the correct credentials."
      account_creation_successful: "Welcome to %{service_name}, %{person_name}!"
      account_deleted: "Your account is now deleted."
      login_successful: "Welcome, %{person_name}!"
      logout_successful: "You have now been logged out of %{service_name}. See you soon!"
      news_item_created: "Article created"
      news_item_creation_failed: "Article creation failed"
      news_item_update_failed: "Article update failed"
      news_item_updated: "Article updated"
      news_item_deleted: "Article removed"
      offer_accepted: "Offer accepted"
      offer_confirmed: "Offer completed"
      offer_closed: "Offer closed"
      listing_created_successfully: "Listing created successfully. %{new_listing_link}."
      offer_rejected: "Offer rejected"
      offer_canceled: "Offer canceled"
      listing_updated_successfully: "Listing updated successfully"
      listing_updated_availability_management_enabled: "Listing updated successfully. Availability management enabled."
      listing_updated_availability_management_disabled: "Listing updated successfully. Availability management disabled."
      listing_deleted: "Listing deleted"
      only_kassi_administrators_can_access_this_area: "Please log in with an admin account to access this area"
      only_listing_author_can_close_a_listing: "Only listing author can close a listing"
      only_listing_author_can_edit_a_listing: "Only listing author can edit a listing"
      payment_successful: "Payment successful"
      payment_canceled: "Payment cancelled"
      error_in_payment: "Error in payment. If you didn't complete the payment yet, try again. If you did, please send us feedback."
      cannot_receive_payment: "The provider can't receive the payment due some error. Please contact the %{service_name} team to clarify the situation"
      payment_waiting_for_later_accomplishment: "When you have paid, we'll notify the seller and you will get a receipt in email"
      password_recovery_sent: "Instructions to change your password were sent to your email."
      person_activated: "User activated"
      person_deactivated: "User deactivated"
      person_updated_successfully: "Information updated"
      poll_answered: "Poll answered"
      poll_could_not_be_answered: "Poll could not be answered"
      poll_created: "Poll created"
      poll_creation_failed: "Poll creation failed"
      poll_update_failed: "Poll update failed"
      poll_updated: "Poll updated"
      poll_deleted: "Poll removed"
      read_more: "Read more!"
      registration_considered_spam: "Registration did not work, please contact us from header menu and mention \"email2 error\"."
      reply_cannot_be_empty: "You can't send an empty message"
      reply_sent: "Reply sent successfully"
      request_accepted: "Request accepted"
      request_confirmed: "Order completed"
      request_rejected: "Request rejected"
      request_canceled: "Order canceled"
      message_sent: "Message sent"
      message_not_sent: "Sending the message failed. Please try again."
      this_content_is_not_available_in_this_community: "This content is not available."
      unknown_error: "Unknown error. Please use the Contact us link to send details about what happened."
      update_error: "An error occurred when trying to update your information, please try again"
      you_are_not_allowed_to_give_feedback_on_this_transaction: "You are not authorized to give feedback on this event"
      you_are_not_authorized_to_do_this: "You are not authorized to do this"
      you_are_not_authorized_to_view_this_content: "You are not authorized to view this content"
      listing_closed: "This listing has been closed"
      send_instructions: "You will receive an email with instructions on how to reset your password in a few minutes."
      you_cannot_reply_to_a_closed_offer: "You cannot reply to a closed offer"
      you_cannot_send_message_to_yourself: "You cannot send a message to yourself"
      you_followed_listing: "You are now following this listing"
      you_have_already_given_feedback_about_this_event: "You have already given feedback about this event"
      you_are_now_member: "Welcome to %{service_name}!"
      you_are_already_member: "You are already a member of %{service_name}. Welcome back!"
      you_must_log_in_to_create_new_listing: "You must log in to %{service_name} to create a new listing. If you don't have an account you can %{sign_up_link}."
      additional_email_confirmed_dashboard: "Your email is now confirmed."
      you_must_log_in_to_give_feedback: "You must log in to give feedback"
      you_must_log_in_to_invite_new_users: "You must log in to invite new users to %{service_name}"
      you_must_log_in_to_send_a_comment: "You must log in to send a new comment"
      you_must_log_in_to_send_a_message: "You must log in to %{service_name} to send a message to another user."
      you_must_log_in_to_do_a_transaction: "You must log in to %{service_name} to do a transaction."
      you_must_log_in_to_view_this_content: "You must log in to view this content"
      you_must_log_in_to_view_this_page: "You must log in to view this page"
      you_must_log_in_to_view_your_inbox: "You must log in to %{service_name} to view your inbox."
      you_must_log_in_to_view_your_settings: "You must log in to %{service_name} to view your settings."
      you_must_log_in_to_add_news_item: "You must log in to %{service_name} to add a new article."
      you_must_log_in_to_change_profile_settings: "You must log in to %{service_name} to change profile settings"
      you_must_log_in_to_accept_or_reject: "You must log in to accept or reject the transaction"
      you_must_log_in_to_confirm_or_cancel: "You must log in to cancel or confirm the transaction"
      you_need_to_confirm_your_account_first: "You need to confirm your email."
      you_must_fill_all_the_fields: "You must fill all the fields"
      you_unfollowed_listing: "You are no longer following this listing"
      joining_community_failed: "Joining failed"
      can_not_delete_email: "You cannot remove the email address"
      user_does_not_have_email_to_delete: "You don't have the email address you're trying to remove"
      email_deleted: "Email removed"
      listing_author_payment_details_missing: "Please contact the author by pressing the 'Contact' button below. They need to update their payment details to receive payments."
      listing_author_payment_details_missing_no_free: "Please contact the %{service_name} team to ask them to contact and advise the listing author to update their payment details to receive payments."
      images_are_processing: "We are processing your images. Give us a minute or two and they'll be visible."
      maintenance_mode:
        zero: "The website will now go offline for maintenance"
        one: "The website will be offline for maintenance in %{count} minute"
        other: "The website will be offline for maintenance in %{count} minutes"
      automatically_logged_out_please_sign_in: "You have been automatically logged out. Please log in again."
      stripe_you_account_balance_is_not_0: "You account balance is not 0 so it cannot be deleted. This might mean that you have transactions waiting to be completed or that there is money waiting to be paid out to your bank account. Please contact the %{service_name} team to learn more."
      visit_admin: "Would you like to %{link}?"
      visit_admin_link: "visit your admin panel"
    settings:
      account: Account
      notifications: Notifications
      profile: "Profile info"
      settings: Settings
      paypal_payments: "PayPal Payments"
      stripe_payments: "Stripe Payments"
      payments: Payments
      listings: Listings
      listings_search_placeholder: "Search for a listing title"
  listings:
    bubble_listing_not_visible:
      listing_not_visible: "You do not have permission to view this listing."
    comment:
      wrote: wrote
      send_private_message: "Send private message to %{person}"
      delete: delete
      are_you_sure: "Are you sure you want to delete the comment?"
    comment_form:
      ask_a_question: "Comment on the listing or ask for more details. All the other users will be able to see your comment."
      log_in: "log in"
      send_comment: "Send comment"
      to_send_a_comment: "to send a new comment."
      write_comment: "Write a new comment:"
      you_cannot_send_a_new_comment_because_listing_is_closed: "You cannot send new comments because this listing is closed."
      you_must: "You must"
      subscribe_to_comments: "Notify me of new comments and updates"
    deleting_a_listing_cannot_be_undone: "Deleting a listing cannot be undone. Are you sure you want to proceed?"
    edit:
      edit_listing: "Edit listing"
    edit_links:
      close_listing: "Close listing"
      edit_listing: "Edit listing"
      reopen_listing: "Reopen listing"
      move_to_top: "Move to top of homepage"
      show_in_updates_email: "Show in the next newsletter"
      show_in_updates_email_loading: Loading...
      show_in_updates_email_error: "Couldn't reach server. Try again after page refresh."
      show_in_updates_email_success: "This listing will be shown in the next automatic update email sent to the users"
      listing_is_pending: "Listing is pending approval"
      listing_is_rejected: "Listing is rejected"
      approve_listing: "Approve listing"
      reject_listing: "Reject listing"
      delete_listing: "Delete listing"
    map:
      open_in_google_maps: "Open in Google Maps"
    error:
      something_went_wrong: "Something went wrong, error code: %{error_code}"
      something_went_wrong_plain: "Something went wrong"
      create_failed_to_connect_to_booking_service: "Listing creation failed: Failed to connect to the booking service. Please try again."
      update_failed_to_connect_to_booking_service: "Listing update failed: Failed to connect to the booking service. Please try again."
    follow_links:
      follow: "Get emails about new comments"
      unfollow: "Don't get emails about new comments"
    form:
      custom_field_partials:
        dropdown:
          select_one___: "Select one..."
      departure_time:
        at: At
        departure_time: "Departure time"
      departure_time_radio_buttons:
        repeated: "Repeated (add times and days in the field 'detailed description')"
      description:
        detailed_description: "Detailed description"
        youtube_info: "If your description contains YouTube links, the videos will be shown below the description."
      destination:
        destination: Destination
      form_content:
        favor: "a service"
        housing: "a space"
        item: "an item"
        offer_something: "Offer something"
        request_something: "Request something"
        rideshare: "a ride"
        i_want_to_offer: "I want to offer..."
        i_want_to_request: "I need..."
      googlemap:
        googlemap_copy: "End Points From Map"
        googlemap_description: Mapview
        googlemap_updatemap: "Update Map"
      images:
        image: Image
        best_result: "For best results, use JPG, GIF or PNG images that are %{width}x%{height} pixels"
        no_file_selected: "No file selected"
        remove_image: "Remove image"
        select_file: "Select file"
        add_more: "+ Add more"
        removing: Removing...
        processing: Processing...
        loading_image: Loading...
        image_uploading_in_progress: "Image upload in progress..."
        processing_takes_a_while: "All images uploaded! Processing them will take a bit of time, but it's ok to save the listing and move on."
        this_may_take_a_while: "this only takes a second"
        percentage_loaded: "%{percentage}%"
        uploading_failed: "Image uploading failed"
        image_processing_failed: "Image processing failed"
        file_too_large: "The file is too large"
        accepted_formats: "The image format must be either GIF, JPG or PNG."
        images_not_uploaded_confirm: "All images have not finished uploading. Do you really want to continue?"
      location:
        location: Location
      price:
        price: Price
        per: per
        per_day: "per day"
        mass: "piece, kg, l, m2, ..."
        time: "hour, day, month, ..."
        long_time: "week, month, ..."
        after_service_fee_you_will_get: "After %{service_name} and payment processor fees you will get %{sum_with_currency}"
        no_service_fee_you_will_get_paypal_text: "%{paypal_fee_info_link} will be deducted from the price."
        no_service_fee_you_will_get_payment_text: "%{payment_fee_info_link} will be deducted from the price."
        after_service_fee_you_will_get_payment_text: "Once someone makes an order, you'll receive this amount minus %{payment_fee_info_link}"
        payment_fee_info_link_text: "%{service_name} fee and a payment processing fee"
        delivery: "Delivery method"
        shipping: Shipping
        shipping_price: "Shipping fee"
        shipping_price_additional: "Additional items"
        pickup: Pickup
      origin:
        location: Location
        origin: Origin
      send_button:
        save_listing: "Post listing"
        submit_for_review: "Submit for review"
        will_be_reviewed: "All listings on %{service_name} will be reviewed before publishing. Once your listing has been approved, you will be notified by email and it will be visible to all."
        we_noticed_youre_an_admin: "We noticed you're an admin of %{service_name}. Your changes will be automatically applied and will not need a review or approval."
      share_type:
        select: Select
        borrow: Borrowing
        buy: Buying
        give_away: "Giving away"
        lend: Lending
        offer_type: "Offer type"
        receive: "Accepting for free"
        rent: Renting
        rent_out: "Renting out"
        request_type: "Request type"
        sell: Selling
        share_for_free: "Sharing for free"
        accept_for_free: "Accepting for free"
        trade: Swapping
      tag_list:
        comma_separate: "(comma separate)"
        tags: Tags
      title:
        listing_title: "Listing title"
      valid_until:
        valid_until: "Expiration date"
      valid_until_radio_buttons:
        for_the_time_being: "For the time being"
      privacy:
        privacy: Privacy
        private: "Private (only users who are logged in can see)"
        public: "Public (visible to users who are not logged in)"
    help_texts:
      help_share_type_title: "Type of the offer or request"
      help_tags_title: Tags
      help_valid_until_title: "Expiration date"
    index:
      all_categories: "All categories"
      all_offer_types: "All offer types"
      all_request_types: "All request types"
      category: Category
      did_not_found_what_you_were_looking_for: "Didn't find what you need?"
      favors: Services
      housing: Spaces
      items: Items
      list_view: "List view"
      listings: Listings
      map_view: "Map view"
      offer_something: "Let others know!"
      offer_type: "Offer type"
      offers: Offers
      request_something: "Request something!"
      request_type: "Request type"
      requests: Requests
      rideshare: Rideshare
      you_have_something_others_do_not: "Have something to offer?"
      feed_title: "%{listing_type} in %{service_name} %{optional_category}"
    left_panel_link:
      borrows: Borrowing
      buys: Buying
      favors: Services
      give_aways: "Giving away"
      housings: Spaces
      items: Items
      lends: Lending
      receives: "Taking for free"
      rent_outs: "Renting out"
      rents: Renting
      rideshares: Rideshare
      sells: Selling
      share_for_frees: "Sharing for free"
      accept_for_frees: "Accepting for free"
      trades: Swapping
    listing_actions:
      booking_from: From
      booking_to: To
      how_paypal_works: "How PayPal Works"
      payment_help: "Payment help"
      unable_load_availability: "Could not load availability information. Please try again later."
      booking_date: "Booking date"
      select_one: "Select one"
      start_time: "Start time"
      end_time: "End time"
      marketplace_fees_may_apply: "%{service_name} fees may apply"
    new:
      listing: listing
      selected_category: "Category: %{category}"
      selected_subcategory: "Subcategory: %{subcategory}"
      selected_transaction_type: "Listing type: %{transaction_type}"
      select_category: "Select category"
      select_subcategory: "Select subcategory"
      select_transaction_type: "Select listing type"
      you_need_to_fill_payout_details_before_accepting: "You need to fill in payout details before you can post a listing. Go to %{payment_settings_link} to fill in the details."
      contact_admin_link_text: "contact the %{service_name} team"
      community_not_configured_for_payments: "%{service_name} hasn't been configured for payments, so you cannot post new listings yet. Please %{contact_admin_link} for details."
      payment_settings_link: "payment settings"
      community_not_configured_for_payments_admin: "%{service_name} hasn't been configured for payments, so you cannot post new listings yet. Go to %{payment_settings_link} to fill in the payment details."
      you_are_now_posting_a_listing_on_behalf_of: "You are now posting a listing on behalf of %{name}"
    quantity:
      hour: "Number of hours:"
      day: "Number of days:"
      night: "Number of nights:"
      week: "Number of weeks:"
      month: "Number of months:"
      unit: "Number of units:"
      custom: "Quantity:"
    quantity_placeholder: Quantity
    please_comment: Comment
    reply_link:
      listing_closed: "Listing is closed"
    show:
      add_your_phone_number: "Add your phone number"
      add_profile_picture: "Add profile picture"
      comments: "Public discussion"
      contact_by_phone: "Contact by phone:"
      contact: Contact
      favor_offer: "Service offer"
      favor_request: "Service request"
      inquiry: Announcement
      item_offer_trade: "Swap offer"
      item_request_trade: "Swap request"
      no_description: "This listing doesn't have a description"
      no_image: "No image"
      no_reviews: "No reviews received"
      offer: Offer
      listing_created: Created
      open_until: "Open until %{date}"
      feedback: Feedback
      qr_code: "QR code"
      request: Request
      rideshare_offer: "Rideshare offer"
      rideshare_request: "Rideshare request"
      send_private_message: "Send private message"
      tags: Tags
      time: time
      times: times
      times_viewed: Viewed
      processing_uploaded_image: "(Processing uploaded image...)"
      listing_created_at: "Listing created"
      price:
        per_quantity_unit: "per %{quantity_unit}"
        per_day: "per day"
      delivery: "Delivery method"
      shipping: "Shipping (+%{price})"
      shipping_no_price: Shipping
      shipping_price_additional: "Shipping (+%{price}, additional items: +%{shipping_price_additional})"
      pickup: Pickup
      pickup_no_price: Pickup
      youtube_video_player: "YouTube video player"
    unit_types:
      piece: piece
      hour: hour
      day: day
      night: night
      week: week
      month: month
      unit: unit
    verification_required:
      verification_required: "Verification required"
  listing_conversations:
    preauthorize:
      dates_not_available: "Selected dates are not available"
      error_in_checking_availability: "Could not check availability for the selected dates"
      details: Details
      by: "%{listing} by %{author}"
      payment: Payment
      exp: "Exp:"
      you_will_be_charged: "You will be charged only if %{author} accepts the transaction. %{author} needs to accept the transaction within %{expiration_period} days. If %{author} declines or does not respond, no charge is made."
      day: day
      days: days
      night: night
      nights: nights
      invalid_parameters: "Invalid values for new transaction"
    transaction_agreement_checkbox:
      read_more: View.
    stripe_payment:
      payment: Payment
      pay_with_card: "Pay with credit or debit card"
      address: "Shipping address"
      address_country: "Country *"
      address_name: "First and last names *"
      address_city: "City *"
      address_state: "State *"
      address_street1: "Street address line 1 *"
      address_street2: "Street address line 2"
      address_postal_code: "ZIP / Postal code *"
  mapview:
    index:
      all_categories: "All categories"
      all_offer_types: "All offer types"
      all_request_types: "All request types"
      category: Category
      did_not_found_what_you_were_looking_for: "Didn't find what you need?"
      favors: Services
      housing: Spaces
      items: Items
      list_view: "List view"
      map_view: "Map view"
      offer_something: "Let others know!"
      offer_type: "Offer type"
      offers: Offers
      request_something: "Request something!"
      request_type: "Request type"
      requests: Requests
      rideshare: Rideshare
      you_have_something_others_do_not: "Have something to offer?"
    please_comment: Comment
  mercury:
    content_too_long: "Inserted content was too long."
  okl:
    member_id: "Member id"
    member_id_or_email: "Member id or email"
  paypal_accounts:
    payout_info_title: "Receiving funds"
    paypal_account_email_connected: "<del>Connect PayPal account</del> Completed!"
    payout_info_paypal: "%{service_name} uses PayPal as its payment provider. A %{create_paypal_account_link} is required in order to accept payments for your listings, and must be connected to %{service_name}."
    paypal_billing_agreement_made: "<del>Grant %{service_name} permission to charge a transaction fee</del> Completed!"
    commission_permission_needed: "You will also need to grant %{service_name} permission to charge a transaction fee."
    create_paypal_account_link_text: "PayPal account"
    connected_account: "PayPal account '%{email}' connected successfully."
    paypal_receive_funds_info_label_australia_only: "Your PayPal account needs to be able to accept payments. This might require a Premier or Business account."
    paypal_receive_funds_info_label: "Your PayPal account needs to be able to accept payments. This might require a Business account."
    paypal_receive_funds_info_australia_only: "If you see an error when trying to connect your account to %{service_name}, either %{upgrade_paypal_account_link}, or (if you are an individual), create a new Premier account. Both account types are completely free."
    paypal_receive_funds_info: "If you see an error when trying to connect your account to %{service_name}, %{upgrade_paypal_account_link}. It's free and easy. If you're an individual, PayPal recommends using your name as the Business name."
    upgrade_paypal_account_link_text: "log in and upgrade your PayPal account to a business account"
    admin_account_not_connected: "Using %{service_name}'s payment system in order to receive payments is not possible since payments have not been set up. Please %{contact_admin_link} for details."
    contact_admin_link_text: "contact the %{service_name} team"
    you_are_ready_to_accept_payments: "You are ready to accept payments!"
    commission: "%{commission} %"
    not_now: "I do not want to connect PayPal account now"
    new:
      payout_info_you_need_to_connect: "In order to accept payments, you need to connect your PayPal account with %{service_name}."
      payout_info_text: "To connect your account, please complete the following steps."
      contact_admin_link_text: "contact the %{service_name} team"
      admin_account_not_connected: "Connecting your PayPal account is not possible since %{service_name} has not set up payments. Please %{contact_admin_link} for details."
      paypal_account_email: "Connect your PayPal account"
      paypal_account_email_placeholder: "Your PayPal email address"
      paypal_account_email_info_text: "If you don't have a PayPal account, you can create one by %{create_paypal_account}. If you get an error message when connecting your PayPal account, upgrade your PayPal account to a business account. Upgrading is free and easy. If you are an individual, you can use your first and last name as your \"business name\". To upgrade your account, %{upgrade_paypal_account} and find the upgrade link."
      create_paypal_account: "clicking here"
      upgrade_paypal_account: "log in to your PayPal account"
      paypal_account_billing_agreement: "Grant %{service_name} permission to charge a transaction fee"
      follow_steps: "Follow the steps below to start receiving funds:"
      connect_paypal_account_title: "Connect your PayPal account"
      connect_paypal_account_title_with_step: "Step %{current_step}/%{total_steps}: Connect your PayPal account"
      connect_paypal_account_instructions: "Click on the button below to log in to PayPal and connect your PayPal account with %{service_name}."
      connect_paypal_account: "Connect your PayPal account"
      paypal_account_billing_agreement_with_step: "Step %{current_step}/%{total_steps}: Grant permission to charge a transaction fee"
      paypal_account_billing_agreement_info_both: "After you make a sale on %{service_name}, a service fee (%{commission_from_seller} of the total item price, excluding shipping, minimum fee %{minimum_commission}) will be charged from your PayPal account. Permission to do this is required in order to accept payments in %{service_name}. The fee does not include %{paypal_info_link}."
      paypal_account_billing_agreement_info_fixed: "After you make a sale on %{service_name}, a service fee of %{minimum_commission} will be charged from your PayPal account. Permission to do this is required in order to accept payments in %{service_name}. The fee does not include %{paypal_info_link}."
      paypal_account_billing_agreement_info_relative: "After you make a sale on %{service_name}, a service fee (%{commission_from_seller} of the total item price, excluding shipping) will be charged from your PayPal account. Permission to do this is required in order to accept payments in %{service_name}. The fee does not include %{paypal_info_link}."
      paypal_account_billing_agreement_info_none: "%{service_name} does not currently charge a service fee. If service fees are enabled, you will need to grant %{service_name} permission to charge a service fee in order to accept payments. The fee does not include %{paypal_info_link}."
      paypal_info_link_text: "PayPal's payment processing fee"
      billing_agreement_description: "Grant %{service_name} permission to charge a transaction fee."
      billing_agreement: "Grant permission"
      permissions_not_granted: "Permissions to connect with your PayPal account were not granted."
      could_not_fetch_redirect_url: "Could not fetch redirect URL to connect with PayPal."
      paypal_not_enabled: "PayPal payments are not enabled."
      billing_agreement_canceled: "The billing agreement was canceled"
      billing_agreement_not_accepted: "You did not accept the billing agreement in PayPal."
      billing_agreement_wrong_account: "PayPal accounts did not match. Please use the same PayPal account that you connected in the first step."
      something_went_wrong: "Something went wrong. Please try again. If the problem persists, please contact the %{service_name} team."
      account_not_verified: "You have not verified your PayPal account. You need to go to paypal.com and verify your account before you can continue."
      account_restricted: "Your PayPal account is restricted and cannot be connected. Please log in to paypal.com to find out more or get in touch with PayPal customer support to resolve the issue."
    paypal_account_connected_title: "PayPal account connected"
    paypal_account_connected: "The PayPal account <%{email}> has been connected with %{service_name}."
    change_account: "Change PayPal account"
    missing: "You have open listings but your Paypal account is not set up to receive payments. Connect your Paypal account and grant %{service_name} permission to charge a transaction fee from your %{settings_link}."
    from_your_payment_settings_link_text: "payment settings"
    redirect_message: "Redirecting you to PayPal. If nothing happens, click %{redirect_link}."
    redirect_link_text: here
    paypal_account_all_set_up: "Hooray, everything is set up!"
    can_receive_payments: "You can now receive payments for your listings."
    paypal_account_connected_summary: "PayPal account <%{email}> connected successfully"
    paypal_permission_granted_summary: "Permission for transaction fees granted"
  paypal:
    pay_with_paypal: "Proceed to payment"
    checkout_with: "Checkout with"
    or_pay_with_paypal: or
    checkout_with_paypal: "Checkout with PayPal"
    cancel_succesful: "PayPal payment succesfully canceled"
    transaction:
      commission_payment_name: "Commission payment for %{listing_title}"
      commission_payment_description: "Marketplace %{service_name} took this commission from transaction regarding %{listing_title}"
    wait_while_loading: "Please wait."
    chatting_with_paypal: "We are chatting with PayPal."
  people:
    edit_links:
      activate: Activate
      deactivate: Deactivate
    help_texts:
      feedback_description_title: Feedback
      help_invitation_code_title: "You need an invite to join"
      terms_title: "%{service_name} terms of use"
      invite_only_help_text: "Select this option if you want that new members can join only if they are invited by an existing user."
      invite_only_help_text_title: Invite-only
    inactive_notification:
      this_person_is_not_active_in_kassi: "This user is no longer active in %{service_name}"
      inactive_description: "This user has stopped using %{service_name}. You cannot contact this user, give feedback to them or comment their listings."
    new:
      create_new_account: "Create account"
      email: "Email address"
      email_is_in_use: "The email you gave is already in use."
      email_is_in_use_or_not_allowed: "This email is not allowed or it is already in use. If you can't get in, contact us."
      email_not_allowed: "This email is not allowed in %{service_name}. Please use an email address that is allowed. If you still cannot get in, contact us."
      invalid_username_or_email: "The username or email are invalid or already in use"
      email_restriction_instructions:
        one: "The access to %{service_name} is restricted. To join you need a '%{allowed_emails}' email address."
        other: "The access to %{service_name} is restricted. You need an email address that proves that you are entitled to join."
      family_name: "Last name"
      given_name: "First name"
      i_accept_the_terms_and_privacy: "I accept the %{terms} and %{privacy}"
      admin_emails_consent: "I agree to receive occasional emails from the %{service_name} team and understand that I can change my mind at any time"
      invalid_invitation_code: "The invitation code is not valid."
      invitation_code: "Invitation code"
      not_required: ", not required"
      notification_is_mandatory: "You must pick at least one email address for receiving notifications. If you don't want to receive any emails from %{service_name}, check your email notification settings."
      password_again: "Confirm password"
      show_my_name_to_others: "Show my real name to other %{service_name} users"
      sign_up: "Create a new %{service_name} account"
      terms: "Terms of Use"
      privacy: "Privacy Policy"
      username_is_in_use: "This username is already in use."
      username_is_invalid: "Username is invalid. Allowed characters are letters, numbers and underscore."
      visible_only_to_you: "visible only to you and the %{service_name} team"
      visible_to_everybody: "visible to everybody"
      create_account_with_provider: "Sign up with %{provider}"
      OR: OR
      signup_with_email: "Sign up with email"
      this_field_will_be_publicly_visible: "(This field will be publicly visible)"
    profile_feedback:
      grade: "grade:"
      and_gave_following_feedback: "and gave the following feedback"
    profile_listings:
      no_image: "No image"
      manage_listings: "Manage all my listings"
    show:
      contact: "Contact %{person}"
      about_me: "About me:"
      add_description: "Share something about yourself"
      add_location: "Add location"
      add_phone_number: "Add phone number"
      address: "Location:"
      as_expected: "As expected"
      edit_profile_info: "Edit profile"
      exceeded_expectations: "Exceeded expectations"
      positive: positive
      hide_description: "Show less"
      less_than_expected: "Worse than expected"
      phone_number: "Phone number:"
      show_all_feedback: "Show all feedback"
      show_all_testimonials: "Show all feedback"
      show_full_description: "Show more"
      slightly_better_than_expected: "Exceeded expectations"
      slightly_less_than_expected: "Worse than expected"
      what_are_these: "What are these?"
      review: "received review"
      reviews: "received reviews"
      listing: listing
      listings: listings
      open_listing: "open listing"
      open_listings: "open listings"
      no_listings: "No listings"
      no_open_listings: "No open listings"
      no_reviews: "No reviews"
      show_all_listings: "Show all listings"
      show_all_open_listings: "Show all open listings"
      show_all_reviews: "Show all reviews"
      admin_actions: "Admin actions"
      post_listing_as: "Post listing as"
    followed_people:
      you_follow_plural: "You follow %{count} people"
      you_follow_singular: "You follow %{count} person"
      they_follow_plural: "%{count} followed people"
      they_follow_singular: "%{count} followed person"
      show_all_followed_people: "Show all followed people"
      no_followed_people: "No followed people"
    follow_button:
      following: Following
      follow: Follow
      unfollow: Unfollow
  sessions:
    new:
      create_new_account: "Create a new account"
      i_forgot_my_password: "Forgot username or password"
      login: "Log in"
      login_to_kassi: "Log in to %{service_name}"
      connect_your_facebook_to_kassi: "Connect your Facebook account to %{service_name}"
      facebook_account: "Facebook account:"
      log_in_to_link_account: "If you already have a %{service_name} account, log in to link it with your Facebook account."
      you_can_also_create_new_account: "If you don't have an account in %{service_name}, %{accont_creation_link} to create one with your Facebook login."
      account_creation_link_text: "click here"
      cancle_facebook_connect: "If you don't want to link this account, you can %{cancel_link}."
      facebook_cancel_link_text: cancel
      log_in_with_your_provider_account: "Log in with %{provider}"
      or_sign_up_with_your_username: "...or with your username or email:"
      we_will_not_post_without_asking_you: "We will never post to Facebook without asking you."
    password_forgotten:
      email: Email
      password_recovery_instructions: "Enter your email address to receive your username and reset your password."
      request_new_password: "Request new password"
      change_your_password: "Change your password"
    confirmation_pending:
      welcome_to_kassi: "Welcome to %{service_name}!"
      check_your_email: "Check your inbox"
      resend_confirmation_instructions: "Resend confirmation instructions"
      your_current_email_is: "Your email is %{email}."
      change_email: Change
      confirm_your_email: "Please confirm your email address"
      account_confirmation_instructions: "You will soon receive an email with a link to confirm your email address. Don't forget to check your spam folder! After confirming your address, you can join %{service_name}."
      account_confirmation_instructions_title_admin: "Confirm your email address"
      before_full_access_you_need_to_confirm_email: "Before we can give you full access to your marketplace, there's just one more thing we need to do: confirm your email address."
      before_confirmation_only_access_admin_dashboard: "Before confirmation you can only access the %{admin_dashboard_link}."
      admin_dashboard_link_text: "admin panel"
      account_confirmation_instructions_admin: "You should have received an email at %{email_address} with a confirmation link. If you don't see it, check your spam folder or click the button below to resend the email. Once it arrives, open the included link to confirm your address, after which you'll get full access to your marketplace. If you need any help, don't hesitate to %{support_link}."
      contact_support_link_text: "contact Sharetribe support"
  settings:
    account:
      change: Change
      confirm_new_password: "Confirm new password"
      delete_account: "Delete account"
      delete_account_button: "Permanently delete my account"
      delete_account_confirmation_popup: "Are you sure you really want to delete your user account and permanently lose all data related to it? Account deletion cannot be reversed."
      email_addresses: "Email addresses"
      new_email: "New email address"
      delete_personal_information: "If you delete your account, your personal information (name, phone number, address, email, profile picture, etc.) will be deleted permanently and can't be recovered. All the listings you have created will be removed. You won't be able to reactivate your account. Your username will become available for others to register on %{service_name}."
      delete_information_others_involved: "Information where other members are involved (conversations with other people, transactions you've made, reviews you've given to others, etc) is not removed when you delete your account. However, your name will no longer be displayed next to this information."
      unfinished_transactions: "Your account can't be deleted because you have ongoing transactions. Please complete all transactions before deleting your account."
      only_admin: "Your account can't be deleted because you are the only administrator of the marketplace."
      new_password: "New password"
      save: Save
      these_fields_are_shown_only_to_you: "Username is shown in your profile unless you have given your name. Other information is only shown to you."
      email_already_confirmed: "Your email address is already confirmed."
      email:
        address_title: Address
        remove_title: Remove
        remove_confirmation: "Are you sure you want to remove this email address?"
        receive_notifications_title_desktop: "Receive notifications"
        receive_notifications_title_mobile: "Receive notifications"
        receive_notifications_new_title_mobile: "Receive notifications"
        add_new_with_plus: "+ Add new email address"
        add_new_cancel: Cancel
        confirmation_title_mobile: "Confirmation:"
        confirmation_title_desktop: Confirmation
        confirmation_resend: Resend
        status_confirmed: Confirmed
        status_pending: Pending
    notifications:
      email_from_admins: "I agree to receive occasional emails from the %{service_name} team"
      i_want_to_get_email_notification_when: "I want to get an email notification when..."
      newsletters: "Emails from administrators"
      community_updates: Newsletters
      email_about_confirm_reminders: "...I have forgotten to confirm an order as completed"
      email_about_new_comments_to_own_listing: "...someone comments on my offer or request"
      email_about_new_messages: "...someone sends me a message"
      email_about_new_received_testimonials: "...someone gives me feedback"
      email_about_testimonial_reminders: "...I have forgotten to give feedback on an event"
      email_daily_community_updates: "Send me a <b>daily</b> newsletter if there are new listings"
      email_weekly_community_updates: "Send me a <b>weekly</b> newsletter if there are new listings"
      do_not_email_community_updates: "Don't send me newsletters"
      email_when_conversation_accepted: "...someone accepts my offer or request"
      email_when_conversation_rejected: "...someone rejects my offer or request"
      email_about_completed_transactions: "...someone marks my order as completed"
      email_about_new_payments: "...I receive a new payment"
      email_about_new_listings_by_followed_people: "...someone I follow posts a new listing"
      unsubscribe_succesful: "Unsubscribe succesful"
      unsubscribe_info_text: "You will no longer receive these emails. Check your %{settings_link} to choose what kind of emails you want to receive from %{service_name}, or return to the %{homepage_link}."
      settings_link: settings
      homepage_link: homepage
      unsubscribe_unsuccesful: "Error in unsubscribing"
      unsuccessful_unsubscribe_info_text: "The unsubscribe link has expired. Log in to change your email subscription settings."
    profile:
      about_you: "About you"
      city: City
      family_name: "Last name"
      given_name: "First name"
      first_name_with_initial: "(only first letter shown to other users)"
      first_name_only: "(not shown to other users)"
      display_name: "Display name"
      display_name_description: "If you represent an organization, you can use its name as your display name. Display name is shown to other users instead of your first and last name."
      location_description: "You can provide either your street address or only a city or zip/postal code. It’s good to also add your country when adding your location. Examples: \"10117 Berlin, Germany\" or \"2000 Sand Hill Road, CA, USA\"."
      profile_picture_description: "The profile picture should be in a square format (1:1 ratio), for example, 800x800 pixels. Otherwise, it will be cropped to fit."
      phone_number: "Phone number"
      profile_picture: "Profile picture"
      postal_code: "Postal code"
      profile_page: "in your profile page"
      profilemap: Mapview
      street_address: Location
      these_fields_are_shown_in_your: "Some of this information is visible to all %{service_name} users"
      visible_to_everybody: "visible to everybody"
      visible_to_registered_users: "(visible to users that have logged in)"
      default_in_listing: "(used only as a default when creating a new listing)"
      invisible: "(not shown to other users)"
      image_is_processing: "Hang on tight. We are processing your profile picture. It will be ready in a minute or two."
      shown_in_your_public_profile: "(shown in your public profile)"
      editing_profile_of: "You are now editing the profile of %{name}"
    save_information: "Save information"
  shipping_address:
    shipping_address: "Shipping address"
  tag_cloud:
    tag_used:
      with_tag: "With tag"
      without_tag: "Without tag"
  terms:
    show:
      accept_terms: "Accepting %{service_name} terms of use"
      here: "by clicking here"
      i_accept_new_terms: "I accept the new terms"
      i_accept_terms: "I accept the terms"
      terms: "%{service_name} terms of use"
      terms_have_changed: "Terms of use have changed"
      you_can_view_the_new_terms: "You can view the new terms"
      you_need_to_accept: "Welcome to %{service_name}! This seems to be the first time you are using the service. Before starting you must first accept the"
      you_need_to_accept_new_terms: "%{service_name} terms of use have changed. You have to accept the new terms in order to continue using %{service_name}. The new terms are intended to enable the upkeep of the service after the research project has ended."
  testimonials:
    index:
      all_testimonials: "All feedback"
      feedback_altogether: "Feedback altogether: "
      loading_more_testimonials: "Loading more testimonials"
      no_testimonials: "No received feedback."
    new:
      as_expected: "As expected"
      exceeded_expectations: "Much better than expected"
      give_feedback_to: "Give feedback to %{person}"
      grade: "What is your overall feeling?"
      less_than_expected: "Worse than expected"
      send_feedback: "Send feedback"
      slightly_better_than_expected: "Slightly better than expected"
      slightly_less_than_expected: "Slightly worse than expected"
      textual_feedback: "How did things go?"
      this_will_be_shown_in_profile: "The feedback you give will be visible to other members in the profile page of %{person}. It helps them to evaluate whether %{person} is a trustworthy person."
      positive: Positive
      negative: Negative
      default_textual_feedback: "Everything went smoothly, thanks a lot!"
    testimonial:
      about_listing: "about listing"
  date:
    formats:
      long_with_abbr_day_name: "%a, %b %d, %Y"
    first_day_of_week: 0
  datepicker:
    days:
      sunday: Sunday
      monday: Monday
      tuesday: Tuesday
      wednesday: Wednesday
      thursday: Thursday
      friday: Friday
      saturday: Saturday
    days_short:
      sunday: Sun
      monday: Mon
      tuesday: Tue
      wednesday: Wed
      thursday: Thu
      friday: Fri
      saturday: Sat
    days_min:
      sunday: Su
      monday: Mo
      tuesday: Tu
      wednesday: We
      thursday: Th
      friday: Fr
      saturday: Sa
    months:
      january: January
      february: February
      march: March
      april: April
      may: May
      june: June
      july: July
      august: August
      september: September
      october: October
      november: November
      december: December
    months_short:
      january: Jan
      february: Feb
      march: Mar
      april: Apr
      may: May
      june: Jun
      july: Jul
      august: Aug
      september: Sep
      october: Oct
      november: Nov
      december: Dec
    today: Today
    clear: Clear
    format: mm/dd/yyyy
  time:
    formats:
      short: "%b %e, %Y at %H:%M"
      shorter: "%b %e at %H:%M"
      short_date: "%b %e, %Y"
      hours_only: "%l:%M %P"
  timestamps:
    day_ago: "%{count} day ago"
    days_ago: "%{count} days ago"
    hour_ago: "%{count} hour ago"
    hours_ago: "%{count} hours ago"
    minute_ago: "%{count} minute ago"
    minutes_ago: "%{count} minutes ago"
    month_ago: "%{count} month ago"
    months_ago: "%{count} months ago"
    seconds_ago: "%{count} seconds ago"
    year_ago: "%{count} year ago"
    years_ago: "%{count} years ago"
    days_since:
      one: "%{count} day"
      other: "%{count} days"
    time_to:
      seconds:
        one: "%{count} second"
        other: "%{count} seconds"
      minutes:
        one: "%{count} minute"
        other: "%{count} minutes"
      hours:
        one: "%{count} hour"
        other: "%{count} hours"
      days:
        one: "%{count} day"
        other: "%{count} days"
  transactions:
    initiate:
      booked_days: "Booked days:"
      booked_nights: "Booked nights:"
      booked_days_label:
        one: "Booked day:"
        other: "Booked days:"
      booked_nights_label:
        one: "Booked night:"
        other: "Booked nights:"
      booked_hours_label:
        one: "Booked hour:"
        other: "Booked hours:"
      price_per_day: "Price per day:"
      price_per_night: "Price per night:"
      price_per_hour: "Price per hour:"
      price_per_unit: "Price per unit:"
      quantity: "Quantity:"
      subtotal: "Subtotal:"
      shipping-price: "Shipping:"
      stripe-fee: "Stripe Fee (estimated):"
      duration_in_hours:
        one: "(1 hour)"
        other: "(%{count} hours)"
      start_end_time: "%{start_time} to %{end_time}"
    price_per_quantity: "Price per %{unit_type}:"
    price: "Price:"
    quantity: "Quantity: %{quantity}"
    unit_price: "Unit price: %{unit_price}"
    total: "Total:"
    total_to_pay: "Payment total:"
  unit:
    day: day
    days: days
  web:
    listings:
      errors:
        availability:
          something_went_wrong: "We're not able to display availability information. Try to reload the page."
          saving_failed: "We're not able to save availability changes. Try to reload the page."
        working_hours:
          required: required
          overlaps: overlaps
          covers: covers
      pricing_units:
        piece: piece
        hour: hour
        day: day
        night: night
        week: week
        month: month
      edit_availability_header: Availability
      save_and_close_availability_editing: "Save and close"
      confirm_discarding_unsaved_availability_changes_explanation: "You have unsaved changes to your availability information. If you proceed, these changes will be lost."
      confirm_discarding_unsaved_availability_changes_question: "Are you sure you want to discard your changes?"
      edit_listing_availability: "Edit listing availability"
      working_hours:
        default_schedule: "Default schedule"
        i_am_available_on: "I'm available on..."
        start_time: "Start time"
        end_time: "End time"
        add_another_time_slot: "+ Add another time slot"
        save: Save
    no_listings:
      sorry: "Sorry, no listings could be found for your search criteria."
      try_other_search_terms: "Maybe try other search terms?"
    listing_card:
      add_picture: "Add picture"
      no_picture: "No picture"
    search:
      page: Page
      page_of_pages: "of %{total_number_of_pages}"
    topbar:
      menu: Menu
      more: More
      search_placeholder: Search...
      search_location_placeholder: Location
      user: User
      inbox: Inbox
      profile: Profile
      manage_listings: "My listings"
      settings: Settings
      logout: "Log out"
      login: "Log in"
      signup: "Sign up"
      admin_dashboard: "Admin panel"
      language: Language
      listings: "My listings"
    utils:
      km: km
      mi: mi
    branding:
      powered_by: "%{service_name} is powered by the %{sharetribe_link} marketplace platform."
      create_own: "Want to create your own online marketplace website like %{service_name}? %{learn_more}."
      learn_more: "Learn more"
  will_paginate:
    models:
      person:
        zero: users
        one: user
        few: users
        other: users
      transaction:
        zero: transactions
        one: transaction
        few: transactions
        other: transactions
    previous_label: "&#8592; Previous"
    next_label: "Next &#8594;"
    page_gap: "&hellip;"
    page_entries_info:
      single_page:
        zero: "No %{model} found"
        one: "Displaying 1 %{model}"
        other: "Displaying all %{count} %{model}"
      single_page_html:
        zero: "No %{model} found"
        one: "Displaying <b>1</b> %{model}"
        other: "Displaying <b>all&nbsp;%{count}</b> %{model}"
      multi_page: "Displaying %{model} %{from} - %{to} of %{count} in total"
      multi_page_html: "Displaying %{model} <b>%{from}&nbsp;-&nbsp;%{to}</b> of <b>%{count}</b> in total"
    person:
      community_members_entries_info:
        single_page:
          zero: "No %{model} found"
          one: "Displaying %{accepted_count} accepted %{accepted_model} and %{other_count} other %{other_model}"
          other: "Displaying %{accepted_count} accepted %{accepted_model} and %{other_count} other %{other_model}"
        single_page_html:
          zero: "No %{model} found"
          one: "Displaying <b>%{accepted_count}</b> accepted %{accepted_model} and %{other_count} other %{other_model}"
          other: "Displaying <b>%{accepted_count}</b> accepted %{accepted_model} and %{other_count} other %{other_model}"
        multi_page: "Displaying %{model} %{from} - %{to} of %{accepted_count} accepted %{accepted_model} and %{other_count} other %{other_model}"
        multi_page_html: "Displaying %{model} <b>%{from}&nbsp;-&nbsp;%{to}</b> of <b>%{accepted_count}</b> accepted %{accepted_model} and %{other_count} other %{other_model}"
  stripe_accounts:
    admin_account_not_connected: "Using %{service_name}'s payment system in order to receive payments is not possible since payments have not been set up. Please %{contact_admin_link} for details."
    contact_admin_link_text: "contact the %{service_name} team"
    you_are_ready_to_accept_payments: "You are ready to accept payments!"
    commission: "%{commission} %"
    pay_with_stripe: "Pay with Stripe using %{card}"
    add_and_pay: "Confirm payment"
    card_not_stored: "Your payment is securely processed by Stripe. %{service_name} does not store your credit/debit card information."
    missing_payment: "You have open listings but your account is not set up to receive money. To configure your payment preferences, visit %{settings_link}"
    stripe_bank_connected: "Bank account details configured successfully!"
    stripe_can_accept: "You are now all set to receive money to your bank account"
    stripe_credit_card: "Credit card"
    paypal: PayPal
    paypal_connected: "PayPal account connected successfully!"
    paypal_can_accept: "You are now all set to receive money to your PayPal account"
    paypal_connected_give_permission: "To complete setup and start receiving funds to your PayPal account <%{email}>, please grant permission to charge a transaction fee."
    stripe_account_restricted: "Online payments to your account are restricted!"
    stripe_account_restricted_info: "You should edit your bank account details to provide more information to the payment provider."
    stripe_account_restricted_soon: "Online payments to your account will be restricted soon."
    stripe_account_restricted_soon_info: "You should edit your bank account details to provide more information to the payment provider."
    stripe_account_pending_verification: "Account details saved successfully. Waiting for account verification from the payment provider."
    stripe_account_pending_verification_info: "Check back later to make sure that everything is in order."
    form_new:
      need_info: "We need some information about you to be able to send you money."
      select_country: "Select country..."
      legal_name: "Legal name"
      first_name: "First name"
      last_name: "Last name"
      first_name_kana: "First name kana"
      last_name_kana: "Last name kana"
      first_name_kanji: "First name kanji"
      last_name_kanji: "Last name kanji"
      country: Country
      birth_date: "Birth date"
      ssn_last_4: "SSN Last 4"
      personal_id_number: "Personal ID number"
      address_country: Country
      address_state: State
      address_province: Province
      address_city: City
      address_postal_code: "Postal code"
      address_line1: "Street address"
      tos_link: "By adding your payout details you accept the %{stripe_link}."
      tos_link_title: "Stripe Connected Account Agreement"
      save_details: "Save details"
      edit: "Edit details"
      cancel: Cancel
      gender: Gender
      phone_number: "Phone number"
      address_kana_postal_code: "Postal code kana"
      address_kana_state: "State kana"
      address_kana_city: "City kana"
      address_kana_town: "Town kana"
      address_kana_line1: "Street address kana"
      address_kanji_postal_code: "Postal code kanji"
      address_kanji_state: "State kanji"
      address_kanji_city: "City kanji"
      address_kanji_town: "Town kanji"
      address_kanji_line1: "Street address kanji"
      male: male
      female: female
    form_bank:
      bank_account_number: "Bank account number"
      bank_routing_number: "Routing number"
      bank_routing_1: "Bank code"
      bank_routing_2: "Branch code"
      bank_currency: "Bank account currency"
      update_also_bank_account: "Update also Bank account"
      messages:
        account_number: "Account number"
        routing_number: "Routing number"
        bank_code: "Bank code"
        branch_code: "Branch code"
        transit_number: "Transit number"
        institution_number: "Institution number"
        format_varies_by_bank: "Format varies by bank"
        bsb: BSB
        error_message: "Invalid format"
        clearing_code: "Clearing code"
        sort_code: "Sort code"
        must_match: "must be in the following format:"
        a_dash: "a dash"
        digits: digits
        digits_or_chars: "digits or A-Z chars"
    form_verification:
      personal_id_number: "Personal ID Number"
      document: "Proof of identity (passport, government-issued ID)"
      send_verification: "Send Verification"
      need_verification: "Need additional verification"
    form_pin:
      social_insurance_number: "Social Insurance Number (SIN)"
      social_security_number: "Social Security Number (SSN)"
      ssn_last_4: "Last 4 digits of Social Security Number (SSN)"
      hong_kong_identity_card: "Hong Kong Identity Card Number (HKID)"
      singapore_identity_card: "National Registration Identity Card (NRIC) or Foreign Identification Number (FIN)"
      messages:
        social_insurance_number: "must be valid Social Insurance Number (SIN)"
  payment_settings:
    title: "Payout preferences"
    bank_account: "Bank account"
    paypal: PayPal
    bank_account_details: "To receive money to your bank account, you need to provide your bank details. Your customers will be able to pay with their credit card."
    add_bank_details: "Add bank details"
    can_accept_stripe_and_paypal: "You can receive money to your bank account or your PayPal account."
    to_accept_paypal: "To receive money to your PayPal account, you need to connect your PayPal account. Your customers will be able to pay with PayPal."
    connect_paypal: "Connect PayPal account"
    wrong_setup: "There is something wrong with the payment system setup in this marketplace: Stripe Connect has not been enabled. Please contact the team to let them know that they should enable Stripe Connect in their Stripe Dashboard."
    invalid_bank_account_number: "Please check that your bank account is entered correctly and matches your country."
    invalid_postal_code: "Invalid postal code for %{country}"
  seo_sections:
    you_can_use_variables: "You can use the following variables: %{vars}"
    placeholder:
      search_results: "Search results - %{variable}"
      search_results_for: "Search results for: %{placeholder1} on %{placeholder2}"
      listing_description: "%{title} for %{price} by %{author} on %{marketplace}"
      listing_description_without_price: "%{title} by %{author} on %{marketplace}"
      category_description: "%{category} on %{marketplace}"
      profile_title: "Profile of %{user} - %{marketplace}"
      profile_description: "Learn more about %{user} on %{marketplace}"
  activemodel:
    attributes:
      landing_page_version/section/base:
        id: Identifier
        title: Title
        paragraph: Paragraph
        button_color: Button color
        button_color_hover: Button color hover
        button_title: Button title
        button_path: Button path
        background_image: Background image
        background_image_variation: Background image variation
        background_color: Background color
        icon_color: Icon color<|MERGE_RESOLUTION|>--- conflicted
+++ resolved
@@ -498,10 +498,7 @@
             pending_ext: "Waiting Stripe payment"
             payment_intent_requires_action: Pending
             payment_intent_action_expired: Expired
-<<<<<<< HEAD
-=======
             payment_intent_failed: Stripe payment failed
->>>>>>> 277345c8
         not_available: "Not available"
       conversations:
         conversations: Conversations
