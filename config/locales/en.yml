en:
  number:
    currency:
      format:
        separator: "."
        delimiter: ","
        format: "%u%n"
  admin:
    categories:
      edit:
        edit_listing_category: "Edit category '%{category}'"
      index:
        listing_categories: "Listing categories"
        create_a_new_category: "+ Create a new category"
        remove_category_confirmation: "Are you sure you want to remove the category '%{category_name}'? This cannot be undone."
        saving_order: "Saving category order"
        save_order_successful: "Successfully saved category order"
        save_order_error: "An error occurred while saving category order. Please refresh the page and try again."
      new:
        new_listing_category: "New listing category"
      form:
        category_name:
          category_title: "Category title"
        category_parent:
          category_parent: "Parent category"
          no_parent: "No parent"
        category_transaction_types:
          transaction_types: "Order types"
          transaction_types_description: "Order types determine what kind of order process is allowed with listings in this category. For example, is it only selling, or are renting and giving away for free also allowed."
          select_all: "Select all"
          clear_all: "Clear all"
        buttons:
          save: Save
          cancel: Cancel
      remove:
        remove_category: "Remove category"
        remove_category_name: "Remove category '%{category_name}'"
        warning_remove_effects: "Warning! Removing category '%{category_name}' will have the following effects:"
        warning_listing_will_be_moved:
          one: "There is %{count} listing in the category. It will be moved to the selected category."
          other: "There are %{count} listings in the category. They will be moved to the selected category."
        warning_custom_field_will_be_moved:
          one: "There is %{count} custom field in the category. It will be moved to the selected category."
          other: "There are %{count} custom field in the category. They will be moved to the selected category."
        warning_subcategory_will_be_removed:
          one: "There is %{count} subcategory in the category. It will be removed."
          other: "There are %{count} subcategories in the category. They will be removed."
        warning_with_subcategories_listing_will_be_moved:
          one: "There is %{count} listing in the category and subcategories. It will be moved to the selected category."
          other: "There are %{count} listings in the category and subcategories. They will be moved to the selected category."
        warning_with_subcategories_custom_field_will_be_moved:
          one: "There is %{count} custom field in the category and subcategories. It will be moved to the selected category."
          other: "There are %{count} custom field in the category and subcategories. They will be moved to the selected category."
        select_new_category: "Select a new category where the items listed above will be moved:"
        buttons:
          remove: Remove
          cancel: Cancel
    communities:
      edit_details:
        community_details: "Basic details"
        community_look_and_feel: Design
        edit_community: "Basic details"
        enabled_languages: "Enabled languages"
        enabled_languages_description: "The set of languages available for users. The first one is used as default."
        default_language: "Default language"
        language_selection_disabled: "Language selection is disabled for your marketplace because you are using following unofficial languages: %{languages}. Please contact Sharetribe support if you want to modify your language settings."
        community_name: "Marketplace name"
        edit_community_name_description: "The name of your marketplace. This is shown to users in emails and various other places."
        community_slogan: "Marketplace slogan"
        community_slogan_display: "Display the slogan in the homepage"
        edit_community_slogan_description: "This is shown on the homepage of the marketplace for the users who are not logged in. %{see_how_it_looks_like}."
        edit_community_slogan_description_hideable: "This is shown in browsers, search engines and social media. You can also display it on on the homepage of your marketplace for the users who are not logged in. %{see_how_it_looks_like}."
        community_description: "Marketplace description"
        community_description_display: "Display the description in the homepage"
        edit_community_description_description: "This is shown on the homepage of the marketplace for the users who are not logged in. %{see_how_it_looks_like}."
        edit_community_description_description_hideable: "This is shown in browsers, search engines and social media. You can also display it on on the homepage of your marketplace for the users who are not logged in. %{see_how_it_looks_like}."
        community_search_placeholder: "Search help text"
        edit_community_search_placeholder_description: "This is shown on the homepage of the marketplace as a placeholder text in the search bar. %{see_how_it_looks_like}."
        private_community_homepage_content: "Private marketplace homepage content"
        edit_private_community_homepage_content_description: "This content is shown on the homepage of private marketplaces to users who are not logged in. Here you can describe your marketplace and the process to join it. You can also add images, videos and HTML content here. %{see_how_it_looks_like}."
        update_information: "Save settings"
        invite_people: "Invite new users"
        edit_signup_info: "Signup info"
        edit_signup_info_description: "This is an info text that can be shown to users in the signup page. There you can give the users instructions for signing up, information like where to get an invite, etc. By default there are no instructions."
        edit_info: "Edit information"
        see_how_it_looks_like: "See how it looks"
        verification_to_post_listings_info_content: "Info text to non-verified users"
        verification_to_post_listings_info_content_description: "You currently require your users to be verified manually by you before they can post listings. Here you can set the default text that is shown to non-verified users when they try to post a new listing."
        verification_to_post_listings_info_content_default: "%{service_name} requires people to be verified manually by admin before they can post listings. You have not yet been verified. Please %{contact_admin_link} to be verified."
        contact_admin_link_text: "contact the %{service_name} team"
        save: "Save settings"
        transaction_agreement: "Transaction agreement"
        transaction_agreement_checkbox: "Require buyers to accept an agreement before starting a transaction"
        transaction_agreement_checkbox_header: "Agreement label"
        transaction_agreement_checkbox_label_description: "This text will be shown next to a checkbox in the checkout form. The user needs to check the box to proceed with the transaction. An example label would be something like \"By clicking this box I accept the agreement.\""
        transaction_agreement_text_header: "Agreement text"
        transaction_agreement_description: "This is the content of the actual agreement that the user needs to accept. The agreement content is displayed when the user clicks the \"%{read_more}\" link next to the agreement label."
        terms_privacy_policy_and_static_content: "Terms, privacy policy and static content"
        terms_privacy_policy_and_static_content_infotext: "You can edit up to four pages of static content. Users can find the pages by clicking the \"About\" link in the top bar."
      edit_look_and_feel:
        edit_community_look_and_feel: "Edit marketplace \"%{community_name}\" look and feel"
        community_logo: Logo
        community_logo_icon: "Logo for social networks and mobile devices"
        community_logo_icon_mobile: "Square logo"
        community_cover_photo: "Cover photo"
        small_community_cover_photo: "Small cover photo"
        favicon: Favicon
        favicon_info_text: "Favicon will replace the default Sharetribe logo. The dimensions should be 32x32 pixels and the uploaded image will be resized to these dimensions."
        community_custom_color1: "Marketplace main color"
        community_slogan_color: "Marketplace slogan color"
        community_slogan_color_instructions_text: "You can change the color of the slogan on the homepage by entering a hex color value. The slogan is shown to users that are not logged in. %{colorpicker} can help you choose the color and give you the hex color code. You can then copy the code here. %{see_how_it_looks_like}."
        community_description_color: "Marketplace description color"
        community_description_color_instructions_text: "You can change the color of the description on the homepage by entering a hex color value. The description is shown to users that are not logged in. %{colorpicker} can help you choose the color and give you the hex color code. You can then copy the code here. %{see_how_it_looks_like}."
        new_listing_button_custom_color: "Post a new listing button color"
        logo_instructions_text_with_dimensions: "The logo size should be %{width}x%{height} pixels. It will be shown to users with bigger screens."
        logo_instructions_text_with_dimensions_no_placing: "The logo size should be %{width}x%{height} pixels."
        logo_icon_instructions_text_with_dimensions: "This square logo will be shown when people share your site in Facebook, when they view your site on a mobile device or when they bookmark your site to the home screen of their mobile device. The dimensions should be (at least) %{width}x%{height} pixels."
        logo_icon_instructions_text_with_dimensions_no_placing: "This square logo will be shown when people share your site in Facebook or when they bookmark your site to the home screen of their mobile device. The dimensions should be (at least) %{width}x%{height} pixels."
        logo_mobile_icon_instructions_text_with_dimensions: "This square logo will be shown when you perform some actions as an admin and when people bookmark your site to the home screen of their mobile device. The dimensions should be (at least) %{width}x%{height} pixels."
        cover_photo_visibility: "Cover photo is shown in the homepage for users who are not logged in."
        cover_photo_instructions_text_with_dimensions: "The photo will be resized to %{width}x%{height} pixels size and taller images will be cut in the middle. %{see_how_it_looks_like}."
        we_have_you_covered: "We have you covered"
        cover_photo_ready_made: "Are you looking for some ready-made and optimized cover pictures? Or would you like some inspiration and websites where to find great cover pictures? %{link}!"
        small_cover_photo_visibility: "Small cover photo is shown in all pages except in the homepage for users who are not logged in."
        small_cover_photo_instructions_text_with_dimensions: "The photo will be resized to %{width}x%{height} pixels size and taller images will be cut in the middle."
        main_content_width: "When choosing cover photos please note that the page main content is %{main_width} pixels wide at most. Remember to also check how your cover photo looks on the smaller screens (e.g. by using a more narrow browser window)."
        custom_color1_instructions_text: "You can change the main color of the user interface by entering a hex color value. %{link} can help you choose the color and give you the hex color code. You can then copy the code here."
        new_listing_button_instructions_text: "You can change the color of the Post a new listing button by entering a hex color value. %{link_to_colorpicker} can help you choose the color and give you the hex color code. You can then copy the code here."
        default_browse_view: "Default browse view"
        default_browse_view_instructions_text: "Default browse view is used on the homepage to set how the listings are displayed by default."
        grid: Grid
        list: List
        map: Map
        name_display_type: "Name display type"
        name_display_type_instructions_text: "Choose how the name of each user is shown on the site."
        full_name: "Full name (First Last)"
        first_name_with_initial: "First name with initial (First L)"
        first_name_only: "First name only (First)"
        invalid_color_code: "Color code should contain 6 numbers or letters A-F, for example D96E21"
        custom_head_script: "Custom script"
        custom_head_script_instructions_text: "This script is injected inside the <head> tag of every page and can be used to insert custom CSS, JavaScript or HTML. Please note that future changes to Sharetribe may render your script incompatible."
        current_image: "Current image:"
      edit_text_instructions:
        edit_text_instructions: "Instruction texts"
      edit_welcome_email:
        welcome_email_content: "Welcome email content"
        welcome_email_content_description: "The message below will be sent to every new user when they join. You can customize the message to fit your marketplace. By clicking '%{send_test_message_link}' you can send a preview message to your email address, so you can see how it looks in an email client."
        edit_message: "Edit message"
        send_test_message: "Send test message"
      outgoing_email:
        title: "Outgoing email address"
        info: "This name and address is used for emails sent from your marketplace to members."
        read_more: "Read more about outgoing email address"
        sender_address: "Sender address: %{sender_address}"
        sender_address_default: "Sender address: not set (using default address %{sender_address})"
        need_to_change: "If you need to change the email address, please %{contact_support_link}."
        contact_support_link_text: "contact Sharetribe support"
        set_sender_address: "Set sender address"
        sender_name_label: Name
        sender_name_placeholder: "Sender name"
        sender_email_label: "Email address"
        sender_email_placeholder: sender-email@example.com
        amazon_ses_notification: "You will receive an email from %{email_sender} to confirm your e-mail address. The email subject is '%{email_subject}'. Follow the instructions to verify your email."
        this_is_how_it_will_look: "This is how it will look:"
        send_verification_button: "Send verification email"
        change_sender_email: "change sender email"
        successfully_saved: "Sender address saved successfully. The verification email will be sent soon."
        successfully_saved_name: "Sender name updated successfully."
        set_sender_name: "Change sender name"
        change_sender_name: "Change sender name"
        change_sender_prompt: "%{change_name_link} or %{change_email_link}"
        status: "Status: %{status}"
        status_verified: "Verified - in use"
        status_error: "An error occurred. Please refresh the page."
        status_requested: "Unverified - verification email sent to %{email} %{time_ago}. %{resend_link}"
        status_expired: "Verification of %{email} expired. %{resend_link}"
        status_resent: "Verification email resent to %{email}. %{resend_link}"
        resend_link: Resend
        invalid_email_error: "Invalid email format for '%{email}'"
        invalid_email_domain: "The '%{email}' email address is using an unsupported email provider: '%{domain}'. %{invalid_email_domain_read_more_link}"
        invalid_email_domain_read_more_link: "Read the Help Center article for more information."
        unknown_error: "Something went wrong"
        white_label_offer: "Set your own email address as the sender and remove all Sharetribe branding from outgoing email messages by %{upgrade_pro_plan_link}."
        upgrade_plan_link: "upgrading to the Pro plan or higher"
        verification_sent_from: "The verification email was sent from %{verification_sender_name}."
        follow_the_instructions: "Please follow the instructions in the email to verify your address."
      getting_started:
        getting_started: "Get started"
      available_languages:
        cs: Czech
        da-DK: Danish
        de: German
        en: English
        en-AU: "English (Australia)"
        en-GB: "English (United Kingdom)"
        es: Spanish
        es-ES: "Spanish (Spain)"
        fi: Finnish
        fr: French
        fr-CA: "French (Canada)"
        el: Greek
        it: Italian
        ja: Japanese
        ko: Korean
        nb: "Norwegian Bokmål"
        nl: Dutch
        pl: Polish
        pt-BR: "Portuguese (Brazil)"
        pt-PT: Portuguese
        ru: Russian
        sv: Swedish
        th-TH: "Thai (Thailand)"
        tr-TR: Turkish
        vi: Vietnamese
        zh: Chinese
        zh-TW: "Chinese (Taiwan)"
      settings:
        settings: Settings
        general: General
        access: "Access and contact preferences"
        join_with_invite_only: "Allow new users to join only with an invite from a registered user"
        users_can_invite_new_users: "Allow all registered users, and not only admins, to invite new users"
        private: "Allow only registered users to see listings and user profiles (make marketplace private)"
        require_verification_to_post_listings: "Allow only users verified by admins to post new listings"
        allow_free_conversations: "Allow users to message each other freely"
        search_preferences: "Search preferences"
        search_and_location_preferences: "Search and location preferences"
        default_search_type: "Search type: %{select_search_type}"
        keyword_search: "Keyword search"
        keyword_and_location_search: "Keyword and location search"
        location_search: "Location search"
        select_distance_unit: "Show distance in %{distance_units_selector}"
        km: km
        miles: miles
        show_only_nearby: "Show only nearby listings with location search"
        allow_users_to_add_location: "Allow users to add location to their profile and listings, and show a map view on the search page"
        listing_preferences: "Listing preferences"
        transaction_preferences: "Order preferences"
        show_listing_publishing_date: "Display publishing date of the listing on the listing page"
        show_category_in_listing_list: "Display listing type in list view"
        listing_comments_in_use: "Allow users to post comments to listings (viewable to all other users)"
        email_preferences: "Email preferences"
        automatic_newsletters: "Send automatic daily / weekly newsletters to all users (unless they opt out)"
        email_admins_about_new_members: "Send admins an email whenever a new user signs up"
        google_analytics_key: "Google Analytics tracking ID"
        twitter_handle: "Twitter handle (used with tweet button in listing page)"
        update_settings: "Save settings"
        automatically_confirmed_no_escrow: "Order will be automatically marked as completed %{days_dropdown} days after the payment has been made"
        automatically_confirmed_no_escrow_stripe_info: "For transactions processed by Stripe, payments to sellers are delayed until the order is marked as completed. %{learn_more}."
        buyer_transaction_fees_are_only_supported_with_stripe: "Buyer transaction fees are only supported with Stripe. You will not be able to use PayPal if you configure a Buyer transaction fee with Stripe."
        automatic_newsletter_frequency: "Send automatic newsletter: %{frequency_dropdown}"
        newsletter_daily: Daily
        newsletter_weekly: Weekly
        delete_marketplace_title: "Delete marketplace"
        type_marketplace_domain: "Type your marketplace domain (%{domain}) to the text field below:"
        type_marketplace_domain_placeholder: "Type your marketplace domain here"
        once_you_delete: "Once you delete the marketplace, you will not be able to access it anymore. Be careful."
        are_you_sure: "Are you sure?"
        i_understand_button: "I understand that by clicking this button my marketplace will be deleted"
        last_community_updates: "Please note that after deletion, you and your marketplace users may still receive the last marketplace update emails."
        you_will_be_redirected_to: "After you have deleted your marketplace you will be redirected to %{destination}. You will not be able to access your marketplace anymore."
        delete_this_marketplace: "Delete this marketplace"
        payment_preferences: "Payment system"
        pre_approved_listings: "Review all listings before they are published"
        email_admins_about_new_transactions: "Send admins an email whenever a new transaction starts"
      manage_members:
        manage_members: Users
        email: Email
        name: Name
        display_name: "Display name"
        join_date: Joined
        admin: Admin
        posting_allowed: "Posting allowed"
        ban_user: Disable
        saving_user_status: Saving...
        save_user_status_successful: Saved
        export_all_as_csv: "Export all as CSV"
        save_user_status_error: "Saving failed. Please refresh the page and try again."
        ban_user_confirmation: "This disables the user account from the marketplace and prevents them from accessing the site again with this account. Are you sure you want to proceed?"
        unban_user_confirmation: "This enables the user account in the marketplace and allows them to access the site again with this account. Are you sure you want to proceed?"
        ban_me_error: "You cannot disable your own account."
        search: Search
        search_by_name_email: "Search for a name, email or display name"
        reset_search: "Show all"
        for_search_terms: "for: %{terms}"
        this_makes_the_user_an_admin: "This makes the user an admin. You should notify the user about their responsibilities and that they should review the Sharetribe terms of use. Are you sure you want to proceed?"
        status_filter:
          all: "All statuses"
          selected: "Selected statuses: %{count}"
          selected_js: "Selected statuses: "
          admin: Admin
          banned: Disabled
          posting_allowed: "Posting allowed"
          accepted: Accepted
          unconfirmed: Unconfirmed
          pending: Pending
        this_user_hasnt_confirmed_their_email_address: "This user hasn't confirmed their email address. It might be possible that the user didn't receive the confirmation email. Click the resend button if you want to send it again."
        unconfirmed_user: "Unconfirmed user: %{name}"
        resend: Resend
        cancel: Cancel
        user_didnt_complete_the_signup_process: "This user signed up through social login but didn't complete the signup process. After connecting a social login account, users still need to accept your terms of use and fill any mandatory user fields."
        pending_user: "Pending: %{name}"
      new_layout:
        new_layout: "New layout"
        description_roadmap_new: "When new layout components are made available for your marketplace, you can choose whether you want to start using the new component or continue using the old one. You can toggle the selection at any point from this page. It's recommended to always be using the new version, as the old components might be phased out at some point. In case a component you're currently using is going to be phased out, you will be contacted in advance."
        enabled_for_you: "Enabled for you"
        enabled_for_all: "Enabled for all"
        new_topbar: "New top bar (visible on every page)"
        searchpage: "New search page (requires the new top bar)"
        new_email_templates: "New email templates"
      social_media:
        social_media: "Social media"
        logo: "Social media image"
        logo_info: "This image will be shown in social media for Facebook, for Twitter, and for LinkedIn when someone shares your website. For the best results, it should have a 2:1 aspect ratio and a minimum size of %{width}x%{height} pixels."
        social_media_title: "Social media title"
        social_media_title_info: "This text will be shown in social media for Facebook, for Twitter, and for LinkedIn when someone shares your website. You can preview how it looks %{facebook_preview_link}, %{twitter_preview_link} and %{linkedin_preview_link}."
        link_for_facebook: "for Facebook"
        link_for_linkedin: "for LinkedIn"
        link_for_twitter: "for Twitter"
        social_media_description: "Social media description"
        twitter_handle: "Twitter handle"
        twitter_handle_info_text: "Username of the Twitter account of your marketplace (if you have one). It will be mentioned when people use the tweet button on the listing page."
        twitter_handle_info_text_with_instructions: "Username of the Twitter account of your marketplace (if you have one). It will be mentioned when people use the tweet button on the listing page. %{instructions_link}."
        twitter_instructions_link_text: "Read more"
        twitter_handle_placeholder: username
        invalid_twitter_handle: "Twitter handle should contain only at maximum 15 alphanumeric (letters A-Z and numbers 0-9) characters."
        facebook_connect: "Facebook Login"
        facebook_developers_dashboard: "Facebook Developers Dashboard"
        facebook_connect_info_text: "In order to enable Facebook Login, create an application for your marketplace in the %{dashboard_link}. Add the generated ID and secret key of the application here."
        facebook_connect_info_text_with_instructions: "In order to enable Facebook Login, create an application for your marketplace in the %{dashboard_link}. Add the generated ID and secret key of the application here. %{instructions_link}"
        facebook_instructions_link_text: "See instructions for configuring Facebook Login."
        facebook_connect_id: "Facebook App ID"
        invalid_facebook_connect_id: "App ID should contain only numbers."
        facebook_connect_secret: "Facebook App Secret"
        invalid_facebook_connect_secret: "App Secret should contain only numbers and letters from a to f."
        enable_facebook_login: "Allow users to log in with their Facebook account"
        save: "Save settings"
        add_another_image: "Add another image"
        google_connect: "Google Sign-In"
        google_instructions_link_text: "See instructions for configuring Google Sign-In."
        google_developers_console: "Google Developers Console"
        google_connect_info_text_with_instructions: "In order to enable Google Sign-In, create a project for your marketplace in the %{dashboard_link}. Add the generated ID and secret key of the project here. %{instructions_link}"
        google_connect_info_text: "In order to enable Google Sign-In, create a project for your marketplace in the %{dashboard_link}. Add the generated ID and secret key of the project here."
        enable_google_login: "Allow users to log in with their Google account"
        google_connect_id: "Google Client ID"
        google_connect_secret: "Google Client secret"
        linkedin_connect: "LinkedIn Sign In"
        linkedin_instructions_link_text: "See instructions for configuring LinkedIn Sign In."
        linkedin_developers_dashboard: "LinkedIn Developers Dashboard"
        linkedin_connect_info_text_with_instructions: "In order to enable LinkedIn Sign In, create an app for your marketplace in the %{dashboard_link}. Add the generated ID and secret key of the app here. %{instructions_link}"
        linkedin_connect_info_text: "In order to enable LinkedIn Sign In, create an app for your marketplace in the %{dashboard_link}. Add the generated ID and secret key of the application here."
        enable_linkedin_login: "Allow users to log in with their LinkedIn account"
        linkedin_connect_id: "LinkedIn Client ID"
        linkedin_connect_secret: "LinkedIn Client Secret"
      seo_settings:
        seo: SEO
        title: "Homepage or Custom Landing Page"
        meta_title_label: "Homepage or Custom Landing Page title meta tag"
        meta_title_info: "The content of this tag is suggested to search engines and displayed on results pages as the clickable headline. %{link} %{vars}."
        meta_title_link_text: "Learn more about meta tags."
        meta_description_label: "Homepage or Custom Landing Page description meta tag"
        meta_description_info: "The content of this tag is suggested to search engines and appears underneath the blue clickable links in a search engine results page. %{link} %{vars}."
        meta_description_link_text: "Learn more about meta tags."
        search_title: "Search results page"
        search_meta_title_label: "Search results page title meta tag"
        search_meta_title_info: "The content of this tag is suggested to search engines and displayed on results pages as the clickable headline. %{link} %{vars}."
        search_meta_title_link_text: "Learn more about meta tags."
        search_meta_description_label: "Search results page description meta tag"
        search_meta_description_info: "The content of this tag is suggested to search engines and appears underneath the blue clickable links in a search engine results page. %{link} %{vars}."
        search_meta_description_link_text: "Learn more about meta tags."
        listing_title: "Listing page"
        listing_meta_title_label: "Listing page title meta tag"
        listing_meta_title_info: "The content of this tag is suggested to search engines and displayed on results pages as the clickable headline. %{link} %{vars}."
        listing_meta_title_link_text: "Learn more about meta tags."
        listing_meta_description_label: "Listing page description meta tag"
        listing_meta_description_info: "The content of this tag is suggested to search engines and appears underneath the blue clickable links in a search engine results page. %{link} %{vars}."
        listing_meta_description_link_text: "Learn more about meta tags."
        category_title: "Category page"
        category_meta_title_label: "Category page title meta tag"
        category_meta_title_info: "The content of this tag is suggested to search engines and displayed on results pages as the clickable headline. %{link} %{vars}."
        category_meta_title_link_text: "Learn more about meta tags."
        category_meta_description_label: "Category page description meta tag"
        category_meta_description_info: "The content of this tag is suggested to search engines and appears underneath the blue clickable links in a search engine results page. %{link} %{vars}."
        category_meta_description_link_text: "Learn more about meta tags."
        profile_title: "Profile page"
        profile_meta_title_label: "Profile page title meta tag"
        profile_meta_title_info: "The content of this tag is suggested to search engines and displayed on results pages as the clickable headline. %{link} %{vars}."
        profile_meta_title_link_text: "Learn more about meta tags."
        profile_meta_description_label: "Profile page description meta tag"
        profile_meta_description_info: "The content of this tag is suggested to search engines and appears underneath the blue clickable links in a search engine results page. %{link} %{vars}."
        profile_meta_description_link_text: "Learn more about meta tags."
        sitemap_label: Sitemap
        sitemap_info: "Sitemaps are an easy way to inform search engines about pages on your site that are available for crawling. %{link}."
        sitemap_info_link_text: "Learn more about the XML Sitemap file"
        sitemap_info_public: "A sitemap is automatically generated for your marketplace: it references up to the 500 most recent listings in your website. You can access your sitemap at %{link}."
        sitemap_info_private: "As your marketplace is private, there is no sitemap."
        robots_label: Robots.txt
        robots_info: "Robots.txt is a text file to instruct web robots (typically search engine robots) how to crawl pages on your website. %{link}."
        robots_info_link_text: "Learn more about the robots.txt file"
        robots_info_2: "A robots.txt file is automatically generated for your marketplace. You can access your robots.txt at %{link}."
        save: "Save settings"
      analytics:
        analytics: Analytics
        google_analytics_key: "Google Analytics tracking ID"
        google_analytics_key_info_text: "Tracking ID of your Google Analytics account."
        google_analytics_key_info_text_with_instructions: "Tracking ID of your Google Analytics account. %{instructions_link}."
        google_analytics_instructions_link_text: "Read more about connecting Google Analytics"
        sharetribe_analytics: "Sharetribe analytics"
        sharetribe_analytics_info_text_with_instructions: "To improve Sharetribe's services and support, Sharetribe tracks marketplace members activity. Personal data is not collected and this information is not shared outside the Sharetribe team. This tracking can be disabled entirely. %{instructions_link}"
        sharetribe_analytics_instructions_link_text: "Read more about Sharetribe's analytics."
        end_user_analytics: "Allow Sharetribe to track members activity in order to improve Sharetribe's services"
        save: "Save settings"
      logo_link:
        title: "Logo link"
        info: "You can customize the link of the logo (and the default home button of the top bar menu). By default the logo takes users to the homepage or Custom Landing Page."
        url: URL
        placeholder: "https://www.example.com"
      menu_links:
        menu_links: "Custom menu links"
        menu_links_display: "Menu links display"
        save: "Save settings"
        add_menu_link: "Add a new link to menu"
        title_placeholder: "Link title"
        url_placeholder: "https://example.com/en"
        title: Title
        language: Language
        url: URL
        empty: "You don't have any additional menu links"
        max_number_of_links: "Maximum number of links displayed in the top bar: %{select_max_number}"
        all: All
        max_number_of_links_info: "Link to %{about_page} is always displayed as the first menu link"
        about_page: "about page"
      default_menu_links:
        title: "Default menu links"
        about_link_title: About
        contact_link_title: "Contact us"
        invite_link_title: "Invite new members"
        info: "By default, the links to the following pages are not displayed anywhere else in your marketplace: %{about_link}, %{contact_link}, %{invite_link}."
        display_about: "Display link to <i>About</i> and other static pages"
        display_contact: "Display link to <i>Contact us</i> page"
        display_invite: "Display link to <i>Invite new members</i> page"
      topbar:
        topbar: "Top bar"
        new_listing_button_label: "Post a new listing button text"
        invalid_post_listing_button_label: "Please provide a valid text for \"Post a new listing\" button"
      transactions:
        export_all_as_csv: "Export all as CSV"
        processing_export: "Processing export to CSV..."
        transactions: Transactions
        search_by_title_parties: "Search for a transaction title or parties involved"
        search: Search
        reset_search: "Show all"
        status_filter:
          all: "All statuses"
          selected: "Selected statuses: %{count}"
          selected_js: "Selected statuses: "
          free: "Free transaction"
          confirmed: Completed
          paid: Paid
          canceled: Canceled
          preauthorized: Preauthorized
          rejected: Rejected
          payment_intent_requires_action: Pending
          payment_intent_action_expired: Expired
          refunded: Marked as refunded
          dismissed: Dismissed
        headers:
          conversation: "Conversation thread"
          listing: Listing
          status: Status
          sum: Sum
          started: Started
          last_activity: "Latest activity"
          initiated_by: Starter
          other_party: Seller
        status:
          conversation: Conversation
          free: "Free transaction"
          pending: Pending
          preauthorized: Preauthorized
          accepted: Accepted
          rejected: Rejected
          paid: Paid
          confirmed: Completed
          canceled: Canceled
          initiated: "Waiting PayPal payment"
          pending_ext: "Waiting PayPal payment"
          none:
            free: "Free transaction"
          paypal:
            free: Conversation
            pending: Pending
            preauthorized: Preauthorized
            accepted: Accepted
            rejected: Rejected
            paid: Paid
            confirmed: Completed
            canceled: Canceled
            initiated: "Waiting PayPal payment"
            pending_ext: "Waiting PayPal payment"
            refunded: Refunded
            dismissed: Dismissed
          stripe:
            free: Conversation
            pending: Pending
            preauthorized: Preauthorized
            accepted: Accepted
            rejected: Rejected
            paid: Paid
            confirmed: Completed
            canceled: Canceled
            initiated: "Waiting Stripe payment"
            pending_ext: "Waiting Stripe payment"
            payment_intent_requires_action: Pending
            payment_intent_action_expired: Expired
            payment_intent_failed: "Stripe payment failed"
            refunded: Refunded
            dismissed: Dismissed
        not_available: "Not available"
      conversations:
        conversations: Conversations
        headers:
          started_from: "Started from"
          status: Status
          started: Started
          last_activity: "Latest Activity"
          initiated_by: Starter
          other_party: Seller
        participants: "Conversation: %{starter} with %{author}"
        profile: "%{author}'s Profile"
        search_by_keyword: "Search for a name, email or keyword"
        search: Search
        reset_search: "Show all"
        for_keyword: "for: <b>%{keyword}</b>"
      testimonials:
        testimonials: Reviews
        no_testimonials_found: "No reviews found"
        displaying_xx_reviews: "Displaying <b>%{count}</b> reviews in transactions %{tx_from} - %{tx_to} of <b>%{all_count}</b> reviews in total"
        search_keyword: "Search for a name, email or keyword"
        search: Search
        reset_search: "Show all"
        for_keyword: "for: <b>%{keyword}</b>"
        headers:
          transaction: Transaction
          author: Author
          receiver: Receiver
          status: Status
          grade: Grade
          text: Text
        status:
          waiting: "Waiting for review"
          skipped: Skipped
          published: Published
          blocked: Blocked
        status_filter:
          selected: "Selected filters: %{count}"
          all: Filters
          published: Published
          positive: Positive
          negative: Negative
          skipped: Skipped
          waiting: Waiting
          blocked: Blocked
          selected_js: "Selected filters: "
        form:
          review_text: "Review text"
          save: Save
          cancel: Cancel
          delete_review: "Delete review"
          block_review: "Block review"
          confirm_modify: "Are you sure you want to modify/delete this review? Once you edit/delete a review it is not possible to recover any of the old data."
          deleting_info: "Deleting a review allows its author to leave another one for the same transaction."
          blocking_info: "Blocking the review after deletion prevents its author from leaving another one for the same transaction."
          unskip: Unskip
          if_you_unskip_the_review: "If you unskip the review, the user will be able to post one."
          they_will_not_be_notified_automatically: "They will not be notified automatically."
      invitations:
        invitations: Invitations
        used:
          "yes": "Yes"
          "no": "No"
        headers:
          sent_by: "Sent by"
          message: Message
          sent_to: "Sent to"
          used: Used
          date_sent: "Date sent"
      listings:
        listings: Listings
        search_by_title_author_category: "Search for a listing title, author or category name"
        search: Search
        reset_search: "Show all"
        export_all_as_csv: "Export all as CSV"
        processing_export: "Processing export to CSV..."
        status:
          all: "All statuses"
          selected_js: "Selected statuses: "
          open: Open
          closed: Closed
          expired: Expired
          approval_pending: Pending
          approval_rejected: Rejected
        headers:
          title: Title
          author: Author
          created: Created
          updated: Updated
          category: Category
          status: Status
        open: Open
        closed: Closed
        expired: Expired
        approved: Approved
        approval_pending: Pending
        approval_rejected: Rejected
        form:
          this_listing_has_not_not_been_approved_yet: "This listing has not been approved yet. You can now decide to approve or reject the listing. If you approve the listing it will be public and visible to all users. If you reject the listing it will not be public."
          approve: Approve
          reject: Reject
          cancel: Cancel
      user_fields:
        user_fields: "User fields"
      footer:
        footer: Footer
        offer_pro: "Configure and remove all Sharetribe branding from the footer of your marketplace by %{upgrade_pro_plan_link}."
        upgrade_plan_link: "upgrading to the Pro plan or higher"
        menu_links: "Footer links"
        language: Language
        title: Title
        url: URL
        add: "Add a new link to the footer"
        save: "Save settings"
        footer_style: "Footer style"
        footer_copyright: "Footer copyright"
        footer_enabled: "Footer enabled"
        social_links: "Footer social links"
        title_placeholder: "Link title"
        url_placeholder: "https://example.com/username"
        style:
          dark: Dark
          light: Light
          marketplace_color: "Marketplace Color"
          logo: Logo
        social:
          title: Title
          url: URL
      domain:
        domain: Domain
        marketplace_domain: "Marketplace domain"
        offer_pro: "Configure your own custom domain by %{upgrade_pro_plan_link}."
        upgrade_pro_plan_link: "upgrading to the Pro plan or higher"
        your_marketplace_address_is: "Your marketplace address is: %{address}"
        would_you_like_to_change_address: "Would you like to change your marketplace address? %{contact_us}!"
        contact_us: "Contact us"
        you_can_now_use_a_custom_domain: "With your current plan, you can now enable a custom domain. Let's move forward with the setup. %{contact_us}!"
        would_you_like_to_change_domain: "Would you like to change your marketplace custom domain? %{contact_us}!"
      landing_pages:
        landing_pages: "Landing Page"
        info_1: "The landing page is perhaps the most important page of your marketplace. It is the first page that visitors see - sort of like the front door of your house. You have only a few seconds to convince new vistiors that they should explore your site. The page needs to be appealing and your value proposition should be clear and enticing."
        info_2: "Visit the %{help_link} to find out more about how to edit your landing page"
        info_2_help_center: help center
        info_3: "If you want to have a completely customized landing page for your marketplace, you can purchase it as add-on for $99 per month."
        info_4: "Read more about custom landing pages"
        editor_title: "Landing Page Editor"
        editor_info: "Here you can edit the sections of your Landing Page. At the moment it is only possible to use one language for the landing page. The hero and footer sections' position cannot be altered"
        preview: "Preview landing page"
        set_live: "Set live"
        add_new_section: "Add new section:"
        select_section_type: "Select section type..."
<<<<<<< HEAD
        this_version_is_not_released: This version is not released as there are no changes
=======
        this_version_is_not_released: You need to make changes to release a new version of the Landing Page
>>>>>>> 267b2844
        latest_version_released: "The latest version of your landing page has been released! %{link}!"
        check_it_out: Check it out
        form:
          save: Save
          cancel: Cancel
        sections:
          identifier: "Section ID"
          kind: "Section type"
          variation: Variation
          new: "New section"
          edit: "Edit section %{section_id}"
          remove_section_confirmation: "Are you sure you want to remove the section '%{section_id}' and all its data? This cannot be undone."
          info_single_column: "Info 1 column"
          info_multi_column_2: "Info 2 columns"
          info_multi_column_3: "Info 3 columns"
          listings: Listings
          categories: Categories
          hero: Hero
          locations: Locations
          video: Video
          new_section:
            categories: "New categories section"
            footer: "New footer section"
            hero: "New hero section"
            info_single_column: "New single column section"
            info_multi_column_2: "New 2 column section"
            info_multi_column_3: "New 3 column section"
            listings: "New listings section"
            locations: "New locations section"
            video: "New video section"
          edit_section:
            categories: "Edit categories section"
            footer: "Edit footer section"
            hero: "Edit hero section"
            info_single_column: "Edit single column section"
            info_multi_column_2: "Edit 2 column section"
            info_multi_column_3: "Edit 3 column section"
            listings: "Edit listings section"
            locations: "Edit locations section"
            video: "Edit video section"
    landing_page_versions:
      sections:
        content:
          title: Section content
        hero:
          hero_title: Hero
          hero_description: "Set the background image for the Hero section. The slogan and description are set from the %{link}"
          basic_details_tab: basic details tab
        footer:
          footer_title: Footer
          footer_style: "Footer style"
          style_dark: Dark
          style_light: Light
          style_marketplace_color: "Marketplace color"
          style_logo: Logo
        cta_button:
          cta_button: "Call-to-action button"
          cta_enabled: Show a button
          cta_text: Text
          cta_url: URL
          text_placeholder: "Click me!"
          url_placeholder: "https://example.com"
        background_selector:
          title: Background
        background_image_overlay:
          background_image: "Background image"
          background_image_info: "This image will be shown as the background image for the section. For the best results, it should have a minimum size of 1600x1200 pixels."
          add_another_image: "Add another image"
          current_image: "Current image: %{filename}"
          file_not_selected: "Not selected"
          background_image_overlay: "Background image overlay"
          background_image_overlay_info: "This allows you to determine how dark or light your background image is going to be displayed. \"Transparent\" means no overlay at all."
          overlay_dark: Dark
          overlay_light: Light
          overlay_transparent: Transparent
        background_style:
          background_style: "Background style"
          style_image: Image
          style_color: Color
          style_none: None
        background_color:
          background_color: "Background color"
          background_color_info: "You can choose the background color of this section by entering a hex color value. <a href=\"https://www.webfx.com/web-design/color-picker/\" target=\"_blank\">WebFx</a> can help you choose the color andgive you the hex color code. You can then copy the code here."
        categories:
          add: "+ Add a new category to this section"
          category: Category
          empty: "You don't have any included categories"
          image: Image
          include_title: "Categories to feature"
          info_text: "You can feature 3 to 7 categories. Please add an image to each category and select one of the categories from your marketplace. For best results the recommended image size is 1000 x 667 pixels."
          need_at_least_3_categories: "You should have at least 3 categories in this section"
          need_at_most_7_categories: "You should have at most 7 categories in this section"
        category:
          add_another_image: "Add another image"
          category: Category
          current_image: "Current image: %{filename}"
          file_not_selected: "Not selected"
          image: Image
          image_required: "You should add an image to this category"
          select_category: "Select category"
        locations:
          add: "+ Add a new location to this section"
          location: Location
          empty: "You don't have any included locations"
          image: Image
          include_title: "Locations to feature"
          info_text: "You can feature 3 to 7 locations. Please add an image to each location and provide location search url for your marketplace. For best results the recommended image size is 1000 x 667 pixels."
          need_at_least_3_locations: "You should have at least 3 locations in this section"
          need_at_most_7_locations: "You should have at most 7 locations in this section"
        location:
          add_another_image: "Add another image"
          location: Location
          current_image: "Current image: %{filename}"
          file_not_selected: "Not selected"
          image: Image
          image_required: "You should add an image to this location"
          title: Title
          title_placeholder: "Location text"
          url: URL
          url_placeholder: "Location link URL"
        multi_column:
          main_title: "Main title"
          column_header: "Column %{index}"
          column_title: "Column %{index} title"
          web_viewer: web viewer
          column_icon_info: "You can choose your icon from this %{link}. Once you select the icon copy the Directory path and paste it here. i.e. 01-Interface Essential/01-Home/house-2.svg "
          column_icon: "Column %{index} icon"
          column_paragraph: "Column %{index} paragraph"
          column_button: "Column %{index} button"
          column_button_text: "Button text"
          column_button_url: "https://www.example.com"
        listings:
<<<<<<< HEAD
          you_need_to_add_the_listing_ids: "You need to add the listing ids of the listings that you want to include in this section. To find the listing id, simply go to the listing page and look at the listing URL. The listing id is the number that comes right after the main URL. In the example https://www.example.com/en/listings/123456-listing-title, the listing is would be 123456."
=======
          listings_to_feature: "Listings to feature"
          you_need_to_add_the_listing_ids: "You need to add the listing ids of the listings that you want to include in this section. To find the listing id, simply go to the listing page and look at the listing URL. The listing id is the number that comes right after the main URL. In the example https://www.example.com/listings/123456-listing-title, the listing is would be 123456."
>>>>>>> 267b2844
        video:
          text: Text
          autoplay: "Autoplay options"
          autoplay_no: "No autoplay"
          autoplay_muted: "Muted autoplay"
          info: 'This text will be displayed when you select the "No Autoplay" option or when the video is paused.'
          youtube_video_id_info: "You can get your video ID from the video's URL. It is normally the last part of the URL. So if your URL is https://www.youtube.com/watch?v=UffchBUUIoI the ID would be <b>UffchBUUIoI</b>"
    custom_fields:
      edit:
        edit_listing_field: "Edit listing field '%{field_name}'"
      edit_price:
        description: "The minimum and maximum price only affect the filter. They do not set a limit for listing prices."
        edit_price_field: "Edit listing field 'Price'"
        show_price_filter_homepage: "Show price filter on homepage"
        price_min: "Filter minimum price"
        price_max: "Filter maximum price"
      edit_location:
        edit_location_field: "Edit listing field 'Location'"
        this_field_is_required: "This field is required"
        the_location_feature_can_be_enabled: "The location feature can be enabled from the %{link} section in your marketplace settings."
      edit_expiration:
        edit_expiration_field: "Edit listing field 'Expiration date'"
        enable: "Enable expiration date"
      form:
        field_required:
          this_field_is_required: "Make it mandatory to fill in this field when creating a new listing"
          this_field_is_required_checkbox: "Make it mandatory to fill in this field when creating a new listing (user has to select at least one option)"
        search_filter:
          search_filter: "Display a filter based on this field on the homepage"
          date_cant_be_filtered: "There's no filter available for date field."
          text_cant_be_filtered: "There's no filter for text field. The main text search searches from text fields."
      index:
        listing_fields: "Listing fields & filters"
        listing_fields_help: "Here you can edit the fields that users have to fill in when they create a new listing. Please note that some fields are predefined and cannot be edited."
        add_new_field: "Add new field:"
        remove_field_confirmation: "Are you sure you want to remove the field '%{field_name}' and all its data? This cannot be undone."
        cancel: Cancel
        save: Save
        field_title: "Field title"
        field_type: "Field type"
        categories: "Listing categories where the field is used"
        select_all: "Select all"
        clear_all: "Clear all"
        options: Options
        add_option: "+ Add option"
        saving_order: "Saving field order"
        save_order_successful: "Successfully saved field order"
        save_order_error: "An error occurred while saving field order. Please refresh the page and try again."
        select_one: "Select field type..."
        continue: Continue
        minimum_value: Minimum
        maximum_value: Maximum
        allow_decimals: "Allow decimals"
      new:
        new_listing_field: "New listing field"
      field_types:
        text: Text
        number: Number
        dropdown: Dropdown
        checkbox_group: "Checkbox group"
        date: Date
        file: File
        location: Location
    person_custom_fields:
      saving_failed: "User field saving failed"
      index:
        user_fields: "User fields"
        field_title: "Field title"
        field_type: "Field type"
        signup: Signup
        public: Public
        add_new_field: "Add new field:"
        save: Save
        cancel: Cancel
        minimum_value: Minimum
        maximum_value: Maximum
        allow_decimals: "Allow decimals"
        add_option: "Add option"
      new:
        new_user_field: "New user field"
      form:
        field_required:
          this_field_is_required: "Make it mandatory to fill this field when signing up to the marketplace"
          this_field_is_required_checkbox: "Make it mandatory to fill this field when signing up to the marketplace (user has to select at least one option)"
          this_field_is_public: "Show this field in the public profile page"
      edit:
        edit_user_field: "Edit user field '%{field_name}'"
    emails:
      new:
        send_email_to_members: "Email users"
        send_email_to_members_title: "Send email to your users"
        send_email: "Send the email"
        send_email_or: or
        send_test_email: "Send a test email to yourself"
        test_sent: "Test email was sent to your inbox"
        send_email_article_title: "this article"
        send_email_article_text: "You can learn more about the user segments in %{article_link}."
        recipients:
          title: "Who do you want to email?"
          options:
            all_users: "All users"
            posting_allowed: "Users who are allowed to post listings"
            with_listing: "Users who have posted at least one listing"
            with_listing_no_payment: "Users who have posted at least one listing but haven't added their payment details"
            with_payment_no_listing: "Users who have added their payment details but haven't posted a listing"
            no_listing_no_payment: "Users who haven't posted a listing and haven't added their payment details"
        email_subject: "Email subject"
        email_content: "Email content"
        email_content_placeholder: "What do you want to say to your users?"
        email_language: "Language of the email receivers"
        any_language: "Any language"
        message_will_be_sent_only_to_people_with_this_language: "The email will be sent only to the users who are using %{service_name} in the language you choose."
        email_sent: "Email sent."
        to_improve_email_deliverability: "To improve email deliverability the email subject is generated automatically and cannot be changed."
        email_subject_text: "A new message from the %{service_name} team"
        firstname_cannot_be_removed: "\"Firstname\" cannot be removed and will be replaced by the actual first name of each recipient."
        hello_firstname: "Hello Firstname,"
        hello_firstname_text: "Hello %{person},"
    left_hand_navigation:
      general: General
      users_and_transactions: Manage
      configure: Configure
      emails_title: Emails
      subscription: Subscription
      preview: "Preview site"
      whats_new: "What's new?"
    listing_shapes:
      availability_title: Availability
      read_more: "Read more about automatic availability management."
      read_more_availability_management: "Read more about availability management."
      allow_providers_to_manage_availability: "Allow sellers to manage their availability from a calendar"
      per_hour_availability: "\"Per hour\" availability"
      per_day_availability: "\"Per day\" availability"
      per_night_availability: "\"Per night\" availability"
      pricing_units_disabled_info: "Pricing units cannot be used when availability calendar is enabled."
      can_not_find_name: "Can not find order type with given name: %{name}"
      index:
        listing_shapes: "Order types"
        description: "Order types determine how the order process works in your site. You can decide whether your users are renting or selling, or perhaps just posting announcements and communicating via direct messages."
        read_more_about_order_types: "Read more about order types"
        add_new_shape: "Add new order type: "
        select_template: "Select template..."
        all_categories: "All categories"
        no_categories: "No categories"
        category_count: "%{category_count} categories"
        header:
          listing_shape_name: "Order type name"
          listing_shape_categories: "Categories where it's used"
        order:
          saving_order: "Saving order"
          save_order_successful: "Successfully saved order type order"
          save_order_error: "An error occurred while saving order. Please refresh the page and try again."
      templates:
        selling_products: "Selling products"
        renting_products: "Renting products"
        offering_services: "Offering services"
        giving_things_away: "Giving things away"
        requesting: Requesting
        announcement: "Posting announcements"
        custom: Custom
      new:
        create_listing_shape: "Create order type"
        create: Create
        cancel: Cancel
        create_success: "New order type '%{shape}' created"
        create_failure: "Could not create new order type. Error: %{error_msg}"
      edit:
        edit_listing_shape: "Edit order type '%{shape}'"
        update: Save
        cancel: Cancel
        update_success: "Changes to order type '%{shape}' saved"
        update_failure: "Could not save changes. Error: %{error_msg}"
        delete: "Delete order type"
        confirm_delete_order_type:
          one: "There is %{count} listing with this order type. If you delete the order type, this listing will be closed. Are you sure you want to delete the order type?"
          other: "There are %{count} listings with this order type. If you delete the order type, those listings will be closed. Are you sure you want to delete the order type?"
        can_not_delete_last: "You can't delete this order type because it's the only type in your marketplace."
        can_not_delete_only_one_in_categories: "You can't delete this order type because in following categories this order type is the only one in use: %{categories}"
      listing_shape_name: Name
      listing_shape_name_placeholder: "E.g. Sell"
      action_button_label: "Checkout button label"
      action_button_placeholder: "E.g. Buy"
      open_listings_warning:
        one: "There is %{count} open listing with this order type. If you change any of the settings below, that listing will retain the old settings. The listing can be changed to the new settings by editing it manually. If you don't want to have the listing with the old settings visible on your site, you can close it by clicking the button below."
        other: "There are %{count} open listings with this order type. If you change any of the settings below, those listings will retain the old settings. Those listings can be changed to the new settings by editing them manually. If you don't want to have any listings with the old settings visible on your site, you can close them by clicking the button below."
      close_listings_action:
        one: "Close %{count} listing"
        other: "Close %{count} listings"
      confirm_close_listings_action:
        one: "Are you sure you want to close %{count} listing?"
        other: "Are you sure you want to close %{count} listings?"
      successfully_closed: "Successfully closed listings"
      successfully_deleted: "Successfully deleted order type '%{order_type}'"
      pricing_and_checkout_title: "Pricing & checkout"
      online_payments_label: "Allow sellers to accept payments online"
      shipping_label: "Allow sellers to define a shipping fee"
      price_label: "Allow sellers to add a price to their listings"
      units_title: "Pricing units"
      units_desc: "If you have enabled pricing units, the listing price is displayed as \"price per pricing unit\". An example: \"$39 per hour\"."
      units:
        piece: "Per piece"
        hour: "Per hour"
        day: "Per day"
        night: "Per night"
        week: "Per week"
        month: "Per month"
        unit: "Per unit"
      can_not_find: "Can't find order type with id: %{id}"
      add_custom_unit: "+ Add a custom pricing unit…"
      delete_custom_unit: delete
      custom_unit_form:
        title: "New pricing unit"
        label_heading: Label
        selector_label_heading: "Selector label"
        label_placeholder: "eg. \"kg\", \"30 minutes\", \"person\", \"class\""
        selector_placeholder: "eg. \"Number of people\", \"Amount in kg\""
        per: Per
        unit_type:
          heading: "Unit type"
          quantity_label: "Quantity (per piece, per kg, per person, per 2 hour tour...)"
          time_label: "Time (per 30 minutes, per 2 weeks, per year...)"
    paypal_accounts:
      marketplace_paypal_integration: "Payment system preferences"
      preferences_updated: "Payment system preferences updated"
      contact_support_link_text: "contact support"
      integration_info_text: "The payment system of your marketplace is powered by PayPal. To allow your users to pay using your marketplace, you must connect your PayPal account. Once you have connected your PayPal account, you can choose a minimum transaction size and a possible commission fee."
      link_paypal_personal_account_label: "Are you providing products or services yourself?"
      link_paypal_personal_account: "If so, you will also need to connect your PayPal account to %{personal_payment_preferences_link}."
      link_stripe_personal_account: "If so, you will also need to add your payout details to %{personal_payment_preferences_link}."
      link_paypal_and_stripe_personal_account: "If so, you will also need to connect your PayPal or Stripe account to %{personal_payment_preferences_link}."
      personal_payment_preferences_link_text: "your personal marketplace account"
      read_more_about_paypal: "Read more about the payment system"
      edit_payment_settings: "Edit payment settings"
      supported_currencies_information_text: "Sharetribe's online payment system supports 24 currencies. If your currency is not on the list, please %{contact_support_link}. If you change the marketplace currency, existing listings will retain their old currency. You need to edit those listings individually to convert them to the new currency."
      currency_change_warning_text: "Heads up: if you move forward with this currency change, don't forget to ask your sellers to manually edit their existing listings to get the currency update."
      marketplace_currency_label: "Marketplace currency:"
      minimum_listing_price_label: "Minimum transaction size:"
      transaction_fee_label: "Seller transaction fee:"
      minimum_transaction_fee_label: "Seller minimum transaction fee:"
      save_settings: "Save settings"
      minimum_listing_price_below_tx_fee: "The minimum transaction size has to be greater than or equal to the minimum transaction fee: %{minimum_transaction_fee}."
      minimum_listing_price_below_min: "The minimum transaction size has to be greater than the minimum commission %{minimum_commission}."
    payment_preferences:
      title: "Payment system preferences"
      general_settings: "1. General settings"
      connect_a_payment_provider: "2. Connect a payment provider"
      contact_support: "contact support"
      no_payments_link_text: here
      your_country: "Your country:"
      you_cannot_use_online_payments: "You cannot use online payments in %{country_name} with %{currency}. Please choose a different currency or %{support_link} to change your country. You can read more about supported countries and currencies %{help_link}. In the future we might add more payment providers and support more currencies"
      which_to_choose: "Which one to choose?"
      you_can_use_stripe_or_paypal: "You can use either Stripe, PayPal or both as your payment providers. %{choose_link}"
      you_can_use_stripe_only: "You can use Stripe as your payment provider. %{read_more_link}"
      read_more_stripe: "Read more about Stripe payments."
      you_can_use_paypal_only: "You can use PayPal as your payment provider. %{read_more_link}"
      read_more_paypal: "Read more about PayPal payments."
      read_more_about_paypal_and_stripe: "Read more about online payments, Stripe and PayPal"
      general_settings_updated: "Payment system general settings updated"
      transaction_fee_settings_updated: "Transaction fee settings updated"
      choose_popup_text: |-
          If you want to allow your users to accept online payments, you need to choose the currency for your marketplace and then connect at least one of the two payment providers supported by Sharetribe: Stripe and PayPal. You can also choose to use both, which means your users will be able to accept payments with either payment method.
          You can create a new account with either service if you don't have one already. Once you have connected an account, you can choose a possible fee you're charging from each transaction.
          What's the difference between Stripe and PayPal? Stripe allows you to delay payout to the seller up to 3 months and offers one payment method (credit/debit card). Stripe also allows your sellers to receive money directly to their bank account simply by providing their bank details. PayPal provides two payment methods (credit card and PayPal account) and offers a protection program for buyers and sellers. It requires your sellers to create a PayPal Business Account to accept payments.
          If you use Stripe, its fees will be deducted from your transaction fee, so remember to set a high enough minimum fee. If you use PayPal, its fees will be charged from the seller separately, in addition to your transaction fee. Stripe and PayPal have a bit different fee structure. In most cases Stripe's fees are a bit lower.
      invalid_api_keys: "Invalid Stripe API keys"
      missing_api_keys: "Missing Stripe API keys"
      stripe_verified: "Stripe API access verified"
      change_settings: "Change settings and fees"
      configure_stripe: "Configure Stripe"
      configure_paypal: "Configure PayPal"
      transaction_fee_settings: "Transaction fee settings"
      transaction_fee_save: Save
      stripe_fee: "Stripe's fees"
      stripe_fee_notice: "%{stripe_fee_link} will be deducted from the transaction fee you are charging."
      fee_should_be_less_than_minimum_price: "Minimum transaction fee must be lower than minimum transaction size"
      the_transaction_fee_must_be_lower_than_100: "The transaction fee must be lower than 100%"
      confirm_disable: "Are you sure you want to disable %{gateway}? If you disable it, sellers will no longer be able to receive money and buyers will no longer be able to pay through this payment method. If sellers haven't configured another payment method, buyers will not be able to buy from them."
      commission_from_buyer_label: "Buyer transaction fee:"
      minimum_buyer_transaction_fee_label: "Buyer minimum transaction fee:"
      stripe_connected:
        title: "Stripe connected"
        disable: "Disable Stripe"
        disabled: "Stripe disabled"
        enable: "Enable Stripe again"
      paypal_connected:
        title: "PayPal connected"
        disable: "Disable PayPal"
        disabled: "PayPal disabled"
        enable: "Enable PayPal again"
      cannot_enable_gateway: "Cannot enable payment gateway %{gateway}."
      cannot_disable_gateway: "Cannot disable payment gateway %{gateway}."
      cannot_enable_gateway_because_of_buyer_commission: "Cannot enable payment gateway %{gateway} because the buyer's commission is used"
      stripe_form:
        add_your_api_keys: "Add your Stripe API keys"
        how_to_get_these: "How to get these?"
        publishable_key_example: "For example: %{api_publishable_key_example}"
        secret_key_example: "For example: %{api_secret_key_example}"
        save_api_keys: "Save Stripe API keys"
        invalid_secret: "That doesn't look like a correct %{secret_key}"
        invalid_publishable: "That doesn't look like a correct %{publishable_key}"
      index:
        header: "Available Payment Settings"
        info: "You can configure available payment gateways for use in your marketplace. Currently PayPal and Stripe are supported."
        active: Active
        gateway: Gateway
        process: Process
        commission: Commission
        minimum_price: Min.price
        minimum_fee: Min.fee
        api_verified: "API verified?"
        actions: Actions
        payments_not_enabled: "Payments are not enabled for your marketplace"
    transaction_types:
      sell: Selling
      sell_w_online_payment: "Selling with online payment"
      sell_wo_online_payment: "Selling without online payment"
      rent: "Renting out"
      rent_w_online_payment: "Renting out with online payment"
      rent_wo_online_payment: "Renting out without online payment"
      give: "Giving away"
      lend: Lending
      swap: Swapping
      service: Offering
      service_w_online_payment: "Offering with online payment"
      service_wo_online_payment: "Offering without online payment"
      request: Requesting
      inquiry: Announcement
      share_for_free: "Sharing for free"
      event_w_online_payment: "Event with online payment"
      event_wo_online_payment: "Event without online payment"
      default_action_button_labels:
        sell: Buy
        rent: Rent
        request: Offer
        offer: Request
        inquiry: Contact
        book: Book
    community_transactions:
      show:
        transaction_for: "Transaction #%{transaction_id} for %{link}"
        status: "Status:"
        next_step: "Next step:"
        waiting_for_provider_accept_or_reject: "Waiting for %{provider} to accept or reject the request."
        waiting_for_fulfill_and_complete: "Waiting for %{provider} to fulfill the order for %{listing_title} and for %{buyer} to mark the order as completed."
        buyer: "Buyer:"
        provider: "Seller:"
        delivery: "Delivery method:"
        shipping_to: "Shipping to %{address}"
        buyer_pays: "Buyer pays:"
        marketplace_collects: "%{service_name} collects:"
        buyer_service_fee_label: "Commision from buyer:"
        service_fee_label: "Commision from seller:"
        provider_receives: "Seller receives:"
        admin_info_text: "As an administrator of %{service_name}, you can do some actions to move this transaction forward:"
        manage_reviews: "Manage reviews"
        you_should_investigate: "You should investigate the situation by discussion with both parties and decide to refund or dismiss the cancelation. %{learn_more_link}"
        learn_more: Learn more.
  common:
    edit_page: "Edit page"
    default_community_slogan: "Community marketplace"
    default_community_description: "This is a place to sell, rent, swap and share goods and services with the other members of the marketplace."
    cancel: Cancel
    fields_that_are_mandatory: "Fields marked with star (*) are mandatory."
    or: or
    password: Password
    service_name: "%{service_name}"
    share_types:
      request: request
      offer: offer
      borrow: borrowing
      buy: buying
      give_away: "giving away"
      lend: lending
      receive: "taking for free"
      rent: renting
      rent_out: "renting out"
      sell: selling
      offer_to_swap: swapping
      request_to_swap: swapping
      share_for_free: "sharing for free"
      accept_for_free: "wanting to use for free"
    categories:
      item: Items
      favor: Services
      rideshare: Rideshare
      housing: Spaces
      tools: Tools
      sports: Sports
      music: Music
      books: "Books & Magazines"
      games: "Games & Toys"
      furniture: Furniture
      outdoors: "Camping & Outdoors"
      food: "Food & Kitchen"
      electronics: Electronics
      pets: "Pets & Animals"
      film: "Film & Movies"
      clothes: "Clothes & Accessories"
      garden: Garden
      travel: Travel
      other: Other
    username: Username
    username_or_email: Email
    what_is_this: "What's this?"
    removed_user: "Removed user"
    payment_fee_info:
      title: "Commission and Payment processing fee"
      stripe: Stripe
      paypal: PayPal
      info: "Payments in %{service_name} are processed by the payment gateway listed below. %{service_name} will charge a commission depending on the payment gateway. The payment gateway may also charge a fee for each payment, as described below."
    paypal_fee_info:
      title: "PayPal's payment processing fee"
      body_text: |-
          For PayPal payments, %{service_name} charges a commission of %{paypal_commission}%. The minimum transaction fee per transaction is %{minimum_transaction_fee}. PayPal's fees are not included in this commission, so in addition to %{service_name} commission, you will also pay PayPal's fees for each. PayPal's fee is between 2% and 5% of the total sales price, depending on your monthly sales volume and the country of residence of the buyer. In general, domestic purchases have lower fees than international ones, and higher monthly sales give you a discount on fees.
          You can see the exact fees by logging in to your PayPal account and going %{link_to_paypal}. After each purchase you will get a receipt displaying the exact fee.
      body_text_accept: |-
          This transaction is processed by PayPal. PayPal charges a processing fee from each payment. This fee is between 2% and 5% of the total sales price, depending on your monthly sales volume and the country of residence of the buyer. In general, domestic purchases have lower fees than international ones, and higher monthly sales give you a discount on fees.
          You can see the exact fees by logging in to your PayPal account and going %{link_to_paypal}. After each purchase you will get a receipt displaying the exact fee.
      link_to_paypal_text: here
    stripe_fee_info:
      title: "Stripe's payment processing fee"
      body_text: "For Stripe payments, %{service_name} charges a commission of %{stripe_commission}%. The minimum commission per transaction is %{minimum_transaction_fee}. Stripe's fees are included in this commission."
      link_to_stripe_text: here
  conversations:
    accept:
      details: "Order details"
      order_by: "Order by %{orderer_link}"
      accept_offer: "Accept the offer"
      accept_request: "Accept the request"
      reject_offer: "Not this time"
      reject_request: "Not this time"
      close_listing: "Close the listing %{listing_title_link}"
      update_later: "Leave the listing open"
      optional_message: "Optional message"
      price_to_pay: "Total price to be paid"
      accept: Accept
      decline: Decline
      quantity_label: "Quantity:"
      sum_label: "Subtotal:"
      service_fee_label: "%{service_name} fee:"
      buyer_service_fee_label: "%{service_name} service fee:"
      you_will_get_label: "You will get:"
      total_label: "Total:"
      total_value: "%{seller_gets}*"
      total_value_paypal: "%{seller_gets}*"
      total_value_stripe: "%{seller_gets}"
      paypal_fee: "PayPal's payment processing fee"
      paypal_fee_info: "* Excludes %{link}"
      shipping_price_label: "Shipping:"
      stripe-fee_label: "Payment processing fee"
    confirm:
      confirm_description: "If your order has been fulfilled you should confirm it as done. Then you can give feedback to the other party."
      cancel_description: "If your order was not fulfilled, you can mark it as 'canceled'. You can still give feedback to the other party and describe what happened."
      cancel_description_team: "If your order was not fulfilled, you can mark it as 'canceled'. The %{service_name} team will review the situation and will decide to refund or dismiss or cancelation request."
      cancel_payed_description: "If your request was accepted but you're having second thoughts, you can still cancel the request before the payment."
      canceling_payed_transaction: "Cancel transaction"
      confirm: "Mark completed"
      cancel: Cancel
      continue: Continue
      give_feedback_to: "Give feedback to %{person_link}"
      do_not_give_feedback: "Skip feedback"
    details:
      day: day
      days: days
      price_per_day: "Price per day: %{price}"
    index:
      loading_more_messages: "Loading more messages"
      message_partitive: message
      messages_partitive: messages
      no_received_messages: "No messages"
      no_sent_messages: "No sent messages"
    conversation:
      accepted_request: "Request accepted."
      accepted_offer: "Offer accepted."
      rejected_request: "Request rejected."
      rejected_offer: "Offer rejected."
      confirmed_request: "Order completed."
      confirmed_offer: "Offer completed."
      canceled_request: "Order canceled."
      canceled_offer: "Offer canceled."
      message_from: "Message from %{person}"
      about_listing: "About listing %{listing_title}"
      free_message: "Direct message"
      message_content_not_available: "Message content not available"
    message:
      accepted_request: "accepted the request"
      received_payment: "accepted the request, received payment for %{sum}"
      received_payment_wo_sum: "accepted the request, received payment"
      accepted_offer: "accepted the offer"
      rejected_request: "rejected the request, canceled the payment"
      rejected_offer: "rejected the offer"
      confirmed_request: "marked the order as completed"
      confirmed_offer: "marked the offer as completed"
      canceled_request: "canceled the order"
      canceled_offer: "canceled the offer"
      paid: "paid %{sum}"
      payment_preauthorized: "Payment authorized: %{sum}"
      payment_preauthorized_wo_sum: "Payment authorized"
      stripe:
        held_payment: "Accepted the request. Payment for %{sum} is being held by %{service_name} until the order is marked as completed."
        held_payment_wo_sum: "Accepted the request. Payment is being held by %{service_name} until the order is marked as completed."
        confirmed_request: "Marked the order as completed. The payment has now been transferred to %{author_name} bank account or will be transferred soon."
      canceled_the_order: "Canceled the order. %{service_name} team has been notified."
      marked_as_refunded: "Marked as refunded."
      dismissed_the_cancelation: "Dismissed the cancelation."
      payment_has_now_been_transferred: "The payment has now been transferred to %{seller} bank account or will be transferred soon."
    new:
      message: Message
      message_to: "Message to %{author_name}"
      optional_message_to: "Optional message to %{author_name}"
      send_message: "Send message"
      send: Send
      this_message_is_private: "This message is private between you and %{person}. %{person} will be notified of this message by email."
      you_will_get_notified_of_acceptance: "You will get an email notification when %{person} accepts or rejects your proposal."
      you_will_get_notified: "You will get an email notification when %{person} answers you."
      title: Title
      send_message_to_user: "Send message to %{person}"
      about_listing: "About listing %{listing_title}"
      author_has_to_accept_request: "%{author_name} needs to accept the request before you can pay"
    show:
      in_response_to_listing: "about listing"
      message_sent_by: "Message sent by"
      message_sent_to: "Message sent to"
      send_reply: "Send reply"
      write_a_reply: "Write a reply:"
      conversation_about_listing: "With %{person} about %{listing}"
      conversation_with_user: "With %{person}"
      conversation_with: "Conversation with %{person}"
      last_message_at: "(latest message %{time})"
      price: "Price: %{price}"
      sum: "Total: %{sum}"
      total: "Total: %{total}"
    status:
      payment_errored: "Payment failed. Please try again."
      payment_errored_starter: "Payment failed. Please try again. If the problem continues, please contact Sharetribe support."
      payment_errored_author: "Payment failed. Please contact %{starter_name} and ask them to try the payment again."
      cancel_payed_transaction: Cancel
      feedback_given: "Feedback given"
      feedback_skipped: "Feedback skipped"
      give_feedback: "Give feedback"
      offer_accepted: Accepted
      offer_rejected: Rejected
      offer_canceled: Canceled
      offer_confirmed: Completed
      offer_paid: "Payment successful"
      offer_preauthorized: "Payment successful"
      offer_waiting_for_payment: "Waiting for %{requester_name} to pay"
      pay: Pay
      preauthorized: "Payment successful"
      paid: "Payment successful"
      pending_external:
        paypal:
          multicurrency: "We couldn't process the PayPal payment because your PayPal account has not been set up to receive money in %{currency}. Go to %{paypal_url} and log in to your account to manually accept or reject the payment."
          verify: "You cannot accept this transaction because you haven't verified your PayPal account. Go to %{paypal_url} to verify your account."
          intl: "We couldn't process the PayPal payment because your PayPal account does not have a withdrawal mechanism. Go to %{paypal_url} and log in to your account to manually accept or reject the payment."
      waiting_for_current_user_to_deliver_listing: "Waiting for you to fulfill the order for %{listing_title}"
      waiting_for_listing_author_to_deliver_listing: "Waiting for %{listing_author_name} to fulfill the order for %{listing_title}"
      request_accepted: Accepted
      request_rejected: Rejected
      request_confirmed: Completed
      request_canceled: Canceled
      request_paid: "Payment successful"
      request_preauthorized: "Payment authorized"
      skip_feedback: "Skip feedback"
      waiting_for_listing_author_to_accept_offer: "Waiting for %{listing_author_name} to accept the offer"
      waiting_for_listing_author_to_accept_request: "Waiting for %{listing_author_name} to accept the request. As soon as %{listing_author_name} accepts, you will be charged."
      waiting_for_you_to_accept_request: "Waiting for you to accept the request"
      waiting_confirmation_from_requester: "Waiting for %{requester_name} to mark the order completed"
      waiting_confirmation_from_you: "Waiting for you to mark the order completed"
      waiting_payment_from_requester: "Waiting for %{requester_name} to pay"
      waiting_payment_from_you: "Waiting for you to pay"
      waiting_feedback_from_you: "Waiting for you to give feedback"
      pending_external_inbox:
        paypal:
          multicurrency: "Waiting for you to accept the PayPal payment"
          intl: "Waiting for you to accept the PayPal payment"
          unknown_reason: "Payment is pending. Log in to your PayPal account to see more details."
          verify: "Waiting for you to verify your PayPal account"
      stripe:
        waiting_confirmation_from_requester: "Waiting for %{requester_name} to mark the order completed. Once the order is marked as completed, the payment will be released to your bank account."
      order_canceled: Order canceled
      waiting_for_marketplace_review: Waiting for the %{service_name} team to review the situation.
      marketplace_notified: The %{service_name} has been notified. You can also %{contact_link} if you want to share more details with them.
      contact_them: contact them
      refunded: Order marked as refunded.
      dismissed: Order cancelation dismissed.
      order_refunded: Order marked as refunded. The %{service_name} team has approved the cancelation. You should receive a refund soon.
      issue_with_the_refund: Something wrong? An issue with the refund? %{contact_link}.
      do_you_disagree: Something wrong? Do you disagree? %{contact_link}.
      contact_the_marketpalce_team: Contact the %{service_name} team
      order_cancelation_dismissed: Order cancelation dismissed. The %{service_name} team has rejected the cancelation.
    status_link:
      accept_offer: "Accept offer"
      accept_request: "Accept request"
      reject_offer: "Not this time"
      reject_request: "Not this time"
      accept_preauthorized_offer: "Accept offer"
      accept_preauthorized_request: "Accept request"
      reject_preauthorized_offer: "Not this time"
      reject_preauthorized_request: "Not this time"
      confirm: "Mark completed"
      cancel: Cancel
      mark_as_refunded: Mark as refunded
      dismiss: Dismiss
  feedback:
    feedback_subject: "New feedback from %{service_name}"
    feedback_body: "%{author_name_and_email} has sent the following feedback from %{service_name}"
    unlogged_user: "Unlogged user"
    anonymous_user: "Anonymous user"
  community_memberships:
    access_denied:
      access_denied: "Access denied"
      you_are_banned_in_this_community: "The %{service_name} team has disabled your account. If you want to message the %{service_name} team, you can %{link_to_contact_page}."
      contact_page_link: "contact them"
    new:
      welcome_fb_user: "Welcome to %{service_name}, %{name}!"
      fb_join_accept_terms: "There's one more step to join %{service_name}: you need to accept the terms of use."
      join_community: "Join %{service_name}"
      you_can_join: "You can join %{service_name} by accepting the terms of use and clicking 'Join %{service_name}' below."
      you_can_join_email_confirmation: "To join %{service_name} you need to have a valid email address that ends with %{email_ending}. You can join by filling in your email address, accepting the terms of use and clicking 'Join %{service_name}' below, and confirming your email."
      you_can_join_email_confirmation_multiple_addresses: "%{service_name} has email restrictions. You can only join if you have an allowed email address. You can join by filling in your email address, accepting the terms of use of %{service_name} and clicking 'Join %{service_name}' below."
      you_can_join_with_invite_only: "You have to have an invitation from another member to join %{service_name}. If you have an invitation code, you can join by typing the code to the field below, accepting the terms of use and clicking 'Join %{service_name}' below."
      if_want_to_view_content: "If you want to view the content in %{service_name} without joining it as a member you need to"
      log_out: "log out"
      join_community_button: "Join %{service_name}"
    give_consent:
      invitation_code_invalid_or_used: "The invitation code was invalid or already used."
      email_not_allowed: "This email is not allowed in %{service_name}."
      email_not_available: "The email you gave is already in use."
      consent_not_given: "The terms were not accepted."
  emails:
    accept_reminder:
      remember_to_accept_offer: "Remember to accept or reject an offer from %{sender_name}"
      remember_to_accept_request: "Remember to accept or reject a request from %{sender_name}"
      you_can_accept_or_reject_offer_at: "You can accept or reject the offer at"
      you_can_accept_or_reject_request_at: "You can accept or reject the request at"
      you_have_not_yet_accepted_or_rejected_offer: "You have not yet accepted or rejected the offer %{title} you received %{date}."
      you_have_not_yet_accepted_or_rejected_request: "You have not yet accepted or rejected the request %{title} you received %{date}."
      show_thread: "Show conversation"
    branding:
      powered_by: "%{service_name} is powered by the %{sharetribe_link} marketplace platform."
      create_own: "Want to create your own online marketplace website like %{service_name}? %{learn_more}."
      learn_more: "Learn more"
    confirm_reminder:
      you_have_not_yet_confirmed_or_canceled_request: "You have not yet completed or canceled the order %{request_link}. If the order has been completed, you should confirm that. After that you can give feedback to %{other_party_given_name}."
      remember_to_confirm_request: "Remember to confirm or cancel a request"
      if_will_not_happen_you_should_cancel: "If you think this order will not be completed for one reason or another, you can %{cancel_it_link}."
      cancel_it_link_text: "cancel it"
      automatic_confirmation: "If you don't confirm or cancel the order within %{days_to_automatic_confirmation} days after the request was accepted, we will mark it automatically as completed."
    confirm_reminder_v2:
      headline: "Hi %{name}, you have not yet completed or canceled the order %{request_link}."
      you_have_not_yet_confirmed_or_canceled_request: "If the order has been completed, you should confirm that. After that you can give feedback to %{other_party_given_name}."
    payment_settings_reminder:
      remember_to_add_payment_details: "Remember to add your payment details to receive payments"
      you_have_added_listing_with_payment: "You have added a listing %{listing_link} with payment. However, you haven't yet added your payment details. In order to receive the payment you have to add your payment information."
      please_go_to_payment_settings: "Please go to your %{payment_settings_link} and fill in the required payment information."
      payment_settings_link: "payment settings"
    payment_settings_reminder_v2:
      hi: "Hi there,"
      fill_payout_details: "Fill the payout details"
      you_have_added_listing_with_payment: "You have added a listing %{listing_link} with payment. We noticed that you haven't yet added your payment details. In order to receive the payment you need to provide your payment information."
    transaction_confirmed:
      here_is_a_message_from: "Here's a message from %{other_party_given_name}:"
      request_marked_as_confirmed: "Order completed - remember to give feedback"
      request_marked_as_canceled: "Order canceled"
      has_marked_request_as_confirmed: "%{other_party_full_name} has marked the order about '%{request}' completed. You can now give feedback to %{other_party_given_name}."
      has_marked_request_as_canceled: "%{other_party_full_name} has canceled the order about '%{request}'. You can still give feedback to %{other_party_given_name}."
      giving_feedback_is_good_idea: "Giving feedback is always a good idea. If everything went well, you should let others know that %{other_party_given_name} can be trusted. If there were any problems, it's good to mention those as well."
      give_feedback_to: "Give feedback to %{other_party_given_name}"
      stripe:
        has_marked_request_as_confirmed: "%{other_party_full_name} has marked the order about '%{request}' completed. The payment for this transaction has now been released to your bank account. You can now give feedback to %{other_party_given_name}."
      team_title: "the %{service_name} team"
    transaction_confirmed_v2:
      headline_stripe_confirmed: "Hi %{recipient}, %{other_party_full_name} has marked the order about %{listing_link} completed."
      headline_confirmed: "Hi %{recipient}, %{other_party_full_name} has marked the order about %{listing_link} completed."
      headline_canceled: "Hi %{recipient}, %{other_party_full_name} has canceled the order about %{listing_link}."
      stripe:
        has_marked_request_as_confirmed: "The payment for this transaction has now been released to your bank account. You can now give feedback to %{other_party_given_name}."
      has_marked_request_as_confirmed: "You can now give feedback to %{other_party_given_name}."
      has_marked_request_as_canceled: "You can still give feedback to %{other_party_given_name}."
      team_title: "the %{service_name} team"
    transaction_automatically_confirmed:
      subject: "Order automatically completed - remember to give feedback"
      we_have_marked_request_as_confirmed: "We have marked the order about '%{request}' completed. The order was automatically completed because %{days_passed} days have passed since the request was accepted."
    transaction_automatically_confirmed_v2:
      headline: "Hi %{name}!"
      we_have_marked_request_as_confirmed: "We have marked the order about '%{request}' completed."
      order_automatically_confirmed: "The order was automatically completed because %{days_passed} days have passed since the request was accepted."
    booking_transaction_automatically_confirmed:
      subject: "Order automatically completed - remember to give feedback"
      we_have_marked_request_as_confirmed: "We have marked the order about '%{request}' completed. The request was automatically completed because one day has passed since the booking period ended."
    booking_transaction_automatically_confirmed_v2:
      headline: "Hi %{name}!"
      we_have_marked_request_as_confirmed: "We have marked the order about '%{request}' completed."
      order_automatically_confirmed: "The request was automatically completed because one day has passed since the booking period ended."
    automatically_confirmed_footer:
      giving_feedback_is_good_idea: "You can now give feedback to %{other_party_given_name}. Giving feedback is always a good idea. If everything went well, you should let others know that %{other_party_given_name} can be trusted. If there were any problems, it's good to mention those as well."
      give_feedback_to: "Give feedback to %{other_party_given_name}"
      show_thread: "Show conversation"
    confirmation_instructions:
      confirmation_instructions_signature: "Best regards,<br/>The %{service_name} team"
      need_to_confirm: "To join %{service_name}, confirm your email address by clicking the button below."
      confirmation_link_text: "Confirm my address"
      or_paste_link: "Alternatively, you can copy the following link to your browser's address bar:"
    confirmation_instructions_v2:
      headline: "Hi %{name}, confirm your email to join %{service_name}!"
      need_to_confirm: "Confirm your email address to complete your %{service_name} account. It's easy - just click the button below!"
      confirmation_link_text: "Confirm %{email}"
      or_paste_link: "Can't click the button? Here's the link for your convenience:"
    common:
      hey: "Hello %{name},"
      kassi_team: "The %{service_name} team"
      thanks: "Thanks,"
      dont_want_to_receive_these_emails: "Don't want to receive these emails?"
      edit_your_email_settings_here: "Edit your email settings here"
      message_not_displaying_correctly: "Is this email not displaying correctly?"
      view_it_in_your_browser: "View it in your browser"
      or: or
      unsubscribe_from_these_emails_info: "You have received this email because you are a member of %{service_name}."
      unsubscribe_from_these_emails: "unsubscribe from these emails"
      unsubscribe_from_invitation_emails_info: "You have received this email because a member of %{service_name} has invited you to join them."
      unsubscribe_from_invitation_emails: "Unsubscribe from invitation emails to join %{service_name}"
      best_regards: "Best regards from %{service_name}"
    conversation_status_changed:
      has_accepted_your_offer: "%{accepter} has accepted your offer %{listing}."
      has_accepted_your_request: "%{accepter} has accepted your request %{listing}."
      has_rejected_your_offer: "%{accepter} has rejected your offer %{listing}."
      has_rejected_your_request: "%{accepter} has rejected your request %{listing}."
      view_thread: "View conversation"
      your_offer_was_accepted: "Your offer was accepted"
      your_offer_was_rejected: "Your offer was rejected"
      your_request_was_accepted: "Your request was accepted"
      your_request_was_rejected: "Your request was rejected"
      you_can_now_pay_to: "You can now pay the requested amount to %{payment_receiver}."
      pay_now: "Pay now"
      remember_to_confirm: "When the order is fulfilled, remember to mark it as completed. If the order is not fulfilled your have %{days_to_automatic_confirmation} days to cancel it. Otherwise it will be automatically marked as completed."
    conversation_status_changed_v2:
      has_accepted_your_request: "Hi %{starter}, your request was accepted."
      has_accepted_your_request_text: "%{accepter} has accepted your request %{listing}."
      has_rejected_your_request: "Hi %{starter}, unfortunately your request was declined."
      has_rejected_your_request_text: "%{accepter} has rejected your request %{listing}."
    invitation_to_kassi:
      hi: Hi!
      you_have_been_invited_to_kassi: "%{inviter} has invited you to %{service_name}."
      here_is_a_message_from: "Here is a personal message from %{inviter}:"
      join_now: "Join now"
      invitation_code: "Invitation code: %{code}"
    invitation_to_kassi_v2:
      headline: "Hi there!"
    new_comment:
      has_commented_your_listing_in_kassi: "%{author} has commented on your listing '%{listing}'."
      view_comment: "View comment"
      you_have_a_new_comment: "%{author} has commented on your listing in %{service_name}"
      listing_you_follow_has_a_new_comment: "%{author} has commented on a listing you follow in %{service_name}"
      has_commented_listing_you_follow_in_kassi: "%{author} has commented on the listing '%{listing}' you are following in %{service_name}."
    new_comment_v2:
      headline: "Hi %{name}!"
    new_message:
      view_message: "View message"
      has_sent_you_a_message_in_kassi: "%{sender} has sent you a message in %{service_name}."
      you_have_a_new_message: "A new message in %{service_name} from %{sender_name}"
    new_message_v2:
      hi: "Hi %{name}, you have a message!"
      reply: "Reply to %{sender}"
    new_payment:
      new_payment: "You have received a new payment"
      price_per_unit_type: "Price per %{unit_type}"
      quantity: "Quantity:"
      you_have_received_new_payment: "You have been paid <b>%{payment_sum}</b> for <b>%{listing_title}</b> by %{payer_full_name}. Here is your receipt."
      listing_per_unit_title: "%{title}, per %{unit_type}"
    payment_receipt_to_seller:
      payment_gateway_fee: "Payment processing fee:"
      shipping_total: "Shipping:"
      product: "Product:"
      price_payer_paid: "Price %{payer_full_name} paid:"
      subtotal: "Subtotal:"
      service_fee: "%{service_name} service fee:"
      buyer_service_fee: "%{service_name} service fee:"
      you_will_get: "Total:"
      new_payment: "You have received a new payment"
      price_per_unit_type: "Price per %{unit_type}"
      quantity: "Quantity:"
      you_have_received_new_payment: "You have been paid <b>%{payment_sum}</b> for <b>%{listing_title}</b> by %{payer_full_name}. Here is your receipt."
      stripe:
        you_have_received_new_payment: "The amount of <b>%{payment_sum}</b> has been paid for <b>%{listing_title}</b> by %{payer_full_name}. The money is being held by %{service_name} until the order is marked as completed. Here is your receipt."
    payment_receipt_to_seller_v2:
      headline: "Hi %{seller_name}, You have been paid %{payment_sum} for %{listing_link} by %{payer_name}."
      main_text: "Here is your receipt."
      main_text_stripe: "The money is being held by %{service_name} until the order is marked as completed. Here is your receipt."
      price_breakdown: "Price breakdown"
    payment_receipt_to_payer:
      receipt_of_payment: "Receipt of payment"
      you_have_made_new_payment: "You have paid <b>%{payment_sum}</b> for <b>%{listing_title}</b> to %{recipient_full_name}. Here is a receipt of the payment."
      product: Product
      price_per_unit_type: "Price per %{unit_type}"
      duration: Duration
      quantity: Quantity
      subtotal: Subtotal
      buyer_service_fee: "%{service_name} service fee:"
      total: Total
      price: Price
      service_fee: "Service fee"
      stripe_gateway_fee: "Stripe's fee:"
      paypal_gateway_fee: "PayPal's fee:"
      money_will_be_transferred: "The money will be transferred to %{recipient_name} when a) you have marked the request completed or b) %{automatic_confirmation_days} days have passed since you paid."
    payment_receipt_to_payer_v2:
      headline: "Hi %{payer_name}, here is your receipt for %{listing_link}."
      you_have_made_new_payment: "You have paid <b>%{payment_sum}</b> for <b>%{listing_title}</b>."
      main_text: "Here is your receipt."
      main_text_stripe: "The money is being held by %{service_name} until the order is marked as completed. Here is your receipt."
    paypal_new_payment:
      paypal_gateway_fee: "PayPal's fee:"
      shipping_total: "Shipping:"
    braintree_new_payment:
      product: "Product:"
      price_payer_paid: "Price %{payer_full_name} paid:"
      service_fee: "%{service_name} service fee:"
      you_will_get: "Total:"
    receipt_to_payer:
      receipt_of_payment: "Receipt of payment"
      you_have_made_new_payment: "You have paid <b>%{payment_sum}</b> for <b>%{listing_title}</b> to %{recipient_full_name}. Here is a receipt of the payment."
      product: Product
      price_per_unit_type: "Price per %{unit_type}"
      duration: Duration
      quantity: Quantity
      subtotal: Subtotal
      total: Total
      price: Price
      buyer_service_fee: "%{service_name} service fee"
      stripe_gateway_fee: "Stripe's fee:"
      paypal_gateway_fee: "PayPal's fee:"
      money_will_be_transferred: "The money will be transferred to %{recipient_name} when a) you have marked the request completed or b) %{automatic_confirmation_days} days have passed since you paid."
      listing_per_unit_title: "%{title}, per %{unit_type}"
      stripe:
        you_have_made_new_payment: "You have paid <b>%{payment_sum}</b> for <b>%{listing_title}</b>. The money is being held by %{service_name} and will be released to %{recipient_full_name} once you mark the order as completed. Here is a receipt of the payment."
    new_testimonial:
      has_given_you_feedback_in_kassi: "%{name} has given you feedback in %{service_name}"
      you_can_give_feedback_to: "You haven't yet given feedback to %{name}."
      view_feedback: "View feedback"
    new_testimonial_v2:
      headline: "Hi %{name}, you got feedback!"
    new_update_to_listing:
      listing_you_follow_has_been_updated: "Listing you follow has been updated"
      has_updated_listing_you_follow_in_kassi: "%{author} has updated the listing '%{listing}' you are following in %{service_name}."
      view_changes: "View changes"
    community_updates:
      added_offer: "%{name_link} added a listing:"
      added_request: "%{name_link} added a listing:"
      added_listing: "%{name_link} added a listing:"
      update_mail_title: "%{title_link} update"
      title_link_text: "%{community_name}"
      intro_paragraph: "Here are some of the things that happened on %{community_link} during the past %{time_since_last_update}."
      intro_paragraph_link_text: "%{community_name}"
      reduce_email_footer_text: "Too much email? %{settings_link} or %{unsubscribe_link}."
      settings_link_text: "Edit your email settings here"
      unsubscribe_link_text: unsubscribe
    community_updates_v2:
      headline: "Hi %{user_name}, check out the latest activity on %{service_name}"
      intro_paragraph: "Here are some highlights that happened on %{service_name} during the past %{time_since_last_update}."
    newsletter:
      hi: "Hi %{name},"
      newest_offers: "What people currently offer to others"
      newest_requests: "What people currently need"
      text_version_text: "Could you share something that others might need? Or do you need something that others might have? Add an offer or a request or check everything that the others are offering or requesting at %{url}"
    reset_password_instructions:
      change_my_password: "Change my password"
      reset_password_instructions: "<p>You have indicated that you have forgotten your password in the %{service_name} service.</p><p>If you need to reset your password, click the following link: %{password_reset_link}</p><br/><p>If you didn't request this, please ignore this email. Your password won't change until you access the link above and create a new one.</p>"
    testimonial_reminder:
      remember_to_give_feedback_to: "Reminder: remember to give feedback to %{name}"
      you_have_not_given_feedback_yet: "You have not yet given feedback to %{name} about event '%{event}'. Remember to give feedback on how %{given_name} performed in the event."
    testimonial_reminder_v2:
      headline: "Hi %{name}, remember leave feedback to %{other_name}!"
      you_have_not_given_feedback_yet: "Giving feedback is always a good idea. If everything went well, let othersknoww that %{name} can be trusted. If there were any problems, it's good to mention those as well"
      leave_feedback: "Leave feedback for %{other_party_name}"
    transaction_preauthorized:
      subject: "%{requester} is interested and has authorized payment for %{listing_title} published in %{service_name}"
      transaction_requested_by_user: "Great news! %{requester} is interested in \"%{listing_title}\" and has authorized payment for this listing."
      you_have_time_to_accept: "You need to accept or reject the request within %{payment_expires_in}."
      if_you_do_accept: "If you accept the request within this timeframe, you will receive the money immediately to your account."
      if_you_do_accept_stripe: "If you accept the request within this timeframe, the payment will go through. You will receive the money directly to your bank account after you have delivered %{listing_title} to %{requester}."
      if_you_do_not_accept: "If you reject the request or don't accept it within this timeframe, the transaction will be automatically canceled, %{requester} will not be charged and you will not get paid."
      click_here_to_reply: "Click here to respond to the request"
    transaction_preauthorized_v2:
      headline: "Hi %{seller_name}, %{requester} is interested  and has authorized payment for %{listing_link}."
    transaction_preauthorized_reminder:
      subject: "Remember to accept the request from %{requester} about listing %{listing_title}"
      remember_to_accept: "Remember to accept the request from %{requester} about listing \"%{listing_title}\". %{requester} has already paid for the listing. You have to accept the request in order to receive the payment."
      one_day_left: "If you don't accept the request within one day the request will be automatically rejected and you will not get paid."
      click_here_to_reply: "Click here to respond to the request"
    transaction_preauthorized_reminder_v2:
      headline: "Hi %{seller_name}, remember to accept the request from %{requester} about %{listing_link}."
      remember_to_accept: "%{requester} has already paid for the listing. You have to accept the request in order to receive the payment."
    welcome_email:
      welcome_email_subject: "Welcome to %{service_name}"
      welcome_to_marketplace: "Welcome to %{service_name}! Glad to have you on board."
      love_marketplace_crew: "Love,<br /><i>%{service_name} crew</i>"
      welcome_email_footer_text: "What kind of emails do you want to receive from %{service_name}? %{settings_link}"
      settings_link_text: "Check your settings"
    new_listing_by_followed_person:
      subject: "%{author_name} has posted a new listing in %{service_name}"
      has_posted_a_new_listing: "%{author_name} has posted a new listing:"
      you_are_receiving_this_because: "You received this notification because you follow %{author_name}."
      view_listing: "View listing"
    new_listing_by_followed_person_v2:
      headline: "Hi %{name}, %{author} just added a new listing!"
      has_posted_a_new_listing: "%{author_name} has posted a new listing:"
      you_are_receiving_this_because: "You received this notification because you follow %{author_name}."
      view_listing: "View %{title}"
      cant_click: "Can't click the button? Here's the link for your convenience:"
    new_member_notification:
      subject: "New member in %{community}"
      new_member_has_joined: "A new member has joined %{community}. They may still have to confirm their email address."
      this_is_automatic_message: "This is an automatic message sent to administrators of %{community}."
      person_name: "Name:"
      person_email: "Email:"
    new_member_notification_v2:
      headline: "%{user_name} joined %{community}."
      new_member_has_joined: "%{name} (%{email}) has joined %{community}. They may still have to confirm their email address."
      view_profile: "View profile"
    listing_submited_for_review:
      subject: "New listing to review: \"%{listing_title}\" by %{author_name} in %{community}"
      there_is_a_new_listing_to_review: "There is a new listing to review: \"%{listing_title}\" by %{author_name}. You now have to approve or reject that listing."
      review_the_listing: "Review the new listing"
      this_is_automatic_message: "This is an automatic message sent to administrators of %{community}."
    listing_approved:
      subject: "The %{community} team has approved your listing \"%{listing_title}\""
      listing_has_been_approved: "Great news! Your listing \"%{listing_title}\" has been reviewed and approved by the %{community} team. It has been published."
      view_the_listing: "View the listing"
    listing_rejected:
      subject: "The %{community} team has rejected your listing \"%{listing_title}\""
      listing_has_been_rejected: "Unfortunately the %{community} team has rejected your listing \"%{listing_title}\" after reviewing it carefully. You can %{contact_link} to learn more or edit your listing and submit it for a new review."
      contact_link: "contact the %{community} team"
      edit_the_listing: "Edit the listing"
    edited_listing_submited_for_review:
      subject: "Edited listing to review: \"%{listing_title}\" by %{author_name} in %{community}"
      there_is_a_edited_listing_to_review: "There is an edited listing to review: \"%{listing_title}\" by %{author_name}. You now have to approve or reject that listing."
      review_the_listing: "Review the edited listing"
    new_transaction:
      subject: "New transaction in %{service_name}"
      there_is_a_new_transaction: "There is %{link} in %{service_name}."
      a_new_transaction: "a new transaction"
      listing: "Listing: %{title}"
      sum: "Sum: %{amount}"
      starter: "Starter: %{name}"
      provider: "Seller: %{name}"
    new_transaction_v2:
      subject: "New transaction in %{service_name}"
      there_is_a_new_transaction: "There is %{link} in %{service_name}."
      a_new_transaction: "a new transaction"
      listing: "Listing:"
      sum: "Sum:"
      starter: "Starter:"
      provider: "Seller:"
      view_transaction: "View transaction"
    transaction_cancel_flow:
      the_order_about: the order about %{listing_title}
      you_can_contact_the_marketplace_team: You can contact the %{service_name} team if there is any further issue.
      you_can_now_give_feedback: You can now give feedback to %{name}. Giving feedback is always a good idea. If everything went well, you should let others know that Buyer can be trusted. If there were any problems, it's good to mention those as well.
      give_feedback_to: Give feedback to %{name}
    transaction_canceled:
      subject: Order canceled - The %{service_name} team is reviewing the situation
      subject_admin: A transaction was canceled, you must decide what happens next
      you_have_canceled: you have canceled %{transaction_link}.
      the_marketplace_has_been_notified: The %{service_name} has been notified and is reviewing the situation. You can contact them to share more details.
      contact_the_marketplace_team: Contact the %{service_name} team
      buyer_has_canceled: "%{buyer} has canceled %{transaction_link}."
      their_order_with_seler: their order with %{seller}
      you_must_now_decide: You must now decide if a refund should happen or if you dismiss the cancelation. You can %{learn_more_link}.
      learn_more_about: learn more about what to do here
      review_the_transaction: Review the transaction
    transaction_refunded:
      subject: Order marked as refunded - The %{service_name} team has approved the cancelation from %{buyer}
      marketplace_team_has_approved_the_cancelation: the %{service_name} team has approved the cancelation for %{transaction_link} and has marked the payment as refunded.
      you_should_receive_a_refund_soon: You should receive a refund soon. You can contact the %{service_name} team if there is any further issue.
    transaction_cancelation_dismissed:
      subject: Order cancelation dismissed - The %{service_name} team has rejected the cancelation from %{buyer}
      marketplace_team_has_rejected_the_cancelation: the %{service_name} team has rejected the cancelation for %{transaction_link}.
  error_messages:
    booking:
      booking_failed_payment_voided: "Booking failed due to an unexpected error. Please try again later. You haven't been charged."
      double_booking_payment_voided: "Unfortunately the dates you chose are no longer available. Please choose different dates. You haven’t been charged."
    onboarding:
      server_rendering: "Getting started guide failed to load. We have been informed about the situation and we are fixing it."
    listings:
      departure_time: "Departure time must be between current time and one year from now."
      share_type: "You must select one."
      valid_until: "This date must be between current time and 6 months from now."
      price: "Price must be a whole number."
      minimum_price: "Minimum price is %{minimum_price} %{currency}."
    testimonials:
      you_must_explain_not_neutral_feedback: "If you want to give non-neutral feedback, you must explain why."
      you_must_select_a_grade: "Remember to tell whether your experience was positive or negative."
    transaction_agreement:
      required_error: "You need to accept the agreement"
    paypal:
      transaction_cannot_complete: "Transaction cannot complete. This is most likely caused by the credit card failing bank authorization. Please, try purchasing again with an alternative payment method."
      buyer_cannot_pay_error: "The payment has been declined by PayPal. Please contact their Customer Service for more information: %{customer_service_link}"
      pending_review_error: "The payment was submitted but was flagged by PayPal as 'requiring a review'. When PayPal completes the review, the payment will be automatically authorized."
      seller_express_checkout_disabled: "PayPal Express Checkout has been disabled for the listing author's PayPal account. Please contact the author and let them know that there's an issue with their PayPal account, and advise them to contact PayPal Customer Service."
      seller_express_checkout_disabled_no_free: "PayPal Express Checkout has been disabled for the listing author's PayPal account. Please ask the %{service_name} team to contact the listing author and advise them to contact PayPal Customer Service."
      generic_error: "An error occurred during the payment process. Could not finalize your PayPal payment."
      cancel_error: "An error occurred during cancellation. Could not finalize cancel."
      accept_authorization_error: "An error occurred while trying to accept preauthorized Paypal payment. Please, try again."
      reject_authorization_error: "An error occurred while trying to reject preauthorized Paypal payment. Please, try again."
    stripe:
      generic_error: "An error occurred during the payment process. Could not finalize your Stripe payment."
      accept_authorization_error: "An error occurred while trying to accept preauthorized Stripe payment. Please, try again."
      reject_authorization_error: "An error occurred while trying to reject preauthorized Stripe payment. Please, try again."
  error_pages:
    back_to_kassi_front_page: "Back to the front page"
    error_404:
      if_you_believe: "If you believe that the address is correct and it should be working, please help us locate the error by letting us know what address caused the error and what should be seen on the page with the form below."
      page_can_not_be_found: "Page not found!"
      page_you_requested_can_not_be_found: "The page you requested cannot be found. Are you sure you spelled the address correctly?"
    error_404_title: "page not found"
    error_410:
      page_removed: "Page removed"
      page_you_requested_has_been_removed: "The page you requested has been removed."
      page_removed_reason: "There are a few possible reasons for this. For example, a user might have removed their account or a listing might have been removed."
    error_410_title: "page removed"
    error_500:
      temporary_unavailable: "Marketplace temporarily unavailable"
      unable_to_process: "The service is unable to process your request right now. Please try again in few moments."
      we_hate_this: "We hate when this happens! We have been informed about the situation and we are fixing it."
      refer_to_error_id: "If you wish to contact the support regarding this issue, please include an error ID \"%{error_id}\" in your message."
    error_500_title: "page loading failed"
    error_description: "Error description"
    no_javascript:
      javascript_is_disabled_in_your_browser: "Javascript is disabled in your browser"
      kassi_does_not_currently_work_without_javascript: "%{service_name} does not work properly without javascript. Try to enable javascript from your browser's preferences and then reload this page again."
      contact_us: "contact us"
      send_feedback: "Send message"
      your_feedback_to_admins: "Your message to the %{service_name} team"
    send: Send
    your_email_address: "Your email address"
  errors:
    messages:
      invalid_date: "is not a valid date"
      invalid_time: "is not a valid time"
      invalid_datetime: "is not a valid datetime"
      is_at: "must be at %{restriction}"
      before: "must be before %{restriction}"
      on_or_before: "must be on or before %{restriction}"
      after: "must be after %{restriction}"
      on_or_after: "must be on or after %{restriction}"
      positive_number: "Insert a number."
      from_must_be_less_than_till: "\"Start time\" must be less than \"End time\""
      section_with_this_id_already_exists: "This identifier is in use. Please choose another one."
      listing_with_this_id_does_not_exist: "This listing id is not one of yours. Maybe you made a typo? Please verify and try again."
      presence: "Can't be blank"
  event_feed_events:
    accept:
      has_accepted_lend_item: "%{offerer_name} agreed to lend %{listing_title} to %{requester_name} %{time_ago}."
      has_accepted_borrow_item: "%{offerer_name} agreed to lend %{listing_title} to %{requester_name} %{time_ago}."
      has_accepted_rent_out_item: "%{offerer_name} agreed to rent %{listing_title} to %{requester_name} %{time_ago}."
      has_accepted_rent_item: "%{offerer_name} agreed to rent %{listing_title} to %{requester_name} %{time_ago}."
      has_accepted_give_away_item: "%{offerer_name} agreed to give %{listing_title} to %{requester_name} %{time_ago}."
      has_accepted_receive_item: "%{offerer_name} agreed to give %{listing_title} to %{requester_name} %{time_ago}."
      has_accepted_sell_item: "%{offerer_name} agreed to sell %{listing_title} to %{requester_name} %{time_ago}."
      has_accepted_buy_item: "%{offerer_name} agreed to sell %{listing_title} to %{requester_name} %{time_ago}."
      has_accepted_trade_item: "%{offerer_name} agreed to swap %{listing_title} with %{requester_name} %{time_ago}."
      has_accepted_sell_housing: "%{offerer_name} agreed to sell %{listing_title} to %{requester_name} %{time_ago}."
      has_accepted_buy_housing: "%{offerer_name} agreed to sell %{listing_title} to %{requester_name} %{time_ago}."
      has_accepted_rent_out_housing: "%{offerer_name} agreed to rent %{listing_title} to %{requester_name} %{time_ago}."
      has_accepted_rent_housing: "%{offerer_name} agreed to rent %{listing_title} to %{requester_name} %{time_ago}."
      has_accepted_favor: "%{offerer_name} agreed to offer %{listing_title} to %{requester_name} %{time_ago}."
      has_accepted_rideshare: "%{offerer_name} agreed on sharing a ride %{listing_title} with %{requester_name} %{time_ago}."
    join:
      joined_kassi: "%{name} joined %{service_name} %{time_ago}."
    login:
      logged_in_to_kassi: "%{name} logged in to %{service_name} %{time_ago}."
    comment:
      commented: "%{commenter_name} commented on listing %{listing_title} %{time_ago}."
      offer_partitive: offer
      request_partitive: request
  header:
    about: About
    home: Home
    members: Community
    new_listing: "New listing"
    mobile_version: "Mobile version"
    offers: Offers
    requests: Requests
    search_kassi: "Search %{service_name}"
    create_new_marketplace: "Create a new marketplace"
    contact_us: "Contact us"
    profile: Profile
    manage_listings: "My listings"
    invite: "Invite new members"
    login: "Log in"
    signup: "Sign up"
    menu: Menu
  homepage:
    additional_private_listings_slate:
      additionally_one_private_offer_exists: "Additionally  there is <b>one other offer</b>,"
      additionally_one_private_request_exists: "Additionally  there is <b>one other request</b>,"
      additionally_some_private_offers_exist: "Additionally there are <b>%{number_of_listings} other offers</b>,"
      additionally_some_private_requests_exist: "Additionally there are <b>%{number_of_listings} other requests</b>,"
    blank_slate:
      add_first: "Add one!"
      but_that_is_visible_only_to_registered_members: "but that is visible only to registered members."
      but_those_are_visible_only_to_registered_members: "but those are visible only to registered members."
      create_new_account_for_yourself: "Create yourself a new account"
      examples_of_what_you_could_offer_to_others: "What could you offer to others"
      examples_of_what_you_could_request_to_others: "What could you request from the others"
      favor_offer_list: "computer assistance, clothes repair, baking, bike fixing"
      favor_request_list: "babysitting, piano lessons, walking dogs, mowing lawn"
      favors_to_offer: "Help: "
      favors_to_request: "Help: "
      item_offer_list: "tools, sports equipment, costumes, camping equipment"
      item_request_list: "tools, sports equipment, costumes, camping equipment"
      items_to_offer: "Goods to lend: "
      items_to_request: "Goods to borrow: "
      log_in: "log in!"
      no_offers_visible_unless_logged_in: "No item, service or rideshare offers visible to users who are not logged in."
      no_open_offers_currently: "No open item, service or rideshare offers."
      no_open_requests_currently: "No open item, service or rideshare requests."
      no_requests_visible_unless_logged_in: "No item, service or rideshare requests visible to users who are not logged in."
      one_private_offer_exists: "There is already <b>one offer</b>,"
      one_private_request_exists: "There is already <b>one request</b>,"
      ride_offer: "Take others' kids to their hobbies"
      ride_request: "A ride to work"
      some_private_offers_exist: "There are already <b>%{number_of_listings} offers</b>,"
      some_private_requests_exist: "There are already <b>%{number_of_listings} requests</b>,"
    custom_filters:
      update_view: "Update view"
      min: "Min:"
      max: "Max:"
    event_feed:
      latest_events: "What's going on"
    grid_item:
      processing_uploaded_image: "(Processing uploaded image...)"
    index:
      no_listings_with_your_search_criteria: "Sorry, no listings could be found for your search criteria. Maybe try other search terms?"
      no_listings_notification: "No listings. %{add_listing_link}."
      add_listing_link_text: "Add new listing"
      open_listing: "open listing"
      open_listings: "open listings"
      private_listing_notification_log_in: "log in"
      is: is
      are: are
      what_do_you_need: "What are you looking for?"
      post_new_listing: "Post a new listing"
      are_offering: offer
      add_news_item: "Add an article"
      lend_rent_help_carpool: "Sell, lend, help, share rides"
      loading_more_content: "Loading more content"
      more_events: "More events..."
      news: News
      no_news: "No news"
      more_news: "More news"
      or: and
      or_see_what_the_others: "...or see what the others"
      recent_events: "Recent events"
      requesting: need
      tell_it_here: "Tell it here!"
      welcome_to_new_kassi: "Welcome to new %{service_name}!"
      no_reviews: "No reviews"
      no_image: "No image"
      filter: Filter
      this_is_private_community: "You need to sign up before you can view the content."
    invitation_form:
      email: "Email address(es)"
      message: "A personal message"
      send_invitation: "Send invitation"
      add_email_addresses_description: "Add the email addresses of the people you are inviting to the field below. To add multiple email addresses, separate them with comma."
      add_lots_of_email_addresses: "As you are an administrator, here is a tip: if you plan to send lots of invitations, you should use an emailing tool. Check out %{this_article_link} to find out resources about suitable email services."
      this_article_link: "this article"
      invitation_emails_field_placeholder: "friend1@example.com, friend2@example.com, ..."
      invitation_message_field_placeholder: "I joined this amazing marketplace. You should too!"
      errors_in_emails: "Check that the email addresses you added are valid and don't contain any unusual characters. If you added multiple addresses, make sure they are separated with comma."
    list_item:
      review: review
      reviews: reviews
      distance_away: "%{distance} %{distance_unit} away"
    news_item:
      show_less: "Show less"
      show_more: "Show more"
    profile_info_empty_notification:
      add_your_info: "Add your contact info"
      add_a_profile_picture: "Add a profile picture"
      you_have_not_added_your_info: "You have not added your contact information. Please do, so others can get in touch with you more easily. Also add a profile picture so it's easier for others to trust you."
      add_your_info_link: "Add your info now"
    recent_listing:
      please_offer: Offer
      comment: comment
      comments: comments
    filters:
      show: "Filter:"
      search: Search
      map: "Show map"
      list: "Show list"
      map_button: Map
      grid_button: Grid
      list_button: List
      all_listing_types: "All listing types"
      all_categories: "All categories"
    errors:
      search_engine_not_responding: "Search is currently unavailable. Try searching again soon."
  infos:
    about:
      default_about_text_title: "What is Sharetribe?"
      default_about_text: "This marketplace is powered by Sharetribe platform. With Sharetribe you can easily create your own marketplace website. It's free and only takes a minute. %{click_here_link} to learn more!"
      click_here_link_text: "Click here"
    how_to_use:
      default_title: "How it works"
      default_content: "Here you can find information about how %{marketplace_name} works."
  landing_page:
    hero:
      search: Search
      signup: "Sign up"
      search_placeholder: "What are you looking for?"
      search_location_placeholder: Location
    listings:
      no_listing_image: "No picture"
  layouts:
    admin:
      admin: "%{service_name} admin panel"
    branding:
      powered_by: "%{service_name} is powered by the %{sharetribe_link} marketplace platform."
      create_own: "Want to create your own online marketplace website like %{service_name}? %{learn_more}."
      learn_more: "Learn more"
    no_tribe:
      inbox: Inbox
      settings: Settings
      feedback: "Contact the %{service_name} team"
    application:
      join_this_community: "Join marketplace"
      read_more: "Read more"
      feedback: "Your message to the %{service_name} team"
      dont_use_to_contact_support: "We noticed you're an admin of %{service_name}. This form is what your users use to contact you. You cannot use this form to contact Sharetribe support. You can do that via the support widget in the bottom right corner of the admin panel instead."
      feedback_forum: "feedback forum"
      feedback_handle: Feedback
      give_feedback: "Contact us"
      or_check_our: "...or check our"
      send_feedback_to_admin: "Send message"
      to_see_what_others_have_suggested: "to see what other users have suggested, and vote for the ideas there."
      your_email_address: "Your email address (to contact you)"
      connect: "Sign up"
      invite_your_friends: "Invite friends!"
      invite_your_neighbors: "Invite neighbors!"
      invite_your_friends_description: "The more people there are in %{service_name}, the more useful it is."
      invite_your_friends_invite_only_description: "People cannot join %{service_name} unless they are invited."
      join_without_facebook: "...or alternatively %{join_without_facebook_link}"
      join_without_facebook_link: "sign up without using Facebook"
    conversations:
      messages: Messages
      notifications: Notifications
      received: Received
      sent: Sent
    global-header:
      select_language: "Select language"
    infos:
      about: About
      how_to_use: "How it works"
      info_about_kassi: "Information about %{service_name}"
      news: News
      register_details: "Privacy policy"
      terms: "Terms of use"
    logged_in:
      admin: Admin
      go_to_your_profile_page: Profile
      hi: Hi
      login: "Log in"
      logout: "Log out"
      notifications: Notifications
      requests: "Friend requests"
      settings: Settings
      sign_up: "Create account"
    logged_in_messages_icon:
      messages: Messages
    logged_in_notifications_icon:
      notifications: Notifications
    markdown_help:
      title: "Formatting help using Markdown"
      description: "Markdown is a simple way to format text that looks great on any device. It doesn’t do anything fancy like change the font size, color, or type — just the essentials, using keyboard symbols you already know."
      formatting: Formatting
      result: Result
      h1: H1
      h2: H2
      h3: H3
      italic: italic
      bold: bold
      underline: underline
      strikethrough: strikethrough
      inline_link: "Inline link"
      list: List
      one: One
      two: Two
      three: Three
    mobile_logged_in:
      admin: Admin
      go_to_your_profile_page: Profile
      hi: Hi
      login: "Log in"
      logout: "Log out"
      notifications: Notifications
      requests: "Friend requests"
      settings: Settings
      sign_up: "Sign up"
    notifications:
      listing_could_not_be_saved: "Listing could not be saved. Please try again. If the problem persists, please %{contact_admin_link}."
      contact_admin_link_text: "contact the %{service_name} team"
      test_welcome_email_delivered_to: "A test email was sent to %{email}."
      something_went_wrong: "Something went wrong"
      community_updated: "Details updated."
      community_update_failed: "Detail update failed."
      account_creation_succesful_you_still_need_to_confirm_your_email: "Your account was created successfully. Now you need to confirm your email address."
      community_joined_succesfully_you_still_need_to_confirm_your_email: "Thanks for joining %{service_name}. Now you need to confirm your email address."
      comment_cannot_be_empty: "Comment cannot be empty"
      comment_sent: "Comment sent"
      confirmation_link_is_wrong_or_used: "The confirmation link is already used or otherwise broken. Try logging in, or send feedback if the problem persists."
      additional_email_confirmed: "The email you entered is now confirmed."
      could_not_get_email_from_social_network: "Could not get email address from %{provider} and can't create an account without email."
      social_network_email_unconfirmed: "The email address '%{email}' associated with your %{provider} account is already used but it hasn't been confirmed yet. Please confirm the email address before logging in with %{provider}."
      create_new_listing: "Create another listing"
      create_one_here: "create one here"
      email_confirmation_sent_to_new_address: "Email confirmation is now sent to the new address."
      email_not_found: "The email you gave was not found from %{service_name} database."
      error_with_session: "Error with session."
      feedback_considered_spam: "Feedback not saved, due to its formatting. Try again or use the feedback forum."
      feedback_not_saved: "Feedback could not be sent."
      feedback_saved: "Thanks a lot for your message! We'll get back to you as soon as possible."
      feedback_sent_to: "Feedback sent to %{target_person}."
      feedback_skipped: "Feedback skipped"
      invitation_cannot_be_sent: "Invitation could not be sent"
      invitation_cannot_unsubscribe: "Cannot unsubscribe from invitation emails"
      invitation_limit_reached: "You were trying to send too many invitations. Daily limit reached."
      invitation_sent: "Invitation sent successfully"
      invitation_successfully_unsubscribed: "Successfully unsubscribed from invitation emails"
      inviting_new_users_is_not_allowed_in_this_community: "Inviting new users is not allowed."
      login_again: "Please log in again."
      login_failed: "Login failed. Please enter the correct credentials."
      account_creation_successful: "Welcome to %{service_name}, %{person_name}!"
      account_deleted: "Your account is now deleted."
      login_successful: "Welcome, %{person_name}!"
      logout_successful: "You have now been logged out of %{service_name}. See you soon!"
      news_item_created: "Article created"
      news_item_creation_failed: "Article creation failed"
      news_item_update_failed: "Article update failed"
      news_item_updated: "Article updated"
      news_item_deleted: "Article removed"
      offer_accepted: "Offer accepted"
      offer_confirmed: "Offer completed"
      offer_closed: "Offer closed"
      listing_created_successfully: "Listing created successfully. %{new_listing_link}."
      offer_rejected: "Offer rejected"
      offer_canceled: "Offer canceled"
      listing_updated_successfully: "Listing updated successfully"
      listing_updated_availability_management_enabled: "Listing updated successfully. Availability management enabled."
      listing_updated_availability_management_disabled: "Listing updated successfully. Availability management disabled."
      listing_deleted: "Listing deleted"
      only_kassi_administrators_can_access_this_area: "Please log in with an admin account to access this area"
      only_listing_author_can_close_a_listing: "Only listing author can close a listing"
      only_listing_author_can_edit_a_listing: "Only listing author can edit a listing"
      payment_successful: "Payment successful"
      payment_canceled: "Payment canceled"
      error_in_payment: "Error in payment. If you didn't complete the payment yet, try again. If you did, please send us feedback."
      cannot_receive_payment: "The seller can't receive the payment due some error. Please contact the %{service_name} team to clarify the situation"
      payment_waiting_for_later_accomplishment: "When you have paid, we'll notify the seller and you will get a receipt in email"
      password_recovery_sent: "Instructions to change your password were sent to your email."
      person_activated: "User activated"
      person_deactivated: "User deactivated"
      person_updated_successfully: "Information updated"
      poll_answered: "Poll answered"
      poll_could_not_be_answered: "Poll could not be answered"
      poll_created: "Poll created"
      poll_creation_failed: "Poll creation failed"
      poll_update_failed: "Poll update failed"
      poll_updated: "Poll updated"
      poll_deleted: "Poll removed"
      read_more: "Read more!"
      registration_considered_spam: "Registration did not work, please contact us from header menu and mention \"email2 error\"."
      reply_cannot_be_empty: "You can't send an empty message"
      reply_sent: "Reply sent successfully"
      request_accepted: "Request accepted"
      request_confirmed: "Order completed"
      request_rejected: "Request rejected"
      request_canceled: "Order canceled"
      message_sent: "Message sent"
      message_not_sent: "Sending the message failed. Please try again."
      this_content_is_not_available_in_this_community: "This content is not available."
      unknown_error: "Unknown error. Please use the Contact us link to send details about what happened."
      update_error: "An error occurred when trying to update your information, please try again"
      you_are_not_allowed_to_give_feedback_on_this_transaction: "You are not authorized to give feedback on this event"
      you_are_not_authorized_to_do_this: "You are not authorized to do this"
      you_are_not_authorized_to_view_this_content: "You are not authorized to view this content"
      listing_closed: "This listing has been closed"
      send_instructions: "You will receive an email with instructions on how to reset your password in a few minutes."
      you_cannot_reply_to_a_closed_offer: "You cannot reply to a closed offer"
      you_cannot_send_message_to_yourself: "You cannot send a message to yourself"
      you_followed_listing: "You are now following this listing"
      you_have_already_given_feedback_about_this_event: "You have already given feedback about this event"
      you_are_now_member: "Welcome to %{service_name}!"
      you_are_already_member: "You are already a member of %{service_name}. Welcome back!"
      you_must_log_in_to_create_new_listing: "You must log in to %{service_name} to create a new listing. If you don't have an account you can %{sign_up_link}."
      additional_email_confirmed_dashboard: "Your email is now confirmed."
      you_must_log_in_to_give_feedback: "You must log in to give feedback"
      you_must_log_in_to_invite_new_users: "You must log in to invite new users to %{service_name}"
      you_must_log_in_to_send_a_comment: "You must log in to send a new comment"
      you_must_log_in_to_send_a_message: "You must log in to %{service_name} to send a message to another user."
      you_must_log_in_to_do_a_transaction: "You must log in to %{service_name} to do a transaction."
      you_must_log_in_to_view_this_content: "You must log in to view this content"
      you_must_log_in_to_view_this_page: "You must log in to view this page"
      you_must_log_in_to_view_your_inbox: "You must log in to %{service_name} to view your inbox."
      you_must_log_in_to_view_your_settings: "You must log in to %{service_name} to view your settings."
      you_must_log_in_to_add_news_item: "You must log in to %{service_name} to add a new article."
      you_must_log_in_to_change_profile_settings: "You must log in to %{service_name} to change profile settings"
      you_must_log_in_to_accept_or_reject: "You must log in to accept or reject the transaction"
      you_must_log_in_to_confirm_or_cancel: "You must log in to cancel or confirm the transaction"
      you_need_to_confirm_your_account_first: "You need to confirm your email."
      you_must_fill_all_the_fields: "You must fill all the fields"
      you_unfollowed_listing: "You are no longer following this listing"
      joining_community_failed: "Joining failed"
      can_not_delete_email: "You cannot remove the email address"
      user_does_not_have_email_to_delete: "You don't have the email address you're trying to remove"
      email_deleted: "Email removed"
      listing_author_payment_details_missing: "Please contact the author by pressing the 'Contact' button below. They need to update their payment details to receive payments."
      listing_author_payment_details_missing_no_free: "Please contact the %{service_name} team to ask them to contact and advise the listing author to update their payment details to receive payments."
      images_are_processing: "We are processing your images. Give us a minute or two and they'll be visible."
      maintenance_mode:
        zero: "The website will now go offline for maintenance"
        one: "The website will be offline for maintenance in %{count} minute"
        other: "The website will be offline for maintenance in %{count} minutes"
      automatically_logged_out_please_sign_in: "You have been automatically logged out. Please log in again."
      stripe_you_account_balance_is_not_0: "You account balance is not 0 so it cannot be deleted. This might mean that you have transactions waiting to be completed or that there is money waiting to be paid out to your bank account. Please contact the %{service_name} team to learn more."
      visit_admin: "Would you like to %{link}?"
      visit_admin_link: "visit your admin panel"
    settings:
      account: Account
      notifications: Notifications
      profile: "Profile info"
      settings: Settings
      paypal_payments: "PayPal Payments"
      stripe_payments: "Stripe Payments"
      payments: Payments
      listings: Listings
      listings_search_placeholder: "Search for a listing title"
  listings:
    bubble_listing_not_visible:
      listing_not_visible: "You do not have permission to view this listing."
    comment:
      wrote: wrote
      send_private_message: "Send private message to %{person}"
      delete: delete
      are_you_sure: "Are you sure you want to delete the comment?"
    comment_form:
      ask_a_question: "Comment on the listing or ask for more details. All the other users will be able to see your comment."
      log_in: "log in"
      send_comment: "Send comment"
      to_send_a_comment: "to send a new comment."
      write_comment: "Write a new comment:"
      you_cannot_send_a_new_comment_because_listing_is_closed: "You cannot send new comments because this listing is closed."
      you_must: "You must"
      subscribe_to_comments: "Notify me of new comments and updates"
    deleting_a_listing_cannot_be_undone: "Deleting a listing cannot be undone. Are you sure you want to proceed?"
    edit:
      edit_listing: "Edit listing"
    edit_links:
      close_listing: "Close listing"
      edit_listing: "Edit listing"
      reopen_listing: "Reopen listing"
      move_to_top: "Move to top of homepage"
      show_in_updates_email: "Show in the next newsletter"
      show_in_updates_email_loading: Loading...
      show_in_updates_email_error: "Couldn't reach server. Try again after page refresh."
      show_in_updates_email_success: "This listing will be shown in the next automatic update email sent to the users"
      listing_is_pending: "Listing is pending approval"
      listing_is_rejected: "Listing is rejected"
      approve_listing: "Approve listing"
      reject_listing: "Reject listing"
      delete_listing: "Delete listing"
    map:
      open_in_google_maps: "Open in Google Maps"
    error:
      something_went_wrong: "Something went wrong, error code: %{error_code}"
      something_went_wrong_plain: "Something went wrong"
      create_failed_to_connect_to_booking_service: "Listing creation failed: Failed to connect to the booking service. Please try again."
      update_failed_to_connect_to_booking_service: "Listing update failed: Failed to connect to the booking service. Please try again."
    follow_links:
      follow: "Get emails about new comments"
      unfollow: "Don't get emails about new comments"
    form:
      custom_field_partials:
        dropdown:
          select_one___: "Select one..."
      departure_time:
        at: At
        departure_time: "Departure time"
      departure_time_radio_buttons:
        repeated: "Repeated (add times and days in the field 'detailed description')"
      description:
        detailed_description: "Detailed description"
        youtube_info: "If your description contains YouTube links, the videos will be shown below the description."
        youtube_info_markdown: "You can %{link}. If your description contains YouTube links, the videos will be shown below the description."
      destination:
        destination: Destination
      form_content:
        favor: "a service"
        housing: "a space"
        item: "an item"
        offer_something: "Offer something"
        request_something: "Request something"
        rideshare: "a ride"
        i_want_to_offer: "I want to offer..."
        i_want_to_request: "I need..."
      googlemap:
        googlemap_copy: "End Points From Map"
        googlemap_description: Mapview
        googlemap_updatemap: "Update Map"
      images:
        image: Image
        best_result: "For best results, use JPG, GIF or PNG images that are %{width}x%{height} pixels"
        no_file_selected: "No file selected"
        remove_image: "Remove image"
        select_file: "Select file"
        add_more: "+ Add more"
        removing: Removing...
        processing: Processing...
        loading_image: Loading...
        image_uploading_in_progress: "Image upload in progress..."
        processing_takes_a_while: "All images uploaded! Processing them will take a bit of time, but it's ok to save the listing and move on."
        this_may_take_a_while: "this only takes a second"
        percentage_loaded: "%{percentage}%"
        uploading_failed: "Image uploading failed"
        image_processing_failed: "Image processing failed"
        file_too_large: "The file is too large"
        accepted_formats: "The image format must be either GIF, JPG or PNG."
        images_not_uploaded_confirm: "All images have not finished uploading. Do you really want to continue?"
      location:
        location: Location
      price:
        price: Price
        per: per
        per_day: "per day"
        mass: "piece, kg, l, m2, ..."
        time: "hour, day, month, ..."
        long_time: "week, month, ..."
        after_service_fee_you_will_get: "After %{service_name} and payment processor fees you will get %{sum_with_currency}"
        no_service_fee_you_will_get_paypal_text: "%{paypal_fee_info_link} will be deducted from the price."
        no_service_fee_you_will_get_payment_text: "%{payment_fee_info_link} will be deducted from the price."
        after_service_fee_you_will_get_payment_text: "Once someone makes an order, you'll receive this amount minus %{payment_fee_info_link}"
        payment_fee_info_link_text: "%{service_name} fee and a payment processing fee"
        delivery: "Delivery method"
        shipping: Shipping
        shipping_price: "Shipping fee"
        shipping_price_additional: "Additional items"
        pickup: Pickup
      origin:
        location: Location
        origin: Origin
      send_button:
        save_listing: "Post listing"
        submit_for_review: "Submit for review"
        will_be_reviewed: "All listings on %{service_name} will be reviewed before publishing. Once your listing has been approved, you will be notified by email and it will be visible to all."
        we_noticed_youre_an_admin: "We noticed you're an admin of %{service_name}. Your changes will be automatically applied and will not need a review or approval."
      share_type:
        select: Select
        borrow: Borrowing
        buy: Buying
        give_away: "Giving away"
        lend: Lending
        offer_type: "Offer type"
        receive: "Accepting for free"
        rent: Renting
        rent_out: "Renting out"
        request_type: "Request type"
        sell: Selling
        share_for_free: "Sharing for free"
        accept_for_free: "Accepting for free"
        trade: Swapping
      tag_list:
        comma_separate: "(comma separate)"
        tags: Tags
      title:
        listing_title: "Listing title"
      valid_until:
        valid_until: "Expiration date"
      valid_until_radio_buttons:
        for_the_time_being: "For the time being"
      privacy:
        privacy: Privacy
        private: "Private (only users who are logged in can see)"
        public: "Public (visible to users who are not logged in)"
    help_texts:
      help_share_type_title: "Type of the offer or request"
      help_tags_title: Tags
      help_valid_until_title: "Expiration date"
    index:
      all_categories: "All categories"
      all_offer_types: "All offer types"
      all_request_types: "All request types"
      category: Category
      did_not_found_what_you_were_looking_for: "Didn't find what you need?"
      favors: Services
      housing: Spaces
      items: Items
      list_view: "List view"
      listings: Listings
      map_view: "Map view"
      offer_something: "Let others know!"
      offer_type: "Offer type"
      offers: Offers
      request_something: "Request something!"
      request_type: "Request type"
      requests: Requests
      rideshare: Rideshare
      you_have_something_others_do_not: "Have something to offer?"
      feed_title: "%{listing_type} in %{service_name} %{optional_category}"
    left_panel_link:
      borrows: Borrowing
      buys: Buying
      favors: Services
      give_aways: "Giving away"
      housings: Spaces
      items: Items
      lends: Lending
      receives: "Taking for free"
      rent_outs: "Renting out"
      rents: Renting
      rideshares: Rideshare
      sells: Selling
      share_for_frees: "Sharing for free"
      accept_for_frees: "Accepting for free"
      trades: Swapping
    listing_actions:
      booking_from: From
      booking_to: To
      how_paypal_works: "How PayPal Works"
      payment_help: "Payment help"
      unable_load_availability: "Could not load availability information. Please try again later."
      booking_date: "Booking date"
      select_one: "Select one"
      start_time: "Start time"
      end_time: "End time"
      marketplace_fees_may_apply: "%{service_name} fees may apply"
    new:
      listing: listing
      selected_category: "Category: %{category}"
      selected_subcategory: "Subcategory: %{subcategory}"
      selected_transaction_type: "Listing type: %{transaction_type}"
      select_category: "Select category"
      select_subcategory: "Select subcategory"
      select_transaction_type: "Select listing type"
      you_need_to_fill_payout_details_before_accepting: "You need to fill in payout details before you can post a listing. Go to %{payment_settings_link} to fill in the details."
      contact_admin_link_text: "contact the %{service_name} team"
      community_not_configured_for_payments: "%{service_name} hasn't been configured for payments, so you cannot post new listings yet. Please %{contact_admin_link} for details."
      payment_settings_link: "payment settings"
      community_not_configured_for_payments_admin: "%{service_name} hasn't been configured for payments, so you cannot post new listings yet. Go to %{payment_settings_link} to fill in the payment details."
      you_are_now_posting_a_listing_on_behalf_of: "You are now posting a listing on behalf of %{name}"
    quantity:
      hour: "Number of hours:"
      day: "Number of days:"
      night: "Number of nights:"
      week: "Number of weeks:"
      month: "Number of months:"
      unit: "Number of units:"
      custom: "Quantity:"
      person: "Number of people:"
    quantity_placeholder: Quantity
    please_comment: Comment
    reply_link:
      listing_closed: "Listing is closed"
    show:
      add_your_phone_number: "Add your phone number"
      add_profile_picture: "Add profile picture"
      comments: "Public discussion"
      contact_by_phone: "Contact by phone:"
      contact: Contact
      favor_offer: "Service offer"
      favor_request: "Service request"
      inquiry: Announcement
      item_offer_trade: "Swap offer"
      item_request_trade: "Swap request"
      no_description: "This listing doesn't have a description"
      no_image: "No image"
      no_reviews: "No reviews received"
      offer: Offer
      listing_created: Created
      open_until: "Open until %{date}"
      feedback: Feedback
      qr_code: "QR code"
      request: Request
      rideshare_offer: "Rideshare offer"
      rideshare_request: "Rideshare request"
      send_private_message: "Send private message"
      tags: Tags
      time: time
      times: times
      times_viewed: Viewed
      processing_uploaded_image: "(Processing uploaded image...)"
      listing_created_at: "Listing created"
      price:
        per_quantity_unit: "per %{quantity_unit}"
        per_day: "per day"
      delivery: "Delivery method"
      shipping: "Shipping (+%{price})"
      shipping_no_price: Shipping
      shipping_price_additional: "Shipping (+%{price}, additional items: +%{shipping_price_additional})"
      pickup: Pickup
      pickup_no_price: Pickup
      youtube_video_player: "YouTube video player"
    unit_types:
      piece: piece
      hour: hour
      day: day
      night: night
      week: week
      month: month
      unit: unit
      person: person
    verification_required:
      verification_required: "Verification required"
  listing_conversations:
    preauthorize:
      dates_not_available: "Selected dates are not available"
      error_in_checking_availability: "Could not check availability for the selected dates"
      details: Details
      by: "%{listing} by %{author}"
      payment: Payment
      exp: "Exp:"
      you_will_be_charged: "You will be charged only if %{author} accepts the transaction. %{author} needs to accept the transaction within %{expiration_period} days. If %{author} declines or does not respond, no charge is made."
      day: day
      days: days
      night: night
      nights: nights
      invalid_parameters: "Invalid values for new transaction"
    transaction_agreement_checkbox:
      read_more: View.
    stripe_payment:
      payment: Payment
      pay_with_card: "Pay with credit or debit card"
      address: "Shipping address"
      address_country: "Country *"
      address_name: "First and last names *"
      address_city: "City *"
      address_state: State
      address_street1: "Street address line 1 *"
      address_street2: "Street address line 2"
      address_postal_code: "ZIP / Postal code *"
  mapview:
    index:
      all_categories: "All categories"
      all_offer_types: "All offer types"
      all_request_types: "All request types"
      category: Category
      did_not_found_what_you_were_looking_for: "Didn't find what you need?"
      favors: Services
      housing: Spaces
      items: Items
      list_view: "List view"
      map_view: "Map view"
      offer_something: "Let others know!"
      offer_type: "Offer type"
      offers: Offers
      request_something: "Request something!"
      request_type: "Request type"
      requests: Requests
      rideshare: Rideshare
      you_have_something_others_do_not: "Have something to offer?"
    please_comment: Comment
  mercury:
    content_too_long: "Inserted content was too long."
  okl:
    member_id: "Member id"
    member_id_or_email: "Member id or email"
  paypal_accounts:
    payout_info_title: "Receiving funds"
    paypal_account_email_connected: "<del>Connect PayPal account</del> Completed!"
    payout_info_paypal: "%{service_name} uses PayPal as its payment provider. A %{create_paypal_account_link} is required in order to accept payments for your listings, and must be connected to %{service_name}."
    paypal_billing_agreement_made: "<del>Grant %{service_name} permission to charge a transaction fee</del> Completed!"
    commission_permission_needed: "You will also need to grant %{service_name} permission to charge a transaction fee."
    create_paypal_account_link_text: "PayPal account"
    connected_account: "PayPal account '%{email}' connected successfully."
    paypal_receive_funds_info_label_australia_only: "Your PayPal account needs to be able to accept payments. This might require a Premier or Business account."
    paypal_receive_funds_info_label: "Your PayPal account needs to be able to accept payments. This might require a Business account."
    paypal_receive_funds_info_australia_only: "If you see an error when trying to connect your account to %{service_name}, either %{upgrade_paypal_account_link}, or (if you are an individual), create a new Premier account. Both account types are completely free."
    paypal_receive_funds_info: "If you see an error when trying to connect your account to %{service_name}, %{upgrade_paypal_account_link}. It's free and easy. If you're an individual, PayPal recommends using your name as the Business name."
    upgrade_paypal_account_link_text: "log in and upgrade your PayPal account to a business account"
    admin_account_not_connected: "Using %{service_name}'s payment system in order to receive payments is not possible since payments have not been set up. Please %{contact_admin_link} for details."
    contact_admin_link_text: "contact the %{service_name} team"
    you_are_ready_to_accept_payments: "You are ready to accept payments!"
    commission: "%{commission} %"
    not_now: "I do not want to connect PayPal account now"
    new:
      payout_info_you_need_to_connect: "In order to accept payments, you need to connect your PayPal account with %{service_name}."
      payout_info_text: "To connect your account, please complete the following steps."
      contact_admin_link_text: "contact the %{service_name} team"
      admin_account_not_connected: "Connecting your PayPal account is not possible since %{service_name} has not set up payments. Please %{contact_admin_link} for details."
      paypal_account_email: "Connect your PayPal account"
      paypal_account_email_placeholder: "Your PayPal email address"
      paypal_account_email_info_text: "If you don't have a PayPal account, you can create one by %{create_paypal_account}. If you get an error message when connecting your PayPal account, upgrade your PayPal account to a business account. Upgrading is free and easy. If you are an individual, you can use your first and last name as your \"business name\". To upgrade your account, %{upgrade_paypal_account} and find the upgrade link."
      create_paypal_account: "clicking here"
      upgrade_paypal_account: "log in to your PayPal account"
      paypal_account_billing_agreement: "Grant %{service_name} permission to charge a transaction fee"
      follow_steps: "Follow the steps below to start receiving funds:"
      connect_paypal_account_title: "Connect your PayPal account"
      connect_paypal_account_title_with_step: "Step %{current_step}/%{total_steps}: Connect your PayPal account"
      connect_paypal_account_instructions: "Click on the button below to log in to PayPal and connect your PayPal account with %{service_name}."
      connect_paypal_account: "Connect your PayPal account"
      paypal_account_billing_agreement_with_step: "Step %{current_step}/%{total_steps}: Grant permission to charge a transaction fee"
      paypal_account_billing_agreement_info_both: "After you make a sale on %{service_name}, a service fee (%{commission_from_seller} of the total item price, excluding shipping, minimum fee %{minimum_commission}) will be charged from your PayPal account. Permission to do this is required in order to accept payments in %{service_name}. The fee does not include %{paypal_info_link}."
      paypal_account_billing_agreement_info_fixed: "After you make a sale on %{service_name}, a service fee of %{minimum_commission} will be charged from your PayPal account. Permission to do this is required in order to accept payments in %{service_name}. The fee does not include %{paypal_info_link}."
      paypal_account_billing_agreement_info_relative: "After you make a sale on %{service_name}, a service fee (%{commission_from_seller} of the total item price, excluding shipping) will be charged from your PayPal account. Permission to do this is required in order to accept payments in %{service_name}. The fee does not include %{paypal_info_link}."
      paypal_account_billing_agreement_info_none: "%{service_name} does not currently charge a service fee. If service fees are enabled, you will need to grant %{service_name} permission to charge a service fee in order to accept payments. The fee does not include %{paypal_info_link}."
      paypal_info_link_text: "PayPal's payment processing fee"
      billing_agreement_description: "Grant %{service_name} permission to charge a transaction fee."
      billing_agreement: "Grant permission"
      permissions_not_granted: "Permissions to connect with your PayPal account were not granted."
      could_not_fetch_redirect_url: "Could not fetch redirect URL to connect with PayPal."
      paypal_not_enabled: "PayPal payments are not enabled."
      billing_agreement_canceled: "The billing agreement was canceled"
      billing_agreement_not_accepted: "You did not accept the billing agreement in PayPal."
      billing_agreement_wrong_account: "PayPal accounts did not match. Please use the same PayPal account that you connected in the first step."
      something_went_wrong: "Something went wrong. Please try again. If the problem persists, please contact the %{service_name} team."
      account_not_verified: "You have not verified your PayPal account. You need to go to paypal.com and verify your account before you can continue."
      account_restricted: "Your PayPal account is restricted and cannot be connected. Please log in to paypal.com to find out more or get in touch with PayPal customer support to resolve the issue."
    paypal_account_connected_title: "PayPal account connected"
    paypal_account_connected: "The PayPal account <%{email}> has been connected with %{service_name}."
    change_account: "Change PayPal account"
    missing: "You have open listings but your Paypal account is not set up to receive payments. Connect your Paypal account and grant %{service_name} permission to charge a transaction fee from your %{settings_link}."
    from_your_payment_settings_link_text: "payment settings"
    redirect_message: "Redirecting you to PayPal. If nothing happens, click %{redirect_link}."
    redirect_link_text: here
    paypal_account_all_set_up: "Hooray, everything is set up!"
    can_receive_payments: "You can now receive payments for your listings."
    paypal_account_connected_summary: "PayPal account <%{email}> connected successfully"
    paypal_permission_granted_summary: "Permission for transaction fees granted"
  paypal:
    pay_with_paypal: "Proceed to payment"
    checkout_with: "Checkout with"
    or_pay_with_paypal: or
    checkout_with_paypal: "Checkout with PayPal"
    cancel_succesful: "PayPal payment successfully canceled"
    transaction:
      commission_payment_name: "Commission payment for %{listing_title}"
      commission_payment_description: "Marketplace %{service_name} took this commission from transaction regarding %{listing_title}"
    wait_while_loading: "Please wait."
    chatting_with_paypal: "We are chatting with PayPal."
  people:
    edit_links:
      activate: Activate
      deactivate: Deactivate
    help_texts:
      feedback_description_title: Feedback
      help_invitation_code_title: "You need an invite to join"
      terms_title: "%{service_name} terms of use"
      invite_only_help_text: "Select this option if you want that new members can join only if they are invited by an existing user."
      invite_only_help_text_title: Invite-only
    inactive_notification:
      this_person_is_not_active_in_kassi: "This user is no longer active in %{service_name}"
      inactive_description: "This user has stopped using %{service_name}. You cannot contact this user, give feedback to them or comment their listings."
    new:
      create_new_account: "Create account"
      email: "Email address"
      email_is_in_use: "The email you gave is already in use."
      email_is_in_use_or_not_allowed: "This email is not allowed or it is already in use. If you can't get in, contact us."
      email_not_allowed: "This email is not allowed in %{service_name}. Please use an email address that is allowed. If you still cannot get in, contact us."
      invalid_username_or_email: "Email is invalid or already in use"
      email_restriction_instructions:
        one: "The access to %{service_name} is restricted. To join you need a '%{allowed_emails}' email address."
        other: "The access to %{service_name} is restricted. You need an email address that proves that you are entitled to join."
      family_name: "Last name"
      given_name: "First name"
      i_accept_the_terms_and_privacy: "I accept the %{terms} and %{privacy}"
      admin_emails_consent: "I agree to receive occasional emails from the %{service_name} team and understand that I can change my mind at any time"
      invalid_invitation_code: "The invitation code is not valid."
      invitation_code: "Invitation code"
      not_required: ", not required"
      notification_is_mandatory: "You must pick at least one email address for receiving notifications. If you don't want to receive any emails from %{service_name}, check your email notification settings."
      password_again: "Confirm password"
      show_my_name_to_others: "Show my real name to other %{service_name} users"
      sign_up: "Create a new %{service_name} account"
      terms: "Terms of Use"
      privacy: "Privacy policy"
      visible_only_to_you: "visible only to you and the %{service_name} team"
      visible_to_everybody: "visible to everybody"
      create_account_with_provider: "Sign up with %{provider}"
      OR: OR
      signup_with_email: "Sign up with email"
      this_field_will_be_publicly_visible: "(This field will be publicly visible)"
    profile_feedback:
      grade: "grade:"
      and_gave_following_feedback: "and gave the following feedback"
    profile_listings:
      no_image: "No image"
      manage_listings: "Manage all my listings"
    show:
      contact: "Contact %{person}"
      about_me: "About me:"
      add_description: "Share something about yourself"
      add_location: "Add location"
      add_phone_number: "Add phone number"
      address: "Location:"
      as_expected: "As expected"
      edit_profile_info: "Edit profile"
      exceeded_expectations: "Exceeded expectations"
      positive: positive
      hide_description: "Show less"
      less_than_expected: "Worse than expected"
      phone_number: "Phone number:"
      show_all_feedback: "Show all feedback"
      show_all_testimonials: "Show all feedback"
      show_full_description: "Show more"
      slightly_better_than_expected: "Exceeded expectations"
      slightly_less_than_expected: "Worse than expected"
      what_are_these: "What are these?"
      review: "received review"
      reviews: "received reviews"
      listing: listing
      listings: listings
      open_listing: "open listing"
      open_listings: "open listings"
      no_listings: "No listings"
      no_open_listings: "No open listings"
      no_reviews: "No reviews"
      show_all_listings: "Show all listings"
      show_all_open_listings: "Show all open listings"
      show_all_reviews: "Show all reviews"
      admin_actions: "Admin actions"
      post_listing_as: "Post listing as"
    followed_people:
      you_follow_plural: "You follow %{count} people"
      you_follow_singular: "You follow %{count} person"
      they_follow_plural: "%{count} followed people"
      they_follow_singular: "%{count} followed person"
      show_all_followed_people: "Show all followed people"
      no_followed_people: "No followed people"
    follow_button:
      following: Following
      follow: Follow
      unfollow: Unfollow
  sessions:
    new:
      create_new_account: "Create a new account"
      i_forgot_my_password: "Forgot password"
      login: "Log in"
      login_to_kassi: "Log in to %{service_name}"
      connect_your_facebook_to_kassi: "Connect your Facebook account to %{service_name}"
      facebook_account: "Facebook account:"
      log_in_to_link_account: "If you already have a %{service_name} account, log in to link it with your Facebook account."
      you_can_also_create_new_account: "If you don't have an account in %{service_name}, %{accont_creation_link} to create one with your Facebook login."
      account_creation_link_text: "click here"
      cancle_facebook_connect: "If you don't want to link this account, you can %{cancel_link}."
      facebook_cancel_link_text: cancel
      log_in_with_your_provider_account: "Log in with %{provider}"
      or_sign_up_with_your_username: "...or with your email:"
      we_will_not_post_without_asking_you: "We will never post to Facebook without asking you."
    password_forgotten:
      email: Email
      password_recovery_instructions: "Enter your email address to reset your password."
      request_new_password: "Request new password"
      change_your_password: "Change your password"
    confirmation_pending:
      welcome_to_kassi: "Welcome to %{service_name}!"
      check_your_email: "Check your inbox"
      resend_confirmation_instructions: "Resend confirmation instructions"
      your_current_email_is: "Your email is %{email}."
      change_email: Change
      confirm_your_email: "Please confirm your email address"
      account_confirmation_instructions: "You will soon receive an email with a link to confirm your email address. Don't forget to check your spam folder! After confirming your address, you can join %{service_name}."
      account_confirmation_instructions_title_admin: "Confirm your email address"
      before_full_access_you_need_to_confirm_email: "Before we can give you full access to your marketplace, there's just one more thing we need to do: confirm your email address."
      before_confirmation_only_access_admin_dashboard: "Before confirmation you can only access the %{admin_dashboard_link}."
      admin_dashboard_link_text: "admin panel"
      account_confirmation_instructions_admin: "You should have received an email at %{email_address} with a confirmation link. If you don't see it, check your spam folder or click the button below to resend the email. Once it arrives, open the included link to confirm your address, after which you'll get full access to your marketplace. If you need any help, don't hesitate to %{support_link}."
      contact_support_link_text: "contact Sharetribe support"
  settings:
    account:
      change: Change
      confirm_new_password: "Confirm new password"
      delete_account: "Delete account"
      delete_account_button: "Permanently delete my account"
      delete_account_confirmation_popup: "Are you sure you really want to delete your user account and permanently lose all data related to it? Account deletion cannot be reversed."
      email_addresses: "Email addresses"
      new_email: "New email address"
      delete_personal_information: "If you delete your account, your personal information (name, phone number, address, email, profile picture, etc.) will be deleted permanently and can't be recovered. All the listings you have created will be removed. You won't be able to reactivate your account."
      delete_information_others_involved: "Information where other members are involved (conversations with other people, transactions you've made, reviews you've given to others, etc) is not removed when you delete your account. However, your name will no longer be displayed next to this information."
      unfinished_transactions: "Your account can't be deleted because you have ongoing transactions. Please complete all transactions before deleting your account."
      only_admin: "Your account can't be deleted because you are the only administrator of the marketplace."
      new_password: "New password"
      save: Save
      these_fields_are_shown_only_to_you: "Username is shown in your profile unless you have given your name. Other information is only shown to you."
      email_already_confirmed: "Your email address is already confirmed."
      email:
        address_title: Address
        remove_title: Remove
        remove_confirmation: "Are you sure you want to remove this email address?"
        receive_notifications_title_desktop: "Receive notifications"
        receive_notifications_title_mobile: "Receive notifications"
        receive_notifications_new_title_mobile: "Receive notifications"
        add_new_with_plus: "+ Add new email address"
        add_new_cancel: Cancel
        confirmation_title_mobile: "Confirmation:"
        confirmation_title_desktop: Confirmation
        confirmation_resend: Resend
        status_confirmed: Confirmed
        status_pending: Pending
    notifications:
      email_from_admins: "I agree to receive occasional emails from the %{service_name} team"
      i_want_to_get_email_notification_when: "I want to get an email notification when..."
      newsletters: "Emails from administrators"
      community_updates: Newsletters
      email_about_confirm_reminders: "...I have forgotten to confirm an order as completed"
      email_about_new_comments_to_own_listing: "...someone comments on my offer or request"
      email_about_new_messages: "...someone sends me a message"
      email_about_new_received_testimonials: "...someone gives me feedback"
      email_about_testimonial_reminders: "...I have forgotten to give feedback on an event"
      email_daily_community_updates: "Send me a <b>daily</b> newsletter if there are new listings"
      email_weekly_community_updates: "Send me a <b>weekly</b> newsletter if there are new listings"
      do_not_email_community_updates: "Don't send me newsletters"
      email_when_conversation_accepted: "...someone accepts my offer or request"
      email_when_conversation_rejected: "...someone rejects my offer or request"
      email_about_completed_transactions: "...someone marks my order as completed"
      email_about_new_payments: "...I receive a new payment"
      email_about_new_listings_by_followed_people: "...someone I follow posts a new listing"
      unsubscribe_succesful: "Unsubscribe succesful"
      unsubscribe_info_text: "You will no longer receive these emails. Check your %{settings_link} to choose what kind of emails you want to receive from %{service_name}, or return to the %{homepage_link}."
      settings_link: settings
      homepage_link: homepage
      unsubscribe_unsuccesful: "Error in unsubscribing"
      unsuccessful_unsubscribe_info_text: "The unsubscribe link has expired. Log in to change your email subscription settings."
    profile:
      about_you: "About you"
      city: City
      family_name: "Last name"
      given_name: "First name"
      first_name_with_initial: "(only first letter shown to other users)"
      first_name_only: "(not shown to other users)"
      display_name: "Display name"
      display_name_description: "If you represent an organization, you can use its name as your display name. Display name is shown to other users instead of your first and last name."
      location_description: "You can provide either your street address or only a city or zip/postal code. It’s good to also add your country when adding your location. Examples: \"10117 Berlin, Germany\" or \"2000 Sand Hill Road, CA, USA\"."
      profile_picture_description: "The profile picture should be in a square format (1:1 ratio), for example, 800x800 pixels. Otherwise, it will be cropped to fit."
      phone_number: "Phone number"
      profile_picture: "Profile picture"
      postal_code: "Postal code"
      profile_page: "in your profile page"
      profilemap: Mapview
      street_address: Location
      these_fields_are_shown_in_your: "Some of this information is visible to all %{service_name} users"
      visible_to_everybody: "visible to everybody"
      visible_to_registered_users: "(visible to users that have logged in)"
      default_in_listing: "(used only as a default when creating a new listing)"
      invisible: "(not shown to other users)"
      image_is_processing: "Hang on tight. We are processing your profile picture. It will be ready in a minute or two."
      shown_in_your_public_profile: "(shown in your public profile)"
      editing_profile_of: "You are now editing the profile of %{name}"
      format_markdown_link: "format your description using Markdown"
      format_markdown: "You can %{link}."
    save_information: "Save information"
  shipping_address:
    shipping_address: "Shipping address"
  tag_cloud:
    tag_used:
      with_tag: "With tag"
      without_tag: "Without tag"
  terms:
    show:
      accept_terms: "Accepting %{service_name} terms of use"
      here: "by clicking here"
      i_accept_new_terms: "I accept the new terms"
      i_accept_terms: "I accept the terms"
      terms: "%{service_name} terms of use"
      terms_have_changed: "Terms of use have changed"
      you_can_view_the_new_terms: "You can view the new terms"
      you_need_to_accept: "Welcome to %{service_name}! This seems to be the first time you are using the service. Before starting you must first accept the"
      you_need_to_accept_new_terms: "%{service_name} terms of use have changed. You have to accept the new terms in order to continue using %{service_name}. The new terms are intended to enable the upkeep of the service after the research project has ended."
  testimonials:
    index:
      all_testimonials: "All feedback"
      feedback_altogether: "Feedback altogether: "
      loading_more_testimonials: "Loading more testimonials"
      no_testimonials: "No received feedback."
    new:
      as_expected: "As expected"
      exceeded_expectations: "Much better than expected"
      give_feedback_to: "Give feedback to %{person}"
      grade: "What is your overall feeling?"
      less_than_expected: "Worse than expected"
      send_feedback: "Send feedback"
      slightly_better_than_expected: "Slightly better than expected"
      slightly_less_than_expected: "Slightly worse than expected"
      textual_feedback: "How did things go?"
      this_will_be_shown_in_profile: "The feedback you give will be visible to other members in the profile page of %{person}. It helps them to evaluate whether %{person} is a trustworthy person."
      positive: Positive
      negative: Negative
      default_textual_feedback: "Everything went smoothly, thanks a lot!"
    testimonial:
      about_listing: "about listing"
  date:
    formats:
      long_with_abbr_day_name: "%a, %b %d, %Y"
    first_day_of_week: 0
  datepicker:
    days:
      sunday: Sunday
      monday: Monday
      tuesday: Tuesday
      wednesday: Wednesday
      thursday: Thursday
      friday: Friday
      saturday: Saturday
    days_short:
      sunday: Sun
      monday: Mon
      tuesday: Tue
      wednesday: Wed
      thursday: Thu
      friday: Fri
      saturday: Sat
    days_min:
      sunday: Su
      monday: Mo
      tuesday: Tu
      wednesday: We
      thursday: Th
      friday: Fr
      saturday: Sa
    months:
      january: January
      february: February
      march: March
      april: April
      may: May
      june: June
      july: July
      august: August
      september: September
      october: October
      november: November
      december: December
    months_short:
      january: Jan
      february: Feb
      march: Mar
      april: Apr
      may: May
      june: Jun
      july: Jul
      august: Aug
      september: Sep
      october: Oct
      november: Nov
      december: Dec
    today: Today
    clear: Clear
    format: mm/dd/yyyy
  time:
    formats:
      short: "%b %e, %Y at %H:%M"
      shorter: "%b %e at %H:%M"
      short_date: "%b %e, %Y"
      hours_only: "%l:%M %P"
  timestamps:
    day_ago: "%{count} day ago"
    days_ago: "%{count} days ago"
    hour_ago: "%{count} hour ago"
    hours_ago: "%{count} hours ago"
    minute_ago: "%{count} minute ago"
    minutes_ago: "%{count} minutes ago"
    month_ago: "%{count} month ago"
    months_ago: "%{count} months ago"
    seconds_ago: "%{count} seconds ago"
    year_ago: "%{count} year ago"
    years_ago: "%{count} years ago"
    days_since:
      one: "%{count} day"
      other: "%{count} days"
    time_to:
      seconds:
        one: "%{count} second"
        other: "%{count} seconds"
      minutes:
        one: "%{count} minute"
        other: "%{count} minutes"
      hours:
        one: "%{count} hour"
        other: "%{count} hours"
      days:
        one: "%{count} day"
        other: "%{count} days"
  transactions:
    initiate:
      booked_days: "Booked days:"
      booked_nights: "Booked nights:"
      booked_days_label:
        one: "Booked day:"
        other: "Booked days:"
      booked_nights_label:
        one: "Booked night:"
        other: "Booked nights:"
      booked_hours_label:
        one: "Booked hour:"
        other: "Booked hours:"
      price_per_day: "Price per day:"
      price_per_night: "Price per night:"
      price_per_hour: "Price per hour:"
      price_per_unit: "Price per unit:"
      quantity: "Quantity:"
      subtotal: "Subtotal:"
      shipping-price: "Shipping:"
      stripe-fee: "Stripe Fee (estimated):"
      duration_in_hours:
        one: "(1 hour)"
        other: "(%{count} hours)"
      start_end_time: "%{start_time} to %{end_time}"
    price_per_quantity: "Price per %{unit_type}:"
    price: "Price:"
    quantity: "Quantity: %{quantity}"
    unit_price: "Unit price: %{unit_price}"
    total: "Total:"
    total_to_pay: "Payment total:"
  unit:
    day: day
    days: days
  web:
    listings:
      errors:
        availability:
          something_went_wrong: "We're not able to display availability information. Try to reload the page."
          saving_failed: "We're not able to save availability changes. Try to reload the page."
        working_hours:
          required: required
          overlaps: overlaps
          covers: covers
      pricing_units:
        piece: piece
        hour: hour
        day: day
        night: night
        week: week
        month: month
      edit_availability_header: Availability
      save_and_close_availability_editing: "Save and close"
      confirm_discarding_unsaved_availability_changes_explanation: "You have unsaved changes to your availability information. If you proceed, these changes will be lost."
      confirm_discarding_unsaved_availability_changes_question: "Are you sure you want to discard your changes?"
      edit_listing_availability: "Edit listing availability"
      working_hours:
        default_schedule: "Default schedule"
        i_am_available_on: "I'm available on..."
        start_time: "Start time"
        end_time: "End time"
        add_another_time_slot: "+ Add another time slot"
        save: Save
    no_listings:
      sorry: "Sorry, no listings could be found for your search criteria."
      try_other_search_terms: "Maybe try other search terms?"
    listing_card:
      add_picture: "Add picture"
      no_picture: "No picture"
    search:
      page: Page
      page_of_pages: "of %{total_number_of_pages}"
    topbar:
      menu: Menu
      more: More
      search_placeholder: Search...
      search_location_placeholder: Location
      user: User
      inbox: Inbox
      profile: Profile
      manage_listings: "My listings"
      settings: Settings
      logout: "Log out"
      login: "Log in"
      signup: "Sign up"
      admin_dashboard: "Admin panel"
      language: Language
      listings: "My listings"
    utils:
      km: km
      mi: mi
    branding:
      powered_by: "%{service_name} is powered by the %{sharetribe_link} marketplace platform."
      create_own: "Want to create your own online marketplace website like %{service_name}? %{learn_more}."
      learn_more: "Learn more"
  will_paginate:
    models:
      person:
        zero: users
        one: user
        few: users
        other: users
      transaction:
        zero: transactions
        one: transaction
        few: transactions
        other: transactions
    previous_label: "&#8592; Previous"
    next_label: "Next &#8594;"
    page_gap: "&hellip;"
    page_entries_info:
      single_page:
        zero: "No %{model} found"
        one: "Displaying 1 %{model}"
        other: "Displaying all %{count} %{model}"
      single_page_html:
        zero: "No %{model} found"
        one: "Displaying <b>1</b> %{model}"
        other: "Displaying <b>all&nbsp;%{count}</b> %{model}"
      multi_page: "Displaying %{model} %{from} - %{to} of %{count} in total"
      multi_page_html: "Displaying %{model} <b>%{from}&nbsp;-&nbsp;%{to}</b> of <b>%{count}</b> in total"
    person:
      community_members_entries_info:
        single_page:
          zero: "No %{model} found"
          one: "Displaying %{accepted_count} accepted %{accepted_model} and %{other_count} other %{other_model}"
          other: "Displaying %{accepted_count} accepted %{accepted_model} and %{other_count} other %{other_model}"
        single_page_html:
          zero: "No %{model} found"
          one: "Displaying <b>%{accepted_count}</b> accepted %{accepted_model} and %{other_count} other %{other_model}"
          other: "Displaying <b>%{accepted_count}</b> accepted %{accepted_model} and %{other_count} other %{other_model}"
        multi_page: "Displaying %{model} %{from} - %{to} of %{accepted_count} accepted %{accepted_model} and %{other_count} other %{other_model}"
        multi_page_html: "Displaying %{model} <b>%{from}&nbsp;-&nbsp;%{to}</b> of <b>%{accepted_count}</b> accepted %{accepted_model} and %{other_count} other %{other_model}"
  stripe_accounts:
    admin_account_not_connected: "Using %{service_name}'s payment system in order to receive payments is not possible since payments have not been set up. Please %{contact_admin_link} for details."
    contact_admin_link_text: "contact the %{service_name} team"
    you_are_ready_to_accept_payments: "You are ready to accept payments!"
    commission: "%{commission} %"
    pay_with_stripe: "Pay with Stripe using %{card}"
    add_and_pay: "Confirm payment"
    card_not_stored: "Your payment is securely processed by Stripe. %{service_name} does not store your credit/debit card information."
    missing_payment: "You have open listings but your account is not set up to receive money. To configure your payment preferences, visit %{settings_link}"
    stripe_bank_connected: "Bank account details configured successfully!"
    stripe_can_accept: "You are now all set to receive money to your bank account"
    stripe_credit_card: "Credit card"
    paypal: PayPal
    paypal_connected: "PayPal account connected successfully!"
    paypal_can_accept: "You are now all set to receive money to your PayPal account"
    paypal_connected_give_permission: "To complete setup and start receiving funds to your PayPal account <%{email}>, please grant permission to charge a transaction fee."
    stripe_account_restricted: "Online payments to your account are restricted!"
    stripe_account_restricted_info: "You should edit your bank account details to provide more information to the payment provider."
    stripe_account_restricted_soon: "Online payments to your account will be restricted soon."
    stripe_account_restricted_soon_info: "You should edit your bank account details to provide more information to the payment provider."
    stripe_account_pending_verification: "Account details saved successfully. Waiting for account verification from the payment provider."
    stripe_account_pending_verification_info: "Check back later to make sure that everything is in order."
    form_new:
      need_info: "We need some information about you to be able to send you money."
      select_country: "Select country..."
      legal_name: "Legal name"
      first_name: "First name"
      last_name: "Last name"
      first_name_kana: "First name kana"
      last_name_kana: "Last name kana"
      first_name_kanji: "First name kanji"
      last_name_kanji: "Last name kanji"
      country: Country
      birth_date: "Birth date"
      ssn_last_4: "SSN Last 4"
      personal_id_number: "Personal ID number"
      address_country: Country
      address_state: State
      address_province: Province
      address_city: City
      address_postal_code: "Postal code"
      address_line1: "Street address"
      tos_link: "By adding your payout details you accept the %{stripe_link}."
      tos_link_title: "Stripe Connected Account Agreement"
      save_details: "Save details"
      edit: "Edit details"
      cancel: Cancel
      gender: Gender
      phone_number: "Phone number"
      address_kana_postal_code: "Postal code kana"
      address_kana_state: "State kana"
      address_kana_city: "City kana"
      address_kana_town: "Town kana"
      address_kana_line1: "Street address kana"
      address_kanji_postal_code: "Postal code kanji"
      address_kanji_state: "State kanji"
      address_kanji_city: "City kanji"
      address_kanji_town: "Town kanji"
      address_kanji_line1: "Street address kanji"
      male: male
      female: female
    form_bank:
      bank_account_number: "Bank account number"
      bank_routing_number: "Routing number"
      bank_routing_1: "Bank code"
      bank_routing_2: "Branch code"
      bank_currency: "Bank account currency"
      update_also_bank_account: "Update also Bank account"
      messages:
        account_number: "Account number"
        routing_number: "Routing number"
        bank_code: "Bank code"
        branch_code: "Branch code"
        transit_number: "Transit number"
        institution_number: "Institution number"
        format_varies_by_bank: "Format varies by bank"
        bsb: BSB
        error_message: "Invalid format"
        clearing_code: "Clearing code"
        sort_code: "Sort code"
        must_match: "must be in the following format:"
        a_dash: "a dash"
        digits: digits
        digits_or_chars: "digits or A-Z chars"
    form_verification:
      personal_id_number: "Personal ID Number"
      document: "Proof of identity (passport, government-issued ID)"
      send_verification: "Send Verification"
      need_verification: "Need additional verification"
      additional_document: "A document showing address, either a passport, local ID card, or utility bill from a well-known utility company"
    form_pin:
      social_insurance_number: "Social Insurance Number (SIN)"
      social_security_number: "Social Security Number (SSN)"
      ssn_last_4: "Last 4 digits of Social Security Number (SSN)"
      hong_kong_identity_card: "Hong Kong Identity Card Number (HKID)"
      singapore_identity_card: "National Registration Identity Card (NRIC) or Foreign Identification Number (FIN)"
      messages:
        social_insurance_number: "must be valid Social Insurance Number (SIN)"
  payment_settings:
    title: "Payout preferences"
    bank_account: "Bank account"
    paypal: PayPal
    bank_account_details: "To receive money to your bank account, you need to provide your bank details. Your customers will be able to pay with their credit card."
    add_bank_details: "Add bank details"
    can_accept_stripe_and_paypal: "You can receive money to your bank account or your PayPal account."
    to_accept_paypal: "To receive money to your PayPal account, you need to connect your PayPal account. Your customers will be able to pay with PayPal."
    connect_paypal: "Connect PayPal account"
    wrong_setup: "There is something wrong with the payment system setup in this marketplace: Stripe Connect has not been enabled. Please contact the team to let them know that they should enable Stripe Connect in their Stripe Dashboard."
    invalid_bank_account_number: "Please check that your bank account is entered correctly and matches your country."
    invalid_postal_code: "Invalid postal code for %{country}"
  seo_sections:
    you_can_use_variables: "You can use the following variables: %{vars}"
    placeholder:
      search_results: "Search results - %{variable}"
      search_results_for: "Search results for: %{placeholder1} on %{placeholder2}"
      listing_description: "%{title} for %{price} by %{author} on %{marketplace}"
      listing_description_without_price: "%{title} by %{author} on %{marketplace}"
      category_description: "%{category} on %{marketplace}"
      profile_title: "Profile of %{user} - %{marketplace}"
      profile_description: "Learn more about %{user} on %{marketplace}"
  activemodel:
    attributes:
      landing_page_version/section/base:
        id: "Section unique name"
        title: Title
        paragraph: Paragraph
        button_title: Text
        button_path: URL
        button_path_string: URL
        background_image: "Background image"
        background_image_variation: "Background image variation"
        background_color: "Background color"
        background_color_string: "Background color"
        icon_color: "Icon color"
      landing_page_version/section/listings:
        listing_1_id: "Listing 1 ID"
        listing_2_id: "Listing 2 ID"
        listing_3_id: "Listing 3 ID"
      landing_page_version/section/video:
        text: Text
        youtube_video_id: "YouTube video ID"
  canada_states:
    AB: Alberta
    BC: "British Columbia"
    MB: Manitoba
    NB: "New Brunswick"
    NL: "Newfoundland and Labrador"
    NS: "Nova Scotia"
    NT: "Northwest Territories"
    NU: Nunavut
    "ON": Ontario
    PE: "Prince Edward Island"
    QC: Quebec
    SK: Saskatchewan
    YT: "Yukon Territory"<|MERGE_RESOLUTION|>--- conflicted
+++ resolved
@@ -667,11 +667,7 @@
         set_live: "Set live"
         add_new_section: "Add new section:"
         select_section_type: "Select section type..."
-<<<<<<< HEAD
-        this_version_is_not_released: This version is not released as there are no changes
-=======
         this_version_is_not_released: You need to make changes to release a new version of the Landing Page
->>>>>>> 267b2844
         latest_version_released: "The latest version of your landing page has been released! %{link}!"
         check_it_out: Check it out
         form:
@@ -804,12 +800,8 @@
           column_button_text: "Button text"
           column_button_url: "https://www.example.com"
         listings:
-<<<<<<< HEAD
-          you_need_to_add_the_listing_ids: "You need to add the listing ids of the listings that you want to include in this section. To find the listing id, simply go to the listing page and look at the listing URL. The listing id is the number that comes right after the main URL. In the example https://www.example.com/en/listings/123456-listing-title, the listing is would be 123456."
-=======
           listings_to_feature: "Listings to feature"
           you_need_to_add_the_listing_ids: "You need to add the listing ids of the listings that you want to include in this section. To find the listing id, simply go to the listing page and look at the listing URL. The listing id is the number that comes right after the main URL. In the example https://www.example.com/listings/123456-listing-title, the listing is would be 123456."
->>>>>>> 267b2844
         video:
           text: Text
           autoplay: "Autoplay options"
