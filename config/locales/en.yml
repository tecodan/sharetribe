--- conflicted
+++ resolved
@@ -1940,10 +1940,7 @@
         save_listing: "Post listing"
         submit_for_review: Submit for review
         will_be_reviewed: "All listings on %{service_name} will be reviewed before publishing. Once your listing has been approved, it will be visible to all."
-<<<<<<< HEAD
-=======
         we_noticed_youre_an_admin: "We noticed you're an admin of %{service_name}. Your changes will be automatically applied and will not need a review or approval."
->>>>>>> d2396e87
       share_type:
         select: Select
         borrow: Borrowing
