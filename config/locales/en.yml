--- conflicted
+++ resolved
@@ -854,13 +854,8 @@
       stripe_fee_notice: "%{stripe_fee_link} will be deducted from the transaction fee you are charging."
       fee_should_be_less_than_minimum_price: "Minimum transaction fee must be lower than minimum transaction size"
       confirm_disable: "Are you sure you want to disable %{gateway}? If you disable it, sellers will no longer be able to receive money and buyers will no longer be able to pay through this payment method. If sellers haven't configured another payment method, buyers will not be able to buy from them."
-<<<<<<< HEAD
-      commission_from_buyer_label: Buyer transaction fee
-      minimum_buyer_transaction_fee_label: Buyer minimum transaction fee
-=======
       commission_from_buyer_label: "Buyer transaction fee:"
       minimum_buyer_transaction_fee_label: "Buyer minimum transaction fee:"
->>>>>>> 131a4c6a
       stripe_connected:
         title: "Stripe connected"
         disable: "Disable Stripe"
