en:
  number:
    currency:
      format:
        separator: "."
        delimiter: ","
        format: "%u%n"
  admin:
    categories:
      edit:
        edit_listing_category: "Edit category '%{category}'"
      index:
        listing_categories: "Listing categories"
        create_a_new_category: "+ Create a new category"
        remove_category_confirmation: "Are you sure you want to remove the category '%{category_name}'? This cannot be undone."
        saving_order: "Saving category order"
        save_order_successful: "Successfully saved category order"
        save_order_error: "An error occurred while saving category order. Please refresh the page and try again."
      new:
        new_listing_category: "New listing category"
      form:
        category_name:
          category_title: "Category title"
        category_parent:
          category_parent: "Parent category"
          no_parent: "No parent"
        category_transaction_types:
          transaction_types: "Order types"
          transaction_types_description: "Order types determine what kind of order process is allowed with listings in this category. For example, is it only selling, or are renting and giving away for free also allowed."
          select_all: "Select all"
          clear_all: "Clear all"
        buttons:
          save: Save
          cancel: Cancel
      remove:
        remove_category: "Remove category"
        remove_category_name: "Remove category '%{category_name}'"
        warning_remove_effects: "Warning! Removing category '%{category_name}' will have the following effects:"
        warning_listing_will_be_moved:
          one: "There is %{count} listing in the category. It will be moved to the selected category."
          other: "There are %{count} listings in the category. They will be moved to the selected category."
        warning_custom_field_will_be_moved:
          one: "There is %{count} custom field in the category. It will be moved to the selected category."
          other: "There are %{count} custom field in the category. They will be moved to the selected category."
        warning_subcategory_will_be_removed:
          one: "There is %{count} subcategory in the category. It will be removed."
          other: "There are %{count} subcategories in the category. They will be removed."
        warning_with_subcategories_listing_will_be_moved:
          one: "There is %{count} listing in the category and subcategories. It will be moved to the selected category."
          other: "There are %{count} listings in the category and subcategories. They will be moved to the selected category."
        warning_with_subcategories_custom_field_will_be_moved:
          one: "There is %{count} custom field in the category and subcategories. It will be moved to the selected category."
          other: "There are %{count} custom field in the category and subcategories. They will be moved to the selected category."
        select_new_category: "Select a new category where the items listed above will be moved:"
        buttons:
          remove: Remove
          cancel: Cancel
    communities:
      edit_details:
        community_details: "Basic details"
        community_look_and_feel: Design
        edit_community: "Basic details"
        enabled_languages: "Enabled languages"
        enabled_languages_description: "The set of languages available for users. The first one is used as default."
        default_language: "Default language"
        language_selection_disabled: "Language selection is disabled for your marketplace because you are using following unofficial languages: %{languages}. Please contact Sharetribe support if you want to modify your language settings."
        community_name: "Marketplace name"
        edit_community_name_description: "The name of your marketplace. This is shown to users in emails and various other places."
        community_slogan: "Marketplace slogan"
        community_slogan_display: "Display the slogan in the homepage"
        edit_community_slogan_description: "This is shown on the homepage of the marketplace for the users who are not logged in. %{see_how_it_looks_like}."
        edit_community_slogan_description_hideable: "This is shown in browsers, search engines and social media. You can also display it on on the homepage of your marketplace for the users who are not logged in. %{see_how_it_looks_like}."
        community_description: "Marketplace description"
        community_description_display: "Display the description in the homepage"
        edit_community_description_description: "This is shown on the homepage of the marketplace for the users who are not logged in. %{see_how_it_looks_like}."
        edit_community_description_description_hideable: "This is shown in browsers, search engines and social media. You can also display it on on the homepage of your marketplace for the users who are not logged in. %{see_how_it_looks_like}."
        community_search_placeholder: "Search help text"
        edit_community_search_placeholder_description: "This is shown on the homepage of the marketplace as a placeholder text in the search bar. %{see_how_it_looks_like}."
        private_community_homepage_content: "Private marketplace homepage content"
        edit_private_community_homepage_content_description: "This content is shown on the homepage of private marketplaces to users who are not logged in. Here you can describe your marketplace and the process to join it. You can also add images, videos and HTML content here. %{see_how_it_looks_like}."
        update_information: "Save settings"
        invite_people: "Invite new users"
        edit_signup_info: "Signup info"
        edit_signup_info_description: "This is an info text that can be shown to users in the signup page. There you can give the users instructions for signing up, information like where to get an invite, etc. By default there are no instructions."
        edit_info: "Edit information"
        see_how_it_looks_like: "See how it looks"
        verification_to_post_listings_info_content: "Info text to non-verified users"
        verification_to_post_listings_info_content_description: "You currently require your users to be verified manually by you before they can post listings. Here you can set the default text that is shown to non-verified users when they try to post a new listing."
        verification_to_post_listings_info_content_default: "%{service_name} requires people to be verified manually by admin before they can post listings. You have not yet been verified. Please %{contact_admin_link} to be verified."
        contact_admin_link_text: "contact the %{service_name} team"
        save: "Save settings"
        transaction_agreement: "Transaction agreement"
        transaction_agreement_checkbox: "Require buyers to accept an agreement before starting a transaction"
        transaction_agreement_checkbox_header: "Agreement label"
        transaction_agreement_checkbox_label_description: "This text will be shown next to a checkbox in the checkout form. The user needs to check the box to proceed with the transaction. An example label would be something like \"By clicking this box I accept the agreement.\""
        transaction_agreement_text_header: "Agreement text"
        transaction_agreement_description: "This is the content of the actual agreement that the user needs to accept. The agreement content is displayed when the user clicks the \"%{read_more}\" link next to the agreement label."
        terms_privacy_policy_and_static_content: "Terms, privacy policy and static content"
        terms_privacy_policy_and_static_content_infotext: "You can edit up to four pages of static content. Users can find the pages by clicking the \"About\" link in the top bar."
      edit_look_and_feel:
        edit_community_look_and_feel: "Edit marketplace \"%{community_name}\" look and feel"
        community_logo: Logo
        community_logo_icon: "Logo for social networks and mobile devices"
        community_logo_icon_mobile: "Logo for home screen on mobile devices"
        community_cover_photo: "Cover photo"
        small_community_cover_photo: "Small cover photo"
        favicon: Favicon
        favicon_info_text: "Favicon will replace the default Sharetribe logo. The dimensions should be 32x32 pixels and the uploaded image will be resized to these dimensions."
        community_custom_color1: "Marketplace main color"
        community_slogan_color: "Marketplace slogan color"
        community_slogan_color_instructions_text: "You can change the color of the slogan on the homepage by entering a hex color value. The slogan is shown to users that are not logged in. %{colorpicker} can help you choose the color and give you the hex color code. You can then copy the code here. %{see_how_it_looks_like}."
        community_description_color: "Marketplace description color"
        community_description_color_instructions_text: "You can change the color of the description on the homepage by entering a hex color value. The description is shown to users that are not logged in. %{colorpicker} can help you choose the color and give you the hex color code. You can then copy the code here. %{see_how_it_looks_like}."
        new_listing_button_custom_color: "Post a new listing button color"
        logo_instructions_text_with_dimensions: "The logo size should be %{width}x%{height} pixels. It will be shown to users with bigger screens."
        logo_instructions_text_with_dimensions_no_placing: "The logo size should be %{width}x%{height} pixels."
        logo_icon_instructions_text_with_dimensions: "This square logo will be shown when people share your site in Facebook, when they view your site on a mobile device or when they bookmark your site to the home screen of their mobile device. The dimensions should be (at least) %{width}x%{height} pixels."
        logo_icon_instructions_text_with_dimensions_no_placing: "This square logo will be shown when people share your site in Facebook or when they bookmark your site to the home screen of their mobile device. The dimensions should be (at least) %{width}x%{height} pixels."
        logo_mobile_icon_instructions_text_with_dimensions: "This square logo will be shown when people bookmark your site to the home screen of their mobile device. The dimensions should be (at least) %{width}x%{height} pixels."
        cover_photo_visibility: "Cover photo is shown in the homepage for users who are not logged in."
        cover_photo_instructions_text_with_dimensions: "The photo will be resized to %{width}x%{height} pixels size and taller images will be cut in the middle. %{see_how_it_looks_like}."
        we_have_you_covered: "We have you covered"
        cover_photo_ready_made: "Are you looking for some ready-made and optimized cover pictures? Or would you like some inspiration and websites where to find great cover pictures? %{link}!"
        small_cover_photo_visibility: "Small cover photo is shown in all pages except in the homepage for users who are not logged in."
        small_cover_photo_instructions_text_with_dimensions: "The photo will be resized to %{width}x%{height} pixels size and taller images will be cut in the middle."
        main_content_width: "When choosing cover photos please note that the page main content is %{main_width} pixels wide at most. Remember to also check how your cover photo looks on the smaller screens (e.g. by using a more narrow browser window)."
        custom_color1_instructions_text: "You can change the main color of the user interface by entering a hex color value. %{link} can help you choose the color and give you the hex color code. You can then copy the code here."
        new_listing_button_instructions_text: "You can change the color of the Post a new listing button by entering a hex color value. %{link_to_colorpicker} can help you choose the color and give you the hex color code. You can then copy the code here."
        default_browse_view: "Default browse view"
        default_browse_view_instructions_text: "Default browse view is used on the homepage to set how the listings are displayed by default."
        grid: Grid
        list: List
        map: Map
        name_display_type: "Name display type"
        name_display_type_instructions_text: "Choose how the name of each user is shown on the site."
        full_name: "Full name (First Last)"
        first_name_with_initial: "First name with initial (First L)"
        first_name_only: "First name only (First)"
        invalid_color_code: "Color code should contain 6 numbers or letters A-F, for example D96E21"
        custom_head_script: "Custom script"
        custom_head_script_instructions_text: "This script is injected inside the <head> tag of every page and can be used to insert custom CSS, JavaScript or HTML. Please note that future changes to Sharetribe may render your script incompatible."
        current_image: "Current image:"
      edit_text_instructions:
        edit_text_instructions: "Instruction texts"
      edit_welcome_email:
        welcome_email_content: "Welcome email content"
        welcome_email_content_description: "The message below will be sent to every new user when they join. You can customize the message to fit your marketplace. By clicking '%{send_test_message_link}' you can send a preview message to your email address, so you can see how it looks in an email client."
        edit_message: "Edit message"
        send_test_message: "Send test message"
      outgoing_email:
        title: "Outgoing email address"
        info: "This name and address is used for emails sent from your marketplace to members."
        read_more: "Read more about outgoing email address"
        sender_address: "Sender address: %{sender_address}"
        sender_address_default: "Sender address: not set (using default address %{sender_address})"
        need_to_change: "If you need to change the email address, please %{contact_support_link}."
        contact_support_link_text: "contact Sharetribe support"
        set_sender_address: "Set sender address"
        sender_name_label: Name
        sender_name_placeholder: "Sender name"
        sender_email_label: "Email address"
        sender_email_placeholder: sender-email@example.com
        amazon_ses_notification: "You will receive an email from %{email_sender} to confirm your e-mail address. The email subject is '%{email_subject}'. Follow the instructions to verify your email."
        this_is_how_it_will_look: "This is how it will look:"
        send_verification_button: "Send verification email"
        change_sender_email: "change sender email"
        successfully_saved: "Sender address saved successfully. The verification email will be sent soon."
        successfully_saved_name: "Sender name updated successfully."
        set_sender_name: "Change sender name"
        change_sender_name: "Change sender name"
        change_sender_prompt: "%{change_name_link} or %{change_email_link}"
        status: "Status: %{status}"
        status_verified: "Verified - in use"
        status_error: "An error occurred. Please refresh the page."
        status_requested: "Unverified - verification email sent to %{email} %{time_ago}. %{resend_link}"
        status_expired: "Verification of %{email} expired. %{resend_link}"
        status_resent: "Verification email resent to %{email}. %{resend_link}"
        resend_link: Resend
        invalid_email_error: "Invalid email format for '%{email}'"
        invalid_email_domain: "The '%{email}' email address is using an unsupported email provider: '%{domain}'. %{invalid_email_domain_read_more_link}"
        invalid_email_domain_read_more_link: "Read the Help Center article for more information."
        unknown_error: "Something went wrong"
        white_label_offer: "Set your own email address as the sender and remove all Sharetribe branding from outgoing email messages by %{upgrade_pro_plan_link}."
        upgrade_plan_link: "upgrading to the Pro plan or higher"
        verification_sent_from: "The verification email was sent from %{verification_sender_name}."
        follow_the_instructions: "Please follow the instructions in the email to verify your address."
      getting_started:
        getting_started: "Get started"
      available_languages:
        cs: Czech
        da-DK: Danish
        de: German
        en: English
        en-AU: "English (Australia)"
        en-GB: "English (United Kingdom)"
        es: Spanish
        es-ES: "Spanish (Spain)"
        fi: Finnish
        fr: French
        fr-CA: "French (Canada)"
        el: Greek
        it: Italian
        ja: Japanese
        ko: Korean
        nb: "Norwegian Bokmål"
        nl: Dutch
        pl: Polish
        pt-BR: "Portuguese (Brazil)"
        pt-PT: Portuguese
        ru: Russian
        sv: Swedish
        th-TH: "Thai (Thailand)"
        tr-TR: Turkish
        vi: Vietnamese
        zh: Chinese
        zh-TW: "Chinese (Taiwan)"
      settings:
        settings: Settings
        general: General
        access: "Access and contact preferences"
        join_with_invite_only: "Allow new users to join only with an invite from a registered user"
        users_can_invite_new_users: "Allow all registered users, and not only admins, to invite new users"
        private: "Allow only registered users to see listings and user profiles (make marketplace private)"
        require_verification_to_post_listings: "Allow only users verified by admins to post new listings"
        allow_free_conversations: "Allow users to message each others freely"
        search_preferences: "Search preferences"
        default_search_type: "Search type: %{select_search_type}"
        keyword_search: "Keyword search"
        keyword_and_location_search: "Keyword and location search"
        location_search: "Location search"
        select_distance_unit: "Show distance in %{distance_units_selector}"
        km: km
        miles: miles
        show_only_nearby: "Show only nearby listings with location search"
        listing_preferences: "Listing preferences"
        transaction_preferences: "Order preferences"
        show_listing_publishing_date: "Display publishing date of the listing on the listing page"
        show_category_in_listing_list: "Display listing type in list view"
        listing_comments_in_use: "Allow users to post comments to listings (viewable to all other users)"
        email_preferences: "Email preferences"
        automatic_newsletters: "Send automatic daily / weekly newsletters to all users (unless they opt out)"
        email_admins_about_new_members: "Send admins an email whenever a new user signs up"
        google_analytics_key: "Google Analytics tracking ID"
        twitter_handle: "Twitter handle (used with tweet button in listing page)"
        update_settings: "Save settings"
        automatically_confirmed_no_escrow: "Order will be automatically marked as completed %{days_dropdown} days after the payment has been made"
        automatically_confirmed_no_escrow_stripe_info: "For transactions processed by Stripe, payments to sellers are delayed until the order is marked as completed. %{learn_more}."
        buyer_transaction_fees_are_only_supported_with_stripe: "Buyer transaction fees are only supported with Stripe. You will not be able to use PayPal if you configure a Buyer transaction fee with Stripe."
        automatic_newsletter_frequency: "Send automatic newsletter: %{frequency_dropdown}"
        newsletter_daily: Daily
        newsletter_weekly: Weekly
        delete_marketplace_title: "Delete marketplace"
        type_marketplace_domain: "Type your marketplace domain (%{domain}) to the text field below:"
        type_marketplace_domain_placeholder: "Type your marketplace domain here"
        once_you_delete: "Once you delete the marketplace, you will not be able to access it anymore. Be careful."
        are_you_sure: "Are you sure?"
        i_understand_button: "I understand that by clicking this button my marketplace will be deleted"
        last_community_updates: "Please note that after deletion, you and your marketplace users may still receive the last marketplace update emails."
        you_will_be_redirected_to: "After you have deleted your marketplace you will be redirected to %{destination}. You will not be able to access your marketplace anymore."
        delete_this_marketplace: "Delete this marketplace"
        payment_preferences: "Payment system"
        pre_approved_listings: "Review all listings before they are published"
        email_admins_about_new_transactions: "Send admins an email whenever a new transaction starts"
      manage_members:
        manage_members: Users
        email: Email
        name: Name
        display_name: "Display name"
        join_date: Joined
        admin: Admin
        posting_allowed: "Posting allowed"
        ban_user: Disable
        saving_user_status: Saving...
        save_user_status_successful: Saved
        export_all_as_csv: "Export all as CSV"
        save_user_status_error: "Saving failed. Please refresh the page and try again."
        ban_user_confirmation: "This disables the user account from the marketplace and prevents them from accessing the site again with this account. Are you sure you want to proceed?"
        unban_user_confirmation: "This enables the user account in the marketplace and allows them to access the site again with this account. Are you sure you want to proceed?"
        ban_me_error: "You cannot disable your own account."
        search: Search
        search_by_name_email: "Search for a name, email or display name"
        reset_search: "Show all"
        for_search_terms: "for: %{terms}"
        this_makes_the_user_an_admin: "This makes the user an admin. You should notify the user about their responsibilities and that they should review the Sharetribe terms of use. Are you sure you want to proceed?"
        status_filter:
          all: "All statuses"
          selected: "Selected statuses: %{count}"
          selected_js: "Selected statuses: "
          admin: Admin
          banned: Disabled
          posting_allowed: "Posting allowed"
          accepted: Accepted
          unconfirmed: Unconfirmed
          pending: Pending
        this_user_hasnt_confirmed_their_email_address: "This user hasn't confirmed their email address. It might be possible that the user didn't receive the confirmation email. Click the resend button if you want to send it again."
        unconfirmed_user: "Unconfirmed user: %{name}"
        resend: Resend
        cancel: Cancel
        user_didnt_complete_the_signup_process: "This user signed up through social login but didn't complete the signup process. After connecting a social login account, users still need to accept your terms of use and fill any mandatory user fields."
        pending_user: "Pending: %{name}"
      new_layout:
        new_layout: "New layout"
        description_roadmap_new: "When new layout components are made available for your marketplace, you can choose whether you want to start using the new component or continue using the old one. You can toggle the selection at any point from this page. It's recommended to always be using the new version, as the old components might be phased out at some point. In case a component you're currently using is going to be phased out, you will be contacted in advance."
        enabled_for_you: "Enabled for you"
        enabled_for_all: "Enabled for all"
        new_topbar: "New top bar (visible on every page)"
        searchpage: "New search page (requires the new top bar)"
      social_media:
        social_media: "Social media"
        logo: "Social media image"
        logo_info: "This image will be shown in social media for Facebook, for Twitter, and for LinkedIn when someone shares your website. For the best results, it should have a 2:1 aspect ratio and a minimum size of %{width}x%{height} pixels."
        social_media_title: "Social media title"
        social_media_title_info: "This text will be shown in social media for Facebook, for Twitter, and for LinkedIn when someone shares your website. You can preview how it looks %{facebook_preview_link}, %{twitter_preview_link} and %{linkedin_preview_link}."
        link_for_facebook: "for Facebook"
        link_for_linkedin: "for LinkedIn"
        link_for_twitter: "for Twitter"
        social_media_description: "Social media description"
        twitter_handle: "Twitter handle"
        twitter_handle_info_text: "Username of the Twitter account of your marketplace (if you have one). It will be mentioned when people use the tweet button on the listing page."
        twitter_handle_info_text_with_instructions: "Username of the Twitter account of your marketplace (if you have one). It will be mentioned when people use the tweet button on the listing page. %{instructions_link}."
        twitter_instructions_link_text: "Read more"
        twitter_handle_placeholder: username
        invalid_twitter_handle: "Twitter handle should contain only at maximum 15 alphanumeric (letters A-Z and numbers 0-9) characters."
        facebook_connect: "Facebook Login"
        facebook_developers_dashboard: "Facebook Developers Dashboard"
        facebook_connect_info_text: "In order to enable Facebook Login, create an application for your marketplace in the %{dashboard_link}. Add the generated ID and secret key of the application here."
        facebook_connect_info_text_with_instructions: "In order to enable Facebook Login, create an application for your marketplace in the %{dashboard_link}. Add the generated ID and secret key of the application here. %{instructions_link}"
        facebook_instructions_link_text: "See instructions for configuring Facebook Login."
        facebook_connect_id: "Facebook App ID"
        invalid_facebook_connect_id: "App ID should contain only numbers."
        facebook_connect_secret: "Facebook App Secret"
        invalid_facebook_connect_secret: "App Secret should contain only numbers and letters from a to f."
        enable_facebook_login: "Allow users to log in with their Facebook account"
        save: "Save settings"
        add_another_image: "Add another image"
        google_connect: "Google Sign-In"
        google_instructions_link_text: "See instructions for configuring Google Sign-In."
        google_developers_console: "Google Developers Console"
        google_connect_info_text_with_instructions: "In order to enable Google Sign-In, create a project for your marketplace in the %{dashboard_link}. Add the generated ID and secret key of the project here. %{instructions_link}"
        google_connect_info_text: "In order to enable Google Sign-In, create a project for your marketplace in the %{dashboard_link}. Add the generated ID and secret key of the project here."
        enable_google_login: "Allow users to log in with their Google account"
        google_connect_id: "Google Client ID"
        google_connect_secret: "Google Client secret"
        linkedin_connect: "LinkedIn Sign In"
        linkedin_instructions_link_text: "See instructions for configuring LinkedIn Sign In."
        linkedin_developers_dashboard: "LinkedIn Developers Dashboard"
        linkedin_connect_info_text_with_instructions: "In order to enable LinkedIn Sign In, create an app for your marketplace in the %{dashboard_link}. Add the generated ID and secret key of the app here. %{instructions_link}"
        linkedin_connect_info_text: "In order to enable LinkedIn Sign In, create an app for your marketplace in the %{dashboard_link}. Add the generated ID and secret key of the application here."
        enable_linkedin_login: "Allow users to log in with their LinkedIn account"
        linkedin_connect_id: "LinkedIn Client ID"
        linkedin_connect_secret: "LinkedIn Client Secret"
      seo_settings:
        seo: SEO
        title: "Homepage or Custom Landing Page"
        meta_title_label: "Homepage or Custom Landing Page title meta tag"
        meta_title_info: "The content of this tag is suggested to search engines and displayed on results pages as the clickable headline. %{link} %{vars}."
        meta_title_link_text: "Learn more about meta tags."
        meta_description_label: "Homepage or Custom Landing Page description meta tag"
        meta_description_info: "The content of this tag is suggested to search engines and appears underneath the blue clickable links in a search engine results page. %{link} %{vars}."
        meta_description_link_text: "Learn more about meta tags."
        search_title: "Search results page"
        search_meta_title_label: "Search results page title meta tag"
        search_meta_title_info: "The content of this tag is suggested to search engines and displayed on results pages as the clickable headline. %{link} %{vars}."
        search_meta_title_link_text: "Learn more about meta tags."
        search_meta_description_label: "Search results page description meta tag"
        search_meta_description_info: "The content of this tag is suggested to search engines and appears underneath the blue clickable links in a search engine results page. %{link} %{vars}."
        search_meta_description_link_text: "Learn more about meta tags."
        listing_title: "Listing page"
        listing_meta_title_label: "Listing page title meta tag"
        listing_meta_title_info: "The content of this tag is suggested to search engines and displayed on results pages as the clickable headline. %{link} %{vars}."
        listing_meta_title_link_text: "Learn more about meta tags."
        listing_meta_description_label: "Listing page description meta tag"
        listing_meta_description_info: "The content of this tag is suggested to search engines and appears underneath the blue clickable links in a search engine results page. %{link} %{vars}."
        listing_meta_description_link_text: "Learn more about meta tags."
        category_title: "Category page"
        category_meta_title_label: "Category page title meta tag"
        category_meta_title_info: "The content of this tag is suggested to search engines and displayed on results pages as the clickable headline. %{link} %{vars}."
        category_meta_title_link_text: "Learn more about meta tags."
        category_meta_description_label: "Category page description meta tag"
        category_meta_description_info: "The content of this tag is suggested to search engines and appears underneath the blue clickable links in a search engine results page. %{link} %{vars}."
        category_meta_description_link_text: "Learn more about meta tags."
        profile_title: "Profile page"
        profile_meta_title_label: "Profile page title meta tag"
        profile_meta_title_info: "The content of this tag is suggested to search engines and displayed on results pages as the clickable headline. %{link} %{vars}."
        profile_meta_title_link_text: "Learn more about meta tags."
        profile_meta_description_label: "Profile page description meta tag"
        profile_meta_description_info: "The content of this tag is suggested to search engines and appears underneath the blue clickable links in a search engine results page. %{link} %{vars}."
        profile_meta_description_link_text: "Learn more about meta tags."
        sitemap_label: Sitemap
        sitemap_info: "Sitemaps are an easy way to inform search engines about pages on your site that are available for crawling. %{link}."
        sitemap_info_link_text: "Learn more about the XML Sitemap file"
        sitemap_info_public: "A sitemap is automatically generated for your marketplace: it references up to the 500 most recent listings in your website. You can access your sitemap at %{link}."
        sitemap_info_private: "As your marketplace is private, there is no sitemap."
        robots_label: Robots.txt
        robots_info: "Robots.txt is a text file to instruct web robots (typically search engine robots) how to crawl pages on your website. %{link}."
        robots_info_link_text: "Learn more about the robots.txt file"
        robots_info_2: "A robots.txt file is automatically generated for your marketplace. You can access your robots.txt at %{link}."
        save: "Save settings"
      analytics:
        analytics: Analytics
        google_analytics_key: "Google Analytics tracking ID"
        google_analytics_key_info_text: "Tracking ID of your Google Analytics account."
        google_analytics_key_info_text_with_instructions: "Tracking ID of your Google Analytics account. %{instructions_link}."
        google_analytics_instructions_link_text: "Read more about connecting Google Analytics"
        sharetribe_analytics: "Sharetribe analytics"
        sharetribe_analytics_info_text_with_instructions: "To improve Sharetribe's services and support, Sharetribe tracks marketplace members activity. Personal data is not collected and this information is not shared outside the Sharetribe team. This tracking can be disabled entirely. %{instructions_link}"
        sharetribe_analytics_instructions_link_text: "Read more about Sharetribe's analytics."
        end_user_analytics: "Allow Sharetribe to track members activity in order to improve Sharetribe's services"
        save: "Save settings"
      logo_link:
        title: "Logo link"
        info: "You can customize the link of the logo (and the default home button of the top bar menu). By default the logo takes users to the homepage or Custom Landing Page."
        url: URL
        placeholder: "https://www.example.com"
      menu_links:
        menu_links: "Custom menu links"
        menu_links_display: "Menu links display"
        save: "Save settings"
        add_menu_link: "Add a new link to menu"
        title_placeholder: "Link title"
        url_placeholder: "https://example.com/en"
        title: Title
        language: Language
        url: URL
        empty: "You don't have any additional menu links"
        max_number_of_links: "Maximum number of links displayed in the top bar: %{select_max_number}"
        all: All
        max_number_of_links_info: "Link to %{about_page} is always displayed as the first menu link"
        about_page: "about page"
      default_menu_links:
        title: "Default menu links"
        about_link_title: About
        contact_link_title: "Contact us"
        invite_link_title: "Invite new members"
        info: "By default, the links to the following pages are not displayed anywhere else in your marketplace: %{about_link}, %{contact_link}, %{invite_link}."
        display_about: "Display link to <i>About</i> and other static pages"
        display_contact: "Display link to <i>Contact us</i> page"
        display_invite: "Display link to <i>Invite new members</i> page"
      topbar:
        topbar: "Top bar"
        new_listing_button_label: "Post a new listing button text"
        invalid_post_listing_button_label: "Please provide a valid text for \"Post a new listing\" button"
      transactions:
        export_all_as_csv: "Export all as CSV"
        processing_export: "Processing export to CSV..."
        transactions: Transactions
        search_by_title_parties: "Search for a transaction title or parties involved"
        search: Search
        reset_search: "Show all"
        status_filter:
          all: "All statuses"
          selected: "Selected statuses: %{count}"
          selected_js: "Selected statuses: "
          free: "Free transaction"
          confirmed: Completed
          paid: Paid
          canceled: Canceled
          preauthorized: Preauthorized
          rejected: Rejected
          payment_intent_requires_action: Pending
          payment_intent_action_expired: Expired
        headers:
          conversation: "Conversation thread"
          listing: Listing
          status: Status
          sum: Sum
          started: Started
          last_activity: "Latest activity"
          initiated_by: Starter
          other_party: Provider
        status:
          conversation: Conversation
          free: "Free transaction"
          pending: Pending
          preauthorized: Preauthorized
          accepted: Accepted
          rejected: Rejected
          paid: Paid
          confirmed: Completed
          canceled: Canceled
          initiated: "Waiting PayPal payment"
          pending_ext: "Waiting PayPal payment"
          none:
            free: "Free transaction"
          paypal:
            free: Conversation
            pending: Pending
            preauthorized: Preauthorized
            accepted: Accepted
            rejected: Rejected
            paid: Paid
            confirmed: Completed
            canceled: Canceled
            initiated: "Waiting PayPal payment"
            pending_ext: "Waiting PayPal payment"
          stripe:
            free: Conversation
            pending: Pending
            preauthorized: Preauthorized
            accepted: Accepted
            rejected: Rejected
            paid: Paid
            confirmed: Completed
            canceled: Canceled
            initiated: "Waiting Stripe payment"
            pending_ext: "Waiting Stripe payment"
            payment_intent_requires_action: Pending
            payment_intent_action_expired: Expired
            payment_intent_failed: "Stripe payment failed"
        not_available: "Not available"
      conversations:
        conversations: Conversations
        headers:
          started_from: "Started from"
          status: Status
          started: Started
          last_activity: "Latest Activity"
          initiated_by: Starter
          other_party: Provider
        participants: "Conversation: %{starter} with %{author}"
        profile: "%{author}'s Profile"
        search_by_keyword: "Search for a name, email or keyword"
        search: Search
        reset_search: "Show all"
        for_keyword: "for: <b>%{keyword}</b>"
      testimonials:
        testimonials: Reviews
        no_testimonials_found: "No reviews found"
        displaying_xx_reviews: "Displaying <b>%{count}</b> reviews in transactions %{tx_from} - %{tx_to} of <b>%{all_count}</b> reviews in total"
        search_keyword: "Search for a name, email or keyword"
        search: Search
        reset_search: "Show all"
        for_keyword: "for: <b>%{keyword}</b>"
        headers:
          transaction: Transaction
          author: Author
          receiver: Receiver
          status: Status
          grade: Grade
          text: Text
        status:
          waiting: "Waiting for review"
          skipped: Skipped
          published: Published
          blocked: Blocked
        status_filter:
          selected: "Selected filters: %{count}"
          all: Filters
          published: Published
          positive: Positive
          negative: Negative
          skipped: Skipped
          waiting: Waiting
          blocked: Blocked
          selected_js: "Selected filters: "
        form:
          review_text: "Review text"
          save: Save
          cancel: Cancel
          delete_review: "Delete review"
          block_review: "Block review"
          confirm_modify: "Are you sure you want to modify/delete this review? Once you edit/delete a review it is not possible to recover any of the old data."
          deleting_info: "Deleting a review allows its author to leave another one for the same transaction."
          blocking_info: "Blocking the review after deletion prevents its author from leaving another one for the same transaction."
          unskip: Unskip
<<<<<<< HEAD
          if_you_unskip_the_review: If you unskip the review, the user will be able to post one.
          they_will_not_be_notified_automatically: They will not be notified automatically.

=======
          if_you_unskip_the_review: "If you unskip the review, the user will be able to post one."
          they_will_not_be_notified_automatically: "They will not be notified automatically."
>>>>>>> b44a0018
      invitations:
        invitations: Invitations
        used:
          "yes": "Yes"
          "no": "No"
        headers:
          sent_by: "Sent by"
          message: Message
          sent_to: "Sent to"
          used: Used
          date_sent: "Date sent"
      listings:
        listings: Listings
        search_by_title_author_category: "Search for a listing title, author or category name"
        search: Search
        reset_search: "Show all"
        export_all_as_csv: "Export all as CSV"
        processing_export: "Processing export to CSV..."
        status:
          all: "All statuses"
          selected_js: "Selected statuses: "
          open: Open
          closed: Closed
          expired: Expired
          approval_pending: Pending
          approval_rejected: Rejected
        headers:
          title: Title
          author: Author
          created: Created
          updated: Updated
          category: Category
          status: Status
        open: Open
        closed: Closed
        expired: Expired
        approved: Approved
        approval_pending: Pending
        approval_rejected: Rejected
        form:
          this_listing_has_not_not_been_approved_yet: "This listing has not been approved yet. You can now decide to approve or reject the listing. If you approve the listing it will be public and visible to all users. If you reject the listing it will not be public."
          approve: Approve
          reject: Reject
          cancel: Cancel
      user_fields:
        user_fields: "User fields"
      footer:
        footer: Footer
        offer_pro: "Configure and remove all Sharetribe branding from the footer of your marketplace by %{upgrade_pro_plan_link}."
        upgrade_plan_link: "upgrading to the Pro plan or higher"
        menu_links: "Footer links"
        language: Language
        title: Title
        url: URL
        add: "Add a new link to the footer"
        save: "Save settings"
        footer_style: "Footer style"
        footer_copyright: "Footer copyright"
        footer_enabled: "Footer enabled"
        social_links: "Footer social links"
        title_placeholder: "Link title"
        url_placeholder: "https://example.com/username"
        style:
          dark: Dark
          light: Light
          marketplace_color: "Marketplace Color"
          logo: Logo
        social:
          title: Title
          url: URL
      domain:
        domain: Domain
        marketplace_domain: "Marketplace domain"
        offer_pro: "Configure your own custom domain by %{upgrade_pro_plan_link}."
        upgrade_pro_plan_link: "upgrading to the Pro plan or higher"
        your_marketplace_address_is: "Your marketplace address is: %{address}"
        would_you_like_to_change_address: "Would you like to change your marketplace address? %{contact_us}!"
        contact_us: "Contact us"
        you_can_now_use_a_custom_domain: "With your current plan, you can now enable a custom domain. Let's move forward with the setup. %{contact_us}!"
        would_you_like_to_change_domain: "Would you like to change your marketplace custom domain? %{contact_us}!"
      landing_pages:
        landing_pages: Landing Page
        info_1: "The landing page is perhaps the most important page of your marketplace. It is the first page that visitors see - sort of like the front door of your house. You have only a few seconds to convince new vistiors that they should explore your site. The page needs to be appealing and your value proposition should be clear and enticing."
        info_2: "%{preview_link} your current landing page and make changes from the %{details_link} and %{design_link} sections"
        info_2_preview_text: "Preview"
        info_2_details_text: "basic details"
        info_2_design_text: "design"
        info_3: "If you want to have a completely customized landing page for your marketplace, you can purchase it as add-on for $99 per month."
        info_4: "Read more about custom landing pages"
        editor_title: "Landing Page Editor"
        editor_info: "Here you can edit the sections that your Landing Page will include. Please note that some sections are predefined and cannot be edited within the Landing Page editor."
        preview: "Preview landing page"
        set_live: "Set live"
        headers:
          section_id: "Section ID"
          section_type: "Section type"
          version: Version
          released: Released
        add_new_version: Add new version
        new_version: New version
        edit_version: Edit version
        add_new_section: Add new section
        select_section_type: Select section type...
        form:
          version: Version
          save: Save
        sections:
          identifier: "Section ID"
          kind: "Section Type"
          variation: Variation
          new: New section
          edit: Edit section %{section_id}
          remove_section_confirmation: "Are you sure you want to remove the section '%{section_id}' and all its data? This cannot be undone."
          info_single_column: Info 1 Column
          info_multi_column_2: Info 2 Columns
          info_multi_column_3: Info 3 Columns
          listings: Listings
          categories: Categories
          hero: Hero
          locations: Locations
          video: Video
          new_section:
            categories: New categories section
            footer: New footer section
            hero: New hero section
            info_single_column: "New single column section"
            info_multi_column_2: "New 2 column section"
            info_multi_column_3: "New 3 column section"
            listings: "New listings section"
            locations: "New locations section"
            video: "New video section"
            locations: "New locations section"
          edit_section:
            categories: Edit categories section
            footer: Edit footer section
            hero: Edit hero section
            info_single_column: "Edit single column section"
            info_multi_column_2: "Edit 2 column section"
            info_multi_column_3: "Edit 3 column section"
            listings: "Edit listings section"
            locations: "Edit locations section"
            video: "Edit video section"
            locations: "Edit locations section"
    landing_page_versions:
      sections:
        hero:
          hero_title: Hero
          hero_description: "Set the Background image for the hero section. The Slogan and Description are set from the basic details section."
        footer:
          footer_title: "Footer"
          footer_style: "Footer style"
          style_dark: "Dark"
          style_light: "Light"
          style_marketplace_color: "Marketplace color"
          style_logo: "Logo"
        cta_button:
          cta_button: "CTA Button"
          cta_enabled: "Enabled"
          cta_text: "Text"
          cta_url: "URL"
        background_image_overlay:
          background_image: "Background image"
          background_image_info: "This image will be shown as the background image for the section. For the best results, it should have a minimum size of 1600x1200 pixels."
          add_another_image: "Add another image"
          current_image: "Current image: %{filename}"
          file_not_selected: "Not selected"
          background_image_overlay: "Background image overlay"
          background_image_overlay_info: "This allows you to determine how dark or light your background image is going to be displayed. \"Transparent\" means no overlay at all."
          overlay_dark: "Dark"
          overlay_light: "Light"
          overlay_transparent: "Transparent"
        background_style:
          background_style: "Background style"
          style_image: "Image"
          style_color: "Color"
          style_none: "None"
        background_color:
          background_color: "Background color"
          background_color_info: "You can choose the background color of this section by entering a hex color value. <a href=\"https://www.webfx.com/web-design/color-picker/\" target=\"_blank\">WebFx</a> can help you choose the color andgive you the hex color code. You can then copy the code here."
        categories:
          add: "Add a new category to this section"
          category: "Category"
          empty: "You don't have any included categories"
          image: "Image"
          include_title: "Categories to include"
          info_text: "You can feature 3 to 7 categories in each section. Please add an image to each category and select one of the categories from your marketplace. The recommended image size is 1000 x 667 px."
          need_at_least_3_categories: "You should have at least 3 categories in this section"
          need_at_most_7_categories: "You should have at most 7 categories in this section"
        category:
          add_another_image: "Add another image"
          category: "Category"
          current_image: "Current image: %{filename}"
          file_not_selected: "Not selected"
          image: "Image"
          image_required: "You should add an image to this category"
          select_category: "Select category"
        locations:
          add: "Add a new location to this section"
          location: "Location"
          empty: "You don't have any included locations"
          image: "Image"
          include_title: "Locations to include"
          info_text: "You can feature 3 to 7 locations in each section. Please add an image to each location and provide location search url for your marketplace. The recommended image size is 1000 x 667 px."
          need_at_least_3_locations: "You should have at least 3 locations in this section"
          need_at_most_7_locations: "You should have at most 7 locations in this section"
        location:
          add_another_image: "Add another image"
          location: "Location"
          current_image: "Current image: %{filename}"
          file_not_selected: "Not selected"
          image: "Image"
          image_required: "You should add an image to this location"
          title: "Title"
          title_placeholder: "Location text"
          url: "URL"
          url_placeholder: "Location link URL"
        multi_column:
          main_title: "Main title"
          column_header: "Column %{index}"
          column_title: "Column %{index} title"
          column_icon_info: "You can choose the icon for this column it's name from <a href=\"/info-icons.html\" target=\"_blank\">full list of supported icons</a>"
          column_icon: "Column %{index} icon"
          column_paragraph: "Column %{index} paragraph"
          column_button: "Column %{index} button"
          column_button_text: "Button text"
          column_button_url: "https://www.sharetribe.com"
        listings:
          you_need_to_add_the_listing_ids: "You need to add the listing ids of the listings that you want to include in this section. To find the listing id, simply go to the listing page and look at the listing URL. The listing id is the number that comes right after the main URL. In the example https://www.example.com/en/listings/123456-listing-title, the listing is would be 123456"
        video:
          text: "Text"
          youtube_video_id: "Youtube video ID"
          autoplay: "Playing options"
          autoplay_no: "No autoplay"
          autoplay_yes: "Autoplay"
          autoplay_muted: "Muted"
          autoplay_muted: "Muted autoplay"
          info: "This text will show when you select the \"No Autoplay\" playing option or the video is paused"
    custom_fields:
      edit:
        edit_listing_field: "Edit listing field '%{field_name}'"
      edit_price:
        description: "The minimum and maximum price only affect the filter. They do not set a limit for listing prices."
        edit_price_field: "Edit listing field 'Price'"
        show_price_filter_homepage: "Show price filter on homepage"
        price_min: "Filter minimum price"
        price_max: "Filter maximum price"
      edit_location:
        edit_location_field: "Edit listing field 'Location'"
        this_field_is_required: "This field is required"
      edit_expiration:
        edit_expiration_field: "Edit listing field 'Expiration date'"
        enable: "Enable expiration date"
      form:
        field_required:
          this_field_is_required: "Make it mandatory to fill in this field when creating a new listing"
          this_field_is_required_checkbox: "Make it mandatory to fill in this field when creating a new listing (user has to select at least one option)"
        search_filter:
          search_filter: "Display a filter based on this field on the homepage"
          date_cant_be_filtered: "There's no filter available for date field."
          text_cant_be_filtered: "There's no filter for text field. The main text search searches from text fields."
      index:
        listing_fields: "Listing fields & filters"
        listing_fields_help: "Here you can edit the fields that users have to fill in when they create a new listing. Please note that some fields are predefined and cannot be edited."
        add_new_field: "Add new field:"
        remove_field_confirmation: "Are you sure you want to remove the field '%{field_name}' and all its data? This cannot be undone."
        cancel: Cancel
        save: Save
        field_title: "Field title"
        field_type: "Field type"
        categories: "Listing categories where the field is used"
        select_all: "Select all"
        clear_all: "Clear all"
        options: Options
        add_option: "+ Add option"
        saving_order: "Saving field order"
        save_order_successful: "Successfully saved field order"
        save_order_error: "An error occurred while saving field order. Please refresh the page and try again."
        select_one: "Select field type..."
        continue: Continue
        minimum_value: Minimum
        maximum_value: Maximum
        allow_decimals: "Allow decimals"
      new:
        new_listing_field: "New listing field"
      field_types:
        text: Text
        number: Number
        dropdown: Dropdown
        checkbox_group: "Checkbox group"
        date: Date
        file: File
        location: Location
    person_custom_fields:
      saving_failed: "User field saving failed"
      index:
        user_fields: "User fields"
        field_title: "Field title"
        field_type: "Field type"
        signup: Signup
        public: Public
        add_new_field: "Add new field:"
        save: Save
        cancel: Cancel
        minimum_value: Minimum
        maximum_value: Maximum
        allow_decimals: "Allow decimals"
        add_option: "Add option"
      new:
        new_user_field: "New user field"
      form:
        field_required:
          this_field_is_required: "Make it mandatory to fill this field when signing up to the marketplace"
          this_field_is_required_checkbox: "Make it mandatory to fill this field when signing up to the marketplace (user has to select at least one option)"
          this_field_is_public: "Show this field in the public profile page"
      edit:
        edit_user_field: "Edit user field '%{field_name}'"
    emails:
      new:
        send_email_to_members: "Email users"
        send_email_to_members_title: "Send email to your users"
        send_email: "Send the email"
        send_email_or: or
        send_test_email: "Send a test email to yourself"
        test_sent: "Test email was sent to your inbox"
        send_email_article_title: "this article"
        send_email_article_text: "You can learn more about the user segments in %{article_link}."
        recipients:
          title: "Who do you want to email?"
          options:
            all_users: "All users"
            posting_allowed: "Users who are allowed to post listings"
            with_listing: "Users who have posted at least one listing"
            with_listing_no_payment: "Users who have posted at least one listing but haven't added their payment details"
            with_payment_no_listing: "Users who have added their payment details but haven't posted a listing"
            no_listing_no_payment: "Users who haven't posted a listing and haven't added their payment details"
        email_subject: "Email subject"
        email_content: "Email content"
        email_content_placeholder: "What do you want to say to your users?"
        email_language: "Language of the email receivers"
        any_language: "Any language"
        message_will_be_sent_only_to_people_with_this_language: "The email will be sent only to the users who are using %{service_name} in the language you choose."
        email_sent: "Email sent."
        to_improve_email_deliverability: "To improve email deliverability the email subject is generated automatically and cannot be changed."
        email_subject_text: "A new message from the %{service_name} team"
        firstname_cannot_be_removed: "\"Firstname\" cannot be removed and will be replaced by the actual first name of each recipient."
        hello_firstname: "Hello Firstname,"
        hello_firstname_text: "Hello %{person},"
    left_hand_navigation:
      general: General
      users_and_transactions: Manage
      configure: Configure
      emails_title: Emails
      subscription: Subscription
      preview: "Preview site"
      whats_new: "What's new?"
    listing_shapes:
      availability_title: Availability
      read_more: "Read more about automatic availability management."
      read_more_availability_management: "Read more about availability management."
      allow_providers_to_manage_availability: "Allow sellers to manage their availability from a calendar"
      per_hour_availability: "\"Per hour\" availability"
      per_day_availability: "\"Per day\" availability"
      per_night_availability: "\"Per night\" availability"
      pricing_units_disabled_info: "Pricing units cannot be used when availability calendar is enabled."
      can_not_find_name: "Can not find order type with given name: %{name}"
      index:
        listing_shapes: "Order types"
        description: "Order types determine how the order process works in your site. You can decide whether your users are renting or selling, or perhaps just posting announcements and communicating via direct messages."
        read_more_about_order_types: "Read more about order types"
        add_new_shape: "Add new order type: "
        select_template: "Select template..."
        all_categories: "All categories"
        no_categories: "No categories"
        category_count: "%{category_count} categories"
        header:
          listing_shape_name: "Order type name"
          listing_shape_categories: "Categories where it's used"
        order:
          saving_order: "Saving order"
          save_order_successful: "Successfully saved order type order"
          save_order_error: "An error occurred while saving order. Please refresh the page and try again."
      templates:
        selling_products: "Selling products"
        renting_products: "Renting products"
        offering_services: "Offering services"
        giving_things_away: "Giving things away"
        requesting: Requesting
        announcement: "Posting announcements"
        custom: Custom
      new:
        create_listing_shape: "Create order type"
        create: Create
        cancel: Cancel
        create_success: "New order type '%{shape}' created"
        create_failure: "Could not create new order type. Error: %{error_msg}"
      edit:
        edit_listing_shape: "Edit order type '%{shape}'"
        update: Save
        cancel: Cancel
        update_success: "Changes to order type '%{shape}' saved"
        update_failure: "Could not save changes. Error: %{error_msg}"
        delete: "Delete order type"
        confirm_delete_order_type:
          one: "There is %{count} listing with this order type. If you delete the order type, this listing will be closed. Are you sure you want to delete the order type?"
          other: "There are %{count} listings with this order type. If you delete the order type, those listings will be closed. Are you sure you want to delete the order type?"
        can_not_delete_last: "You can't delete this order type because it's the only type in your marketplace."
        can_not_delete_only_one_in_categories: "You can't delete this order type because in following categories this order type is the only one in use: %{categories}"
      listing_shape_name: Name
      listing_shape_name_placeholder: "E.g. Sell"
      action_button_label: "Checkout button label"
      action_button_placeholder: "E.g. Buy"
      open_listings_warning:
        one: "There is %{count} open listing with this order type. If you change any of the settings below, that listing will retain the old settings. The listing can be changed to the new settings by editing it manually. If you don't want to have the listing with the old settings visible on your site, you can close it by clicking the button below."
        other: "There are %{count} open listings with this order type. If you change any of the settings below, those listings will retain the old settings. Those listings can be changed to the new settings by editing them manually. If you don't want to have any listings with the old settings visible on your site, you can close them by clicking the button below."
      close_listings_action:
        one: "Close %{count} listing"
        other: "Close %{count} listings"
      confirm_close_listings_action:
        one: "Are you sure you want to close %{count} listing?"
        other: "Are you sure you want to close %{count} listings?"
      successfully_closed: "Successfully closed listings"
      successfully_deleted: "Successfully deleted order type '%{order_type}'"
      pricing_and_checkout_title: "Pricing & checkout"
      online_payments_label: "Allow sellers to accept payments online"
      shipping_label: "Allow sellers to define a shipping fee"
      price_label: "Allow sellers to add a price to their listings"
      units_title: "Pricing units"
      units_desc: "If you have enabled pricing units, the listing price is displayed as \"price per pricing unit\". An example: \"$39 per hour\"."
      units:
        piece: "Per piece"
        hour: "Per hour"
        day: "Per day"
        night: "Per night"
        week: "Per week"
        month: "Per month"
        unit: "Per unit"
      can_not_find: "Can't find order type with id: %{id}"
      add_custom_unit: "+ Add a custom pricing unit…"
      delete_custom_unit: delete
      custom_unit_form:
        title: "New pricing unit"
        label_heading: Label
        selector_label_heading: "Selector label"
        label_placeholder: "eg. \"kg\", \"30 minutes\", \"person\", \"class\""
        selector_placeholder: "eg. \"Number of people\", \"Amount in kg\""
        per: Per
        unit_type:
          heading: "Unit type"
          quantity_label: "Quantity (per piece, per kg, per person, per 2 hour tour...)"
          time_label: "Time (per 30 minutes, per 2 weeks, per year...)"
    paypal_accounts:
      marketplace_paypal_integration: "Payment system preferences"
      preferences_updated: "Payment system preferences updated"
      contact_support_link_text: "contact support"
      integration_info_text: "The payment system of your marketplace is powered by PayPal. To allow your users to pay using your marketplace, you must connect your PayPal account. Once you have connected your PayPal account, you can choose a minimum transaction size and a possible commission fee."
      link_paypal_personal_account_label: "Are you providing products or services yourself?"
      link_paypal_personal_account: "If so, you will also need to connect your PayPal account to %{personal_payment_preferences_link}."
      link_stripe_personal_account: "If so, you will also need to add your payout details to %{personal_payment_preferences_link}."
      link_paypal_and_stripe_personal_account: "If so, you will also need to connect your PayPal or Stripe account to %{personal_payment_preferences_link}."
      personal_payment_preferences_link_text: "your personal marketplace account"
      read_more_about_paypal: "Read more about the payment system"
      edit_payment_settings: "Edit payment settings"
      supported_currencies_information_text: "Sharetribe's online payment system supports 24 currencies. If your currency is not on the list, please %{contact_support_link}. If you change the marketplace currency, existing listings will retain their old currency. You need to edit those listings individually to convert them to the new currency."
      currency_change_warning_text: "Heads up: if you move forward with this currency change, don't forget to ask your sellers to manually edit their existing listings to get the currency update."
      marketplace_currency_label: "Marketplace currency:"
      minimum_listing_price_label: "Minimum transaction size:"
      transaction_fee_label: "Seller transaction fee:"
      minimum_transaction_fee_label: "Seller minimum transaction fee:"
      save_settings: "Save settings"
      minimum_listing_price_below_tx_fee: "The minimum transaction size has to be greater than or equal to the minimum transaction fee: %{minimum_transaction_fee}."
      minimum_listing_price_below_min: "The minimum transaction size has to be greater than the minimum commission %{minimum_commission}."
    payment_preferences:
      title: "Payment system preferences"
      general_settings: "1. General settings"
      connect_a_payment_provider: "2. Connect a payment provider"
      contact_support: "contact support"
      no_payments_link_text: here
      your_country: "Your country:"
      you_cannot_use_online_payments: "You cannot use online payments in %{country_name} with %{currency}. Please choose a different currency or %{support_link} to change your country. You can read more about supported countries and currencies %{help_link}. In the future we might add more payment providers and support more currencies"
      which_to_choose: "Which one to choose?"
      you_can_use_stripe_or_paypal: "You can use either Stripe, PayPal or both as your payment providers. %{choose_link}"
      you_can_use_stripe_only: "You can use Stripe as your payment provider. %{read_more_link}"
      read_more_stripe: "Read more about Stripe payments."
      you_can_use_paypal_only: "You can use PayPal as your payment provider. %{read_more_link}"
      read_more_paypal: "Read more about PayPal payments."
      read_more_about_paypal_and_stripe: "Read more about online payments, Stripe and PayPal"
      general_settings_updated: "Payment system general settings updated"
      transaction_fee_settings_updated: "Transaction fee settings updated"
      choose_popup_text: |-
          If you want to allow your users to accept online payments, you need to choose the currency for your marketplace and then connect at least one of the two payment providers supported by Sharetribe: Stripe and PayPal. You can also choose to use both, which means your users will be able to accept payments with either payment method.
          You can create a new account with either service if you don't have one already. Once you have connected an account, you can choose a possible fee you're charging from each transaction.
          What's the difference between Stripe and PayPal? Stripe allows you to delay payout to the seller up to 3 months and offers one payment method (credit/debit card). Stripe also allows your sellers to receive money directly to their bank account simply by providing their bank details. PayPal provides two payment methods (credit card and PayPal account) and offers a protection program for buyers and sellers. It requires your sellers to create a PayPal Business Account to accept payments.
          If you use Stripe, its fees will be deducted from your transaction fee, so remember to set a high enough minimum fee. If you use PayPal, its fees will be charged from the seller separately, in addition to your transaction fee. Stripe and PayPal have a bit different fee structure. In most cases Stripe's fees are a bit lower.
      invalid_api_keys: "Invalid Stripe API keys"
      missing_api_keys: "Missing Stripe API keys"
      stripe_verified: "Stripe API access verified"
      change_settings: "Change settings and fees"
      configure_stripe: "Configure Stripe"
      configure_paypal: "Configure PayPal"
      transaction_fee_settings: "Transaction fee settings"
      transaction_fee_save: Save
      stripe_fee: "Stripe's fees"
      stripe_fee_notice: "%{stripe_fee_link} will be deducted from the transaction fee you are charging."
      fee_should_be_less_than_minimum_price: "Minimum transaction fee must be lower than minimum transaction size"
      the_transaction_fee_must_be_lower_than_100: "The transaction fee must be lower than 100%"
      confirm_disable: "Are you sure you want to disable %{gateway}? If you disable it, sellers will no longer be able to receive money and buyers will no longer be able to pay through this payment method. If sellers haven't configured another payment method, buyers will not be able to buy from them."
      commission_from_buyer_label: "Buyer transaction fee:"
      minimum_buyer_transaction_fee_label: "Buyer minimum transaction fee:"
      stripe_connected:
        title: "Stripe connected"
        disable: "Disable Stripe"
        disabled: "Stripe disabled"
        enable: "Enable Stripe again"
      paypal_connected:
        title: "PayPal connected"
        disable: "Disable PayPal"
        disabled: "PayPal disabled"
        enable: "Enable PayPal again"
      cannot_enable_gateway: "Cannot enable payment gateway %{gateway}."
      cannot_disable_gateway: "Cannot disable payment gateway %{gateway}."
      cannot_enable_gateway_because_of_buyer_commission: "Cannot enable payment gateway %{gateway} because the buyer's commission is used"
      stripe_form:
        add_your_api_keys: "Add your Stripe API keys"
        how_to_get_these: "How to get these?"
        publishable_key_example: "For example: %{api_publishable_key_example}"
        secret_key_example: "For example: %{api_secret_key_example}"
        save_api_keys: "Save Stripe API keys"
        invalid_secret: "That doesn't look like a correct %{secret_key}"
        invalid_publishable: "That doesn't look like a correct %{publishable_key}"
      index:
        header: "Available Payment Settings"
        info: "You can configure available payment gateways for use in your marketplace. Currently PayPal and Stripe are supported."
        active: Active
        gateway: Gateway
        process: Process
        commission: Commission
        minimum_price: Min.price
        minimum_fee: Min.fee
        api_verified: "API verified?"
        actions: Actions
        payments_not_enabled: "Payments are not enabled for your marketplace"
    transaction_types:
      sell: Selling
      sell_w_online_payment: "Selling with online payment"
      sell_wo_online_payment: "Selling without online payment"
      rent: "Renting out"
      rent_w_online_payment: "Renting out with online payment"
      rent_wo_online_payment: "Renting out without online payment"
      give: "Giving away"
      lend: Lending
      swap: Swapping
      service: Offering
      service_w_online_payment: "Offering with online payment"
      service_wo_online_payment: "Offering without online payment"
      request: Requesting
      inquiry: Announcement
      share_for_free: "Sharing for free"
      default_action_button_labels:
        sell: Buy
        rent: Rent
        request: Offer
        offer: Request
        inquiry: Contact
  common:
    edit_page: "Edit page"
    default_community_slogan: "Community marketplace"
    default_community_description: "This is a place to sell, rent, swap and share goods and services with the other members of the marketplace."
    cancel: Cancel
    fields_that_are_mandatory: "Fields marked with star (*) are mandatory."
    or: or
    password: Password
    service_name: "%{service_name}"
    share_types:
      request: request
      offer: offer
      borrow: borrowing
      buy: buying
      give_away: "giving away"
      lend: lending
      receive: "taking for free"
      rent: renting
      rent_out: "renting out"
      sell: selling
      offer_to_swap: swapping
      request_to_swap: swapping
      share_for_free: "sharing for free"
      accept_for_free: "wanting to use for free"
    categories:
      item: Items
      favor: Services
      rideshare: Rideshare
      housing: Spaces
      tools: Tools
      sports: Sports
      music: Music
      books: "Books & Magazines"
      games: "Games & Toys"
      furniture: Furniture
      outdoors: "Camping & Outdoors"
      food: "Food & Kitchen"
      electronics: Electronics
      pets: "Pets & Animals"
      film: "Film & Movies"
      clothes: "Clothes & Accessories"
      garden: Garden
      travel: Travel
      other: Other
    username: Username
    username_or_email: "Email"
    what_is_this: "What's this?"
    removed_user: "Removed user"
    payment_fee_info:
      title: "Commission and Payment processing fee"
      stripe: Stripe
      paypal: PayPal
      info: "Payments in %{service_name} are processed by the payment gateway listed below. %{service_name} will charge a commission depending on the payment gateway. The payment gateway may also charge a fee for each payment, as described below."
    paypal_fee_info:
      title: "PayPal's payment processing fee"
      body_text: |-
          For PayPal payments, %{service_name} charges a commission of %{paypal_commission}%. The minimum transaction fee per transaction is %{minimum_transaction_fee}. PayPal's fees are not included in this commission, so in addition to %{service_name} commission, you will also pay PayPal's fees for each. PayPal's fee is between 2% and 5% of the total sales price, depending on your monthly sales volume and the country of residence of the buyer. In general, domestic purchases have lower fees than international ones, and higher monthly sales give you a discount on fees.
          You can see the exact fees by logging in to your PayPal account and going %{link_to_paypal}. After each purchase you will get a receipt displaying the exact fee.
      body_text_accept: |-
          This transaction is processed by PayPal. PayPal charges a processing fee from each payment. This fee is between 2% and 5% of the total sales price, depending on your monthly sales volume and the country of residence of the buyer. In general, domestic purchases have lower fees than international ones, and higher monthly sales give you a discount on fees.
          You can see the exact fees by logging in to your PayPal account and going %{link_to_paypal}. After each purchase you will get a receipt displaying the exact fee.
      link_to_paypal_text: here
    stripe_fee_info:
      title: "Stripe's payment processing fee"
      body_text: "For Stripe payments, %{service_name} charges a commission of %{stripe_commission}%. The minimum commission per transaction is %{minimum_transaction_fee}. Stripe's fees are included in this commission."
      link_to_stripe_text: here
  conversations:
    accept:
      details: "Order details"
      order_by: "Order by %{orderer_link}"
      accept_offer: "Accept the offer"
      accept_request: "Accept the request"
      reject_offer: "Not this time"
      reject_request: "Not this time"
      close_listing: "Close the listing %{listing_title_link}"
      update_later: "Leave the listing open"
      optional_message: "Optional message"
      price_to_pay: "Total price to be paid"
      accept: Accept
      decline: Decline
      quantity_label: "Quantity:"
      sum_label: "Subtotal:"
      service_fee_label: "%{service_name} fee:"
      buyer_service_fee_label: "%{service_name} service fee:"
      you_will_get_label: "You will get:"
      total_label: "Total:"
      total_value: "%{seller_gets}*"
      total_value_paypal: "%{seller_gets}*"
      total_value_stripe: "%{seller_gets}"
      paypal_fee: "PayPal's payment processing fee"
      paypal_fee_info: "* Excludes %{link}"
      shipping_price_label: "Shipping:"
      stripe-fee_label: "Payment processing fee"
    confirm:
      confirm_description: "If your order has been fulfilled you should confirm it as done. Then you can give feedback to the other party."
      cancel_description: "If your order was not fulfilled, you can mark it as 'disputed'. You can still give feedback to the other party and describe what happened."
      cancel_payed_description: "If your request was accepted but you're having second thoughts, you can still cancel the request before the payment."
      canceling_payed_transaction: "Cancel transaction"
      confirm: "Mark completed"
      cancel: Dispute
      continue: Continue
      give_feedback_to: "Give feedback to %{person_link}"
      do_not_give_feedback: "Skip feedback"
    details:
      day: day
      days: days
      price_per_day: "Price per day: %{price}"
    index:
      loading_more_messages: "Loading more messages"
      message_partitive: message
      messages_partitive: messages
      no_received_messages: "No messages"
      no_sent_messages: "No sent messages"
    conversation:
      accepted_request: "Request accepted."
      accepted_offer: "Offer accepted."
      rejected_request: "Request rejected."
      rejected_offer: "Offer rejected."
      confirmed_request: "Order completed."
      confirmed_offer: "Offer completed."
      canceled_request: "Order canceled."
      canceled_offer: "Offer canceled."
      message_from: "Message from %{person}"
      about_listing: "About listing %{listing_title}"
      free_message: "Direct message"
      message_content_not_available: "Message content not available"
    message:
      accepted_request: "accepted the request"
      received_payment: "accepted the request, received payment for %{sum}"
      received_payment_wo_sum: "accepted the request, received payment"
      accepted_offer: "accepted the offer"
      rejected_request: "rejected the request, canceled the payment"
      rejected_offer: "rejected the offer"
      confirmed_request: "marked the order as completed"
      confirmed_offer: "marked the offer as completed"
      canceled_request: "canceled the order"
      canceled_offer: "canceled the offer"
      paid: "paid %{sum}"
      payment_preauthorized: "Payment authorized: %{sum}"
      payment_preauthorized_wo_sum: "Payment authorized"
      stripe:
        held_payment: "Accepted the request. Payment for %{sum} is being held by %{service_name} until the order is marked as completed."
        held_payment_wo_sum: "Accepted the request. Payment is being held by %{service_name} until the order is marked as completed."
        confirmed_request: "Marked the order as completed. The payment has now been transferred to %{author_name} bank account or will be transferred soon."
    new:
      message: Message
      message_to: "Message to %{author_name}"
      optional_message_to: "Optional message to %{author_name}"
      send_message: "Send message"
      send: Send
      this_message_is_private: "This message is private between you and %{person}. %{person} will be notified of this message by email."
      you_will_get_notified_of_acceptance: "You will get an email notification when %{person} accepts or rejects your proposal."
      you_will_get_notified: "You will get an email notification when %{person} answers you."
      title: Title
      send_message_to_user: "Send message to %{person}"
      about_listing: "About listing %{listing_title}"
      author_has_to_accept_request: "%{author_name} needs to accept the request before you can pay"
    show:
      in_response_to_listing: "about listing"
      message_sent_by: "Message sent by"
      message_sent_to: "Message sent to"
      send_reply: "Send reply"
      write_a_reply: "Write a reply:"
      conversation_about_listing: "With %{person} about %{listing}"
      conversation_with_user: "With %{person}"
      conversation_with: "Conversation with %{person}"
      last_message_at: "(latest message %{time})"
      price: "Price: %{price}"
      sum: "Total: %{sum}"
      total: "Total: %{total}"
    status:
      payment_errored: "Payment failed. Please try again."
      payment_errored_starter: "Payment failed. Please try again. If the problem continues, please contact Sharetribe support."
      payment_errored_author: "Payment failed. Please contact %{starter_name} and ask them to try the payment again."
      cancel_payed_transaction: Cancel
      feedback_given: "Feedback given"
      feedback_skipped: "Feedback skipped"
      give_feedback: "Give feedback"
      offer_accepted: Accepted
      offer_rejected: Rejected
      offer_canceled: Canceled
      offer_confirmed: Completed
      offer_paid: "Payment successful"
      offer_preauthorized: "Payment successful"
      offer_waiting_for_payment: "Waiting for %{requester_name} to pay"
      pay: Pay
      preauthorized: "Payment successful"
      paid: "Payment successful"
      pending_external:
        paypal:
          multicurrency: "We couldn't process the PayPal payment because your PayPal account has not been set up to receive money in %{currency}. Go to %{paypal_url} and log in to your account to manually accept or reject the payment."
          verify: "You cannot accept this transaction because you haven't verified your PayPal account. Go to %{paypal_url} to verify your account."
          intl: "We couldn't process the PayPal payment because your PayPal account does not have a withdrawal mechanism. Go to %{paypal_url} and log in to your account to manually accept or reject the payment."
      waiting_for_current_user_to_deliver_listing: "Waiting for you to fulfill the order for %{listing_title}"
      waiting_for_listing_author_to_deliver_listing: "Waiting for %{listing_author_name} to fulfill the order for %{listing_title}"
      request_accepted: Accepted
      request_rejected: Rejected
      request_confirmed: Completed
      request_canceled: Canceled
      request_paid: "Payment successful"
      request_preauthorized: "Payment authorized"
      skip_feedback: "Skip feedback"
      waiting_for_listing_author_to_accept_offer: "Waiting for %{listing_author_name} to accept the offer"
      waiting_for_listing_author_to_accept_request: "Waiting for %{listing_author_name} to accept the request. As soon as %{listing_author_name} accepts, you will be charged."
      waiting_for_you_to_accept_request: "Waiting for you to accept the request"
      waiting_confirmation_from_requester: "Waiting for %{requester_name} to mark the order completed"
      waiting_confirmation_from_you: "Waiting for you to mark the order completed"
      waiting_payment_from_requester: "Waiting for %{requester_name} to pay"
      waiting_payment_from_you: "Waiting for you to pay"
      waiting_feedback_from_you: "Waiting for you to give feedback"
      pending_external_inbox:
        paypal:
          multicurrency: "Waiting for you to accept the PayPal payment"
          intl: "Waiting for you to accept the PayPal payment"
          unknown_reason: "Payment is pending. Log in to your PayPal account to see more details."
          verify: "Waiting for you to verify your PayPal account"
      stripe:
        waiting_confirmation_from_requester: "Waiting for %{requester_name} to mark the order completed. Once the order is marked as completed, the payment will be released to your bank account."
    status_link:
      accept_offer: "Accept offer"
      accept_request: "Accept request"
      reject_offer: "Not this time"
      reject_request: "Not this time"
      accept_preauthorized_offer: "Accept offer"
      accept_preauthorized_request: "Accept request"
      reject_preauthorized_offer: "Not this time"
      reject_preauthorized_request: "Not this time"
      confirm: "Mark completed"
      cancel: Dispute
  feedback:
    feedback_subject: "New feedback from %{service_name}"
    feedback_body: "%{author_name_and_email} has sent the following feedback from %{service_name}"
    unlogged_user: "Unlogged user"
    anonymous_user: "Anonymous user"
  community_memberships:
    access_denied:
      access_denied: "Access denied"
      you_are_banned_in_this_community: "The %{service_name} team has disabled your account. If you want to message the %{service_name} team, you can %{link_to_contact_page}."
      contact_page_link: "contact them"
    new:
      welcome_fb_user: "Welcome to %{service_name}, %{name}!"
      fb_join_accept_terms: "There's one more step to join %{service_name}: you need to accept the terms of use."
      join_community: "Join %{service_name}"
      you_can_join: "You can join %{service_name} by accepting the terms of use and clicking 'Join %{service_name}' below."
      you_can_join_email_confirmation: "To join %{service_name} you need to have a valid email address that ends with %{email_ending}. You can join by filling in your email address, accepting the terms of use and clicking 'Join %{service_name}' below, and confirming your email."
      you_can_join_email_confirmation_multiple_addresses: "%{service_name} has email restrictions. You can only join if you have an allowed email address. You can join by filling in your email address, accepting the terms of use of %{service_name} and clicking 'Join %{service_name}' below."
      you_can_join_with_invite_only: "You have to have an invitation from another member to join %{service_name}. If you have an invitation code, you can join by typing the code to the field below, accepting the terms of use and clicking 'Join %{service_name}' below."
      if_want_to_view_content: "If you want to view the content in %{service_name} without joining it as a member you need to"
      log_out: "log out"
      join_community_button: "Join %{service_name}"
    give_consent:
      invitation_code_invalid_or_used: "The invitation code was invalid or already used."
      email_not_allowed: "This email is not allowed in %{service_name}."
      email_not_available: "The email you gave is already in use."
      consent_not_given: "The terms were not accepted."
  emails:
    accept_reminder:
      remember_to_accept_offer: "Remember to accept or reject an offer from %{sender_name}"
      remember_to_accept_request: "Remember to accept or reject a request from %{sender_name}"
      you_can_accept_or_reject_offer_at: "You can accept or reject the offer at"
      you_can_accept_or_reject_request_at: "You can accept or reject the request at"
      you_have_not_yet_accepted_or_rejected_offer: "You have not yet accepted or rejected the offer %{title} you received %{date}."
      you_have_not_yet_accepted_or_rejected_request: "You have not yet accepted or rejected the request %{title} you received %{date}."
      show_thread: "Show conversation"
    branding:
      powered_by: "%{service_name} is powered by the %{sharetribe_link} marketplace platform."
      create_own: "Want to create your own online marketplace website like %{service_name}? %{learn_more}."
      learn_more: "Learn more"
    confirm_reminder:
      you_have_not_yet_confirmed_or_canceled_request: "You have not yet completed or canceled the order %{request_link}. If the order has been completed, you should confirm that. After that you can give feedback to %{other_party_given_name}."
      remember_to_confirm_request: "Remember to confirm or cancel a request"
      if_will_not_happen_you_should_cancel: "If you think this order will not be completed for one reason or another, you can %{cancel_it_link}."
      cancel_it_link_text: "cancel it"
      automatic_confirmation: "If you don't confirm or cancel the order within %{days_to_automatic_confirmation} days after the request was accepted, we will mark it automatically as completed."
    confirm_reminder_v2:
      headline: "Hi %{name}, you have not yet completed or canceled the order %{request_link}."
      you_have_not_yet_confirmed_or_canceled_request: "If the order has been completed, you should confirm that. After that you can give feedback to %{other_party_given_name}."
    payment_settings_reminder:
      remember_to_add_payment_details: "Remember to add your payment details to receive payments"
      you_have_added_listing_with_payment: "You have added a listing %{listing_link} with payment. However, you haven't yet added your payment details. In order to receive the payment you have to add your payment information."
      please_go_to_payment_settings: "Please go to your %{payment_settings_link} and fill in the required payment information."
      payment_settings_link: "payment settings"
    payment_settings_reminder_v2:
      hi: "Hi there,"
      fill_payout_details: "Fill the payout details"
      you_have_added_listing_with_payment: "You have added a listing %{listing_link} with payment. We noticed that you haven't yet added your payment details. In order to receive the payment you need to provide your payment information."
    transaction_confirmed:
      here_is_a_message_from: "Here's a message from %{other_party_given_name}:"
      request_marked_as_confirmed: "Order completed - remember to give feedback"
      request_marked_as_canceled: "Order canceled"
      has_marked_request_as_confirmed: "%{other_party_full_name} has marked the order about '%{request}' completed. You can now give feedback to %{other_party_given_name}."
      has_marked_request_as_canceled: "%{other_party_full_name} has canceled the order about '%{request}'. You can still give feedback to %{other_party_given_name}."
      giving_feedback_is_good_idea: "Giving feedback is always a good idea. If everything went well, you should let others know that %{other_party_given_name} can be trusted. If there were any problems, it's good to mention those as well."
      give_feedback_to: "Give feedback to %{other_party_given_name}"
      stripe:
        has_marked_request_as_confirmed: "%{other_party_full_name} has marked the order about '%{request}' completed. The payment for this transaction has now been released to your bank account. You can now give feedback to %{other_party_given_name}."
    transaction_automatically_confirmed:
      subject: "Order automatically completed - remember to give feedback"
      we_have_marked_request_as_confirmed: "We have marked the order about '%{request}' completed. The order was automatically completed because %{days_passed} days have passed since the request was accepted."
    booking_transaction_automatically_confirmed:
      subject: "Order automatically completed - remember to give feedback"
      we_have_marked_request_as_confirmed: "We have marked the order about '%{request}' completed. The request was automatically completed because one day has passed since the booking period ended."
    automatically_confirmed_footer:
      giving_feedback_is_good_idea: "You can now give feedback to %{other_party_given_name}. Giving feedback is always a good idea. If everything went well, you should let others know that %{other_party_given_name} can be trusted. If there were any problems, it's good to mention those as well."
      give_feedback_to: "Give feedback to %{other_party_given_name}"
      show_thread: "Show conversation"
    confirmation_instructions:
      confirmation_instructions_signature: "Best regards,<br/>The %{service_name} team"
      need_to_confirm: "To join %{service_name}, confirm your email address by clicking the button below."
      confirmation_link_text: "Confirm my address"
      or_paste_link: "Alternatively, you can copy the following link to your browser's address bar:"
    confirmation_instructions_v2:
      headline: "Hi %{name}, confirm your email to join %{service_name}!"
      need_to_confirm: "Confirm your email address to complete your %{service_name} account. It's easy - just click the button below!"
      confirmation_link_text: "Confirm %{email}"
      or_paste_link: "Can't click the button? Here's the link for your convenience:"
    common:
      hey: "Hello %{name},"
      kassi_team: "The %{service_name} team"
      thanks: "Thanks,"
      dont_want_to_receive_these_emails: "Don't want to receive these emails?"
      edit_your_email_settings_here: "Edit your email settings here"
      message_not_displaying_correctly: "Is this email not displaying correctly?"
      view_it_in_your_browser: "View it in your browser"
      or: or
      unsubscribe_from_these_emails_info: "You have received this email because you are a member of %{service_name}."
      unsubscribe_from_these_emails: "unsubscribe from these emails"
      unsubscribe_from_invitation_emails_info: "You have received this email because a member of %{service_name} has invited you to join them."
      unsubscribe_from_invitation_emails: "Unsubscribe from invitation emails to join %{service_name}"
      best_regards: "Best regards from %{service_name}"
    conversation_status_changed:
      has_accepted_your_offer: "%{accepter} has accepted your offer %{listing}."
      has_accepted_your_request: "%{accepter} has accepted your request %{listing}."
      has_rejected_your_offer: "%{accepter} has rejected your offer %{listing}."
      has_rejected_your_request: "%{accepter} has rejected your request %{listing}."
      view_thread: "View conversation"
      your_offer_was_accepted: "Your offer was accepted"
      your_offer_was_rejected: "Your offer was rejected"
      your_request_was_accepted: "Your request was accepted"
      your_request_was_rejected: "Your request was rejected"
      you_can_now_pay_to: "You can now pay the requested amount to %{payment_receiver}."
      pay_now: "Pay now"
      remember_to_confirm: "When the order is fulfilled, remember to mark it as completed. If the order is not fulfilled your have %{days_to_automatic_confirmation} days to cancel it. Otherwise it will be automatically marked as completed."
    conversation_status_changed_v2:
      has_accepted_your_request: "Hi %{starter}, your request was accepted."
      has_accepted_your_request_text: "%{accepter} has accepted your request %{listing}."
      has_rejected_your_request: "Hi %{starter}, unfortunately your request was declined."
      has_rejected_your_request_text: "%{accepter} has rejected your request %{listing}."
    invitation_to_kassi:
      hi: Hi!
      you_have_been_invited_to_kassi: "%{inviter} has invited you to %{service_name}."
      here_is_a_message_from: "Here is a personal message from %{inviter}:"
      join_now: "Join now"
      invitation_code: "Invitation code: %{code}"
    new_comment:
      has_commented_your_listing_in_kassi: "%{author} has commented on your listing '%{listing}'."
      view_comment: "View comment"
      you_have_a_new_comment: "%{author} has commented on your listing in %{service_name}"
      listing_you_follow_has_a_new_comment: "%{author} has commented on a listing you follow in %{service_name}"
      has_commented_listing_you_follow_in_kassi: "%{author} has commented on the listing '%{listing}' you are following in %{service_name}."
    new_message:
      view_message: "View message"
      has_sent_you_a_message_in_kassi: "%{sender} has sent you a message in %{service_name}."
      you_have_a_new_message: "A new message in %{service_name} from %{sender_name}"
    new_message_v2:
      hi: "Hi %{name}, you have a message!"
      reply: "Reply to %{sender}"
    new_payment:
      new_payment: "You have received a new payment"
      price_per_unit_type: "Price per %{unit_type}"
      quantity: "Quantity:"
      you_have_received_new_payment: "You have been paid <b>%{payment_sum}</b> for <b>%{listing_title}</b> by %{payer_full_name}. Here is your receipt."
      listing_per_unit_title: "%{title}, per %{unit_type}"
    payment_receipt_to_seller:
      payment_gateway_fee: "Payment processing fee:"
      shipping_total: "Shipping:"
      product: "Product:"
      price_payer_paid: "Price %{payer_full_name} paid:"
      subtotal: "Subtotal:"
      service_fee: "%{service_name} service fee:"
      buyer_service_fee: "%{service_name} service fee:"
      you_will_get: "Total:"
      new_payment: "You have received a new payment"
      price_per_unit_type: "Price per %{unit_type}"
      quantity: "Quantity:"
      you_have_received_new_payment: "You have been paid <b>%{payment_sum}</b> for <b>%{listing_title}</b> by %{payer_full_name}. Here is your receipt."
      stripe:
        you_have_received_new_payment: "The amount of <b>%{payment_sum}</b> has been paid for <b>%{listing_title}</b> by %{payer_full_name}. The money is being held by %{service_name} until the order is marked as completed. Here is your receipt."
    payment_receipt_to_seller_v2:
      headline: "Hi %{seller_name}, You have been paid %{payment_sum} for %{listing_link} by %{payer_name}."
      main_text: "Here is your receipt."
      main_text_stripe: "The money is being held by %{service_name} until the order is marked as completed. Here is your receipt."
      price_breakdown: "Price breakdown"
    payment_receipt_to_payer:
      receipt_of_payment: "Receipt of payment"
      you_have_made_new_payment: "You have paid <b>%{payment_sum}</b> for <b>%{listing_title}</b> to %{recipient_full_name}. Here is a receipt of the payment."
      product: Product
      price_per_unit_type: "Price per %{unit_type}"
      duration: Duration
      quantity: Quantity
      subtotal: Subtotal
      buyer_service_fee: "%{service_name} service fee:"
      total: Total
      price: Price
      service_fee: "Service fee"
      stripe_gateway_fee: "Stripe's fee:"
      paypal_gateway_fee: "PayPal's fee:"
      money_will_be_transferred: "The money will be transferred to %{recipient_name} when a) you have marked the request completed or b) %{automatic_confirmation_days} days have passed since you paid."
    payment_receipt_to_payer_v2:
      headline: "Hi %{payer_name}, here is your receipt for %{listing_link}."
      you_have_made_new_payment: "You have paid <b>%{payment_sum}</b> for <b>%{listing_title}</b>."
      main_text: "Here is your receipt."
      main_text_stripe: "The money is being held by %{service_name} until the order is marked as completed. Here is your receipt."

    paypal_new_payment:
      paypal_gateway_fee: "PayPal's fee:"
      shipping_total: "Shipping:"
    braintree_new_payment:
      product: "Product:"
      price_payer_paid: "Price %{payer_full_name} paid:"
      service_fee: "%{service_name} service fee:"
      you_will_get: "Total:"
    receipt_to_payer:
      receipt_of_payment: "Receipt of payment"
      you_have_made_new_payment: "You have paid <b>%{payment_sum}</b> for <b>%{listing_title}</b> to %{recipient_full_name}. Here is a receipt of the payment."
      product: Product
      price_per_unit_type: "Price per %{unit_type}"
      duration: Duration
      quantity: Quantity
      subtotal: Subtotal
      total: Total
      price: Price
      buyer_service_fee: "%{service_name} service fee"
      stripe_gateway_fee: "Stripe's fee:"
      paypal_gateway_fee: "PayPal's fee:"
      money_will_be_transferred: "The money will be transferred to %{recipient_name} when a) you have marked the request completed or b) %{automatic_confirmation_days} days have passed since you paid."
      listing_per_unit_title: "%{title}, per %{unit_type}"
      stripe:
        you_have_made_new_payment: "You have paid <b>%{payment_sum}</b> for <b>%{listing_title}</b>. The money is being held by %{service_name} and will be released to %{recipient_full_name} once you mark the order as completed. Here is a receipt of the payment."
    new_testimonial:
      has_given_you_feedback_in_kassi: "%{name} has given you feedback in %{service_name}"
      you_can_give_feedback_to: "You haven't yet given feedback to %{name}."
      view_feedback: "View feedback"
    new_testimonial_v2:
      headline: "Hi %{name}, you got feedback!"
    new_update_to_listing:
      listing_you_follow_has_been_updated: "Listing you follow has been updated"
      has_updated_listing_you_follow_in_kassi: "%{author} has updated the listing '%{listing}' you are following in %{service_name}."
      view_changes: "View changes"
    community_updates:
      added_offer: "%{name_link} added a listing:"
      added_request: "%{name_link} added a listing:"
      added_listing: "%{name_link} added a listing:"
      update_mail_title: "%{title_link} update"
      title_link_text: "%{community_name}"
      intro_paragraph: "Here are some of the things that happened on %{community_link} during the past %{time_since_last_update}."
      intro_paragraph_link_text: "%{community_name}"
      reduce_email_footer_text: "Too much email? %{settings_link} or %{unsubscribe_link}."
      settings_link_text: "Edit your email settings here"
      unsubscribe_link_text: unsubscribe
    newsletter:
      hi: "Hi %{name},"
      newest_offers: "What people currently offer to others"
      newest_requests: "What people currently need"
      text_version_text: "Could you share something that others might need? Or do you need something that others might have? Add an offer or a request or check everything that the others are offering or requesting at %{url}"
    reset_password_instructions:
      change_my_password: "Change my password"
      reset_password_instructions: "<p>You have indicated that you have forgotten either your password or username in the %{service_name} service.</p><p>Your username is: %{username}</p><p>If you need to reset your password, click the following link: %{password_reset_link}</p><br/><p>If you didn't request this, please ignore this email. Your password won't change until you access the link above and create a new one.</p>"
    testimonial_reminder:
      remember_to_give_feedback_to: "Reminder: remember to give feedback to %{name}"
      you_have_not_given_feedback_yet: "You have not yet given feedback to %{name} about event '%{event}'. Remember to give feedback on how %{given_name} performed in the event."
    testimonial_reminder_v2:
      headline: "Hi %{name}, remember leave feedback to %{other_name}!"
      you_have_not_given_feedback_yet: "Giving feedback is always a good idea. If everything went well, let othersknoww that %{name} can be trusted. If there were any problems, it's good to mention those as well"
      leave_feedback: "Leave feedback for %{other_party_name}"
    transaction_preauthorized:
      subject: "%{requester} is interested and has authorized payment for %{listing_title} published in %{service_name}"
      transaction_requested_by_user: "Great news! %{requester} is interested in \"%{listing_title}\" and has authorized payment for this listing."
      you_have_time_to_accept: "You need to accept or reject the request within %{payment_expires_in}."
      if_you_do_accept: "If you accept the request within this timeframe, you will receive the money immediately to your account."
      if_you_do_accept_stripe: "If you accept the request within this timeframe, the payment will go through. You will receive the money directly to your bank account after you have delivered %{listing_title} to %{requester}."
      if_you_do_not_accept: "If you reject the request or don't accept it within this timeframe, the transaction will be automatically cancelled, %{requester} will not be charged and you will not get paid."
      click_here_to_reply: "Click here to respond to the request"
    transaction_preauthorized_reminder:
      subject: "Remember to accept the request from %{requester} about listing %{listing_title}"
      remember_to_accept: "Remember to accept the request from %{requester} about listing \"%{listing_title}\". %{requester} has already paid for the listing. You have to accept the request in order to receive the payment."
      one_day_left: "If you don't accept the request within one day the request will be automatically rejected and you will not get paid."
      click_here_to_reply: "Click here to respond to the request"
    welcome_email:
      welcome_email_subject: "Welcome to %{service_name}"
      welcome_to_marketplace: "Welcome to %{service_name}! Glad to have you on board."
      love_marketplace_crew: "Love,<br /><i>%{service_name} crew</i>"
      welcome_email_footer_text: "What kind of emails do you want to receive from %{service_name}? %{settings_link}"
      settings_link_text: "Check your settings"
    new_listing_by_followed_person:
      subject: "%{author_name} has posted a new listing in %{service_name}"
      has_posted_a_new_listing: "%{author_name} has posted a new listing:"
      you_are_receiving_this_because: "You received this notification because you follow %{author_name}."
      view_listing: "View listing"
    new_member_notification:
      subject: "New member in %{community}"
      new_member_has_joined: "A new member has joined %{community}. They may still have to confirm their email address."
      this_is_automatic_message: "This is an automatic message sent to administrators of %{community}."
      person_name: "Name:"
      person_email: "Email:"
    listing_submited_for_review:
      subject: "New listing to review: \"%{listing_title}\" by %{author_name} in %{community}"
      there_is_a_new_listing_to_review: "There is a new listing to review: \"%{listing_title}\" by %{author_name}. You now have to approve or reject that listing."
      review_the_listing: "Review the new listing"
      this_is_automatic_message: "This is an automatic message sent to administrators of %{community}."
    listing_approved:
      subject: "The %{community} team has approved your listing \"%{listing_title}\""
      listing_has_been_approved: "Great news! Your listing \"%{listing_title}\" has been reviewed and approved by the %{community} team. It has been published."
      view_the_listing: "View the listing"
    listing_rejected:
      subject: "The %{community} team has rejected your listing \"%{listing_title}\""
      listing_has_been_rejected: "Unfortunately the %{community} team has rejected your listing \"%{listing_title}\" after reviewing it carefully. You can %{contact_link} to learn more or edit your listing and submit it for a new review."
      contact_link: "contact the %{community} team"
      edit_the_listing: "Edit the listing"
    edited_listing_submited_for_review:
      subject: "Edited listing to review: \"%{listing_title}\" by %{author_name} in %{community}"
      there_is_a_edited_listing_to_review: "There is an edited listing to review: \"%{listing_title}\" by %{author_name}. You now have to approve or reject that listing."
      review_the_listing: "Review the edited listing"
    new_transaction:
      subject: "New transaction in %{service_name}"
      there_is_a_new_transaction: "There is %{link} in %{service_name}."
      a_new_transaction: "a new transaction"
      listing: "Listing: %{title}"
      sum: "Sum: %{amount}"
      starter: "Starter: %{name}"
      provider: "Provider: %{name}"
  error_messages:
    booking:
      booking_failed_payment_voided: "Booking failed due to an unexpected error. Please try again later. You haven't been charged."
      double_booking_payment_voided: "Unfortunately the dates you chose are no longer available. Please choose different dates. You haven’t been charged."
    onboarding:
      server_rendering: "Getting started guide failed to load. We have been informed about the situation and we are fixing it."
    listings:
      departure_time: "Departure time must be between current time and one year from now."
      share_type: "You must select one."
      valid_until: "This date must be between current time and 6 months from now."
      price: "Price must be a whole number."
      minimum_price: "Minimum price is %{minimum_price} %{currency}."
    testimonials:
      you_must_explain_not_neutral_feedback: "If you want to give non-neutral feedback, you must explain why."
      you_must_select_a_grade: "Remember to tell whether your experience was positive or negative."
    transaction_agreement:
      required_error: "You need to accept the agreement"
    paypal:
      transaction_cannot_complete: "Transaction cannot complete. This is most likely caused by the credit card failing bank authorization. Please, try purchasing again with an alternative payment method."
      buyer_cannot_pay_error: "The payment has been declined by PayPal. Please contact their Customer Service for more information: %{customer_service_link}"
      pending_review_error: "The payment was submitted but was flagged by PayPal as 'requiring a review'. When PayPal completes the review, the payment will be automatically authorized."
      seller_express_checkout_disabled: "PayPal Express Checkout has been disabled for the listing author's PayPal account. Please contact the author and let them know that there's an issue with their PayPal account, and advise them to contact PayPal Customer Service."
      seller_express_checkout_disabled_no_free: "PayPal Express Checkout has been disabled for the listing author's PayPal account. Please ask the %{service_name} team to contact the listing author and advise them to contact PayPal Customer Service."
      generic_error: "An error occurred during the payment process. Could not finalize your PayPal payment."
      cancel_error: "An error occurred during cancellation. Could not finalize cancel."
      accept_authorization_error: "An error occurred while trying to accept preauthorized Paypal payment. Please, try again."
      reject_authorization_error: "An error occurred while trying to reject preauthorized Paypal payment. Please, try again."
    stripe:
      generic_error: "An error occurred during the payment process. Could not finalize your Stripe payment."
      accept_authorization_error: "An error occurred while trying to accept preauthorized Stripe payment. Please, try again."
      reject_authorization_error: "An error occurred while trying to reject preauthorized Stripe payment. Please, try again."
  error_pages:
    back_to_kassi_front_page: "Back to the front page"
    error_404:
      if_you_believe: "If you believe that the address is correct and it should be working, please help us locate the error by letting us know what address caused the error and what should be seen on the page with the form below."
      page_can_not_be_found: "Page not found!"
      page_you_requested_can_not_be_found: "The page you requested cannot be found. Are you sure you spelled the address correctly?"
    error_404_title: "page not found"
    error_410:
      page_removed: "Page removed"
      page_you_requested_has_been_removed: "The page you requested has been removed."
      page_removed_reason: "There are a few possible reasons for this. For example, a user might have removed their account or a listing might have been removed."
    error_410_title: "page removed"
    error_500:
      temporary_unavailable: "Marketplace temporarily unavailable"
      unable_to_process: "The service is unable to process your request right now. Please try again in few moments."
      we_hate_this: "We hate when this happens! We have been informed about the situation and we are fixing it."
      refer_to_error_id: "If you wish to contact the support regarding this issue, please include an error ID \"%{error_id}\" in your message."
    error_500_title: "page loading failed"
    error_description: "Error description"
    no_javascript:
      javascript_is_disabled_in_your_browser: "Javascript is disabled in your browser"
      kassi_does_not_currently_work_without_javascript: "%{service_name} does not work properly without javascript. Try to enable javascript from your browser's preferences and then reload this page again."
      contact_us: "contact us"
      send_feedback: "Send message"
      your_feedback_to_admins: "Your message to the %{service_name} team"
    send: Send
    your_email_address: "Your email address"
  errors:
    messages:
      invalid_date: "is not a valid date"
      invalid_time: "is not a valid time"
      invalid_datetime: "is not a valid datetime"
      is_at: "must be at %{restriction}"
      before: "must be before %{restriction}"
      on_or_before: "must be on or before %{restriction}"
      after: "must be after %{restriction}"
      on_or_after: "must be on or after %{restriction}"
      positive_number: "Insert a number."
      from_must_be_less_than_till: "\"Start time\" must be less than \"End time\""
      section_with_this_id_already_exists: "This identifier is in use. Please choose another one."
      listing_with_this_id_does_not_exist: "This listing id is not one of yours. Maybe you made a typo? Please verify and try again"
      presence: "Can't be blank"
  event_feed_events:
    accept:
      has_accepted_lend_item: "%{offerer_name} agreed to lend %{listing_title} to %{requester_name} %{time_ago}."
      has_accepted_borrow_item: "%{offerer_name} agreed to lend %{listing_title} to %{requester_name} %{time_ago}."
      has_accepted_rent_out_item: "%{offerer_name} agreed to rent %{listing_title} to %{requester_name} %{time_ago}."
      has_accepted_rent_item: "%{offerer_name} agreed to rent %{listing_title} to %{requester_name} %{time_ago}."
      has_accepted_give_away_item: "%{offerer_name} agreed to give %{listing_title} to %{requester_name} %{time_ago}."
      has_accepted_receive_item: "%{offerer_name} agreed to give %{listing_title} to %{requester_name} %{time_ago}."
      has_accepted_sell_item: "%{offerer_name} agreed to sell %{listing_title} to %{requester_name} %{time_ago}."
      has_accepted_buy_item: "%{offerer_name} agreed to sell %{listing_title} to %{requester_name} %{time_ago}."
      has_accepted_trade_item: "%{offerer_name} agreed to swap %{listing_title} with %{requester_name} %{time_ago}."
      has_accepted_sell_housing: "%{offerer_name} agreed to sell %{listing_title} to %{requester_name} %{time_ago}."
      has_accepted_buy_housing: "%{offerer_name} agreed to sell %{listing_title} to %{requester_name} %{time_ago}."
      has_accepted_rent_out_housing: "%{offerer_name} agreed to rent %{listing_title} to %{requester_name} %{time_ago}."
      has_accepted_rent_housing: "%{offerer_name} agreed to rent %{listing_title} to %{requester_name} %{time_ago}."
      has_accepted_favor: "%{offerer_name} agreed to offer %{listing_title} to %{requester_name} %{time_ago}."
      has_accepted_rideshare: "%{offerer_name} agreed on sharing a ride %{listing_title} with %{requester_name} %{time_ago}."
    join:
      joined_kassi: "%{name} joined %{service_name} %{time_ago}."
    login:
      logged_in_to_kassi: "%{name} logged in to %{service_name} %{time_ago}."
    comment:
      commented: "%{commenter_name} commented on listing %{listing_title} %{time_ago}."
      offer_partitive: offer
      request_partitive: request
  header:
    about: About
    home: Home
    members: Community
    new_listing: "New listing"
    mobile_version: "Mobile version"
    offers: Offers
    requests: Requests
    search_kassi: "Search %{service_name}"
    create_new_marketplace: "Create a new marketplace"
    contact_us: "Contact us"
    profile: Profile
    manage_listings: "My listings"
    invite: "Invite new members"
    login: "Log in"
    signup: "Sign up"
    menu: Menu
  homepage:
    additional_private_listings_slate:
      additionally_one_private_offer_exists: "Additionally  there is <b>one other offer</b>,"
      additionally_one_private_request_exists: "Additionally  there is <b>one other request</b>,"
      additionally_some_private_offers_exist: "Additionally there are <b>%{number_of_listings} other offers</b>,"
      additionally_some_private_requests_exist: "Additionally there are <b>%{number_of_listings} other requests</b>,"
    blank_slate:
      add_first: "Add one!"
      but_that_is_visible_only_to_registered_members: "but that is visible only to registered members."
      but_those_are_visible_only_to_registered_members: "but those are visible only to registered members."
      create_new_account_for_yourself: "Create yourself a new account"
      examples_of_what_you_could_offer_to_others: "What could you offer to others"
      examples_of_what_you_could_request_to_others: "What could you request from the others"
      favor_offer_list: "computer assistance, clothes repair, baking, bike fixing"
      favor_request_list: "babysitting, piano lessons, walking dogs, mowing lawn"
      favors_to_offer: "Help: "
      favors_to_request: "Help: "
      item_offer_list: "tools, sports equipment, costumes, camping equipment"
      item_request_list: "tools, sports equipment, costumes, camping equipment"
      items_to_offer: "Goods to lend: "
      items_to_request: "Goods to borrow: "
      log_in: "log in!"
      no_offers_visible_unless_logged_in: "No item, service or rideshare offers visible to users who are not logged in."
      no_open_offers_currently: "No open item, service or rideshare offers."
      no_open_requests_currently: "No open item, service or rideshare requests."
      no_requests_visible_unless_logged_in: "No item, service or rideshare requests visible to users who are not logged in."
      one_private_offer_exists: "There is already <b>one offer</b>,"
      one_private_request_exists: "There is already <b>one request</b>,"
      ride_offer: "Take others' kids to their hobbies"
      ride_request: "A ride to work"
      some_private_offers_exist: "There are already <b>%{number_of_listings} offers</b>,"
      some_private_requests_exist: "There are already <b>%{number_of_listings} requests</b>,"
    custom_filters:
      update_view: "Update view"
      min: "Min:"
      max: "Max:"
    event_feed:
      latest_events: "What's going on"
    grid_item:
      processing_uploaded_image: "(Processing uploaded image...)"
    index:
      no_listings_with_your_search_criteria: "Sorry, no listings could be found for your search criteria. Maybe try other search terms?"
      no_listings_notification: "No listings. %{add_listing_link}."
      add_listing_link_text: "Add new listing"
      open_listing: "open listing"
      open_listings: "open listings"
      private_listing_notification_log_in: "log in"
      is: is
      are: are
      what_do_you_need: "What are you looking for?"
      post_new_listing: "Post a new listing"
      are_offering: offer
      add_news_item: "Add an article"
      lend_rent_help_carpool: "Sell, lend, help, share rides"
      loading_more_content: "Loading more content"
      more_events: "More events..."
      news: News
      no_news: "No news"
      more_news: "More news"
      or: and
      or_see_what_the_others: "...or see what the others"
      recent_events: "Recent events"
      requesting: need
      tell_it_here: "Tell it here!"
      welcome_to_new_kassi: "Welcome to new %{service_name}!"
      no_reviews: "No reviews"
      no_image: "No image"
      filter: Filter
      this_is_private_community: "You need to sign up before you can view the content."
    invitation_form:
      email: "Email address(es)"
      message: "A personal message"
      send_invitation: "Send invitation"
      add_email_addresses_description: "Add the email addresses of the people you are inviting to the field below. To add multiple email addresses, separate them with comma."
      add_lots_of_email_addresses: "As you are an administrator, here is a tip: if you plan to send lots of invitations, you should use an emailing tool. Check out %{this_article_link} to find out resources about suitable email services."
      this_article_link: "this article"
      invitation_emails_field_placeholder: "friend1@example.com, friend2@example.com, ..."
      invitation_message_field_placeholder: "I joined this amazing marketplace. You should too!"
      errors_in_emails: "Check that the email addresses you added are valid and don't contain any unusual characters. If you added multiple addresses, make sure they are separated with comma."
    list_item:
      review: review
      reviews: reviews
      distance_away: "%{distance} %{distance_unit} away"
    news_item:
      show_less: "Show less"
      show_more: "Show more"
    profile_info_empty_notification:
      add_your_info: "Add your contact info"
      add_a_profile_picture: "Add a profile picture"
      you_have_not_added_your_info: "You have not added your contact information. Please do, so others can get in touch with you more easily. Also add a profile picture so it's easier for others to trust you."
      add_your_info_link: "Add your info now"
    recent_listing:
      please_offer: Offer
      comment: comment
      comments: comments
    filters:
      show: "Filter:"
      search: Search
      map: "Show map"
      list: "Show list"
      map_button: Map
      grid_button: Grid
      list_button: List
      all_listing_types: "All listing types"
      all_categories: "All categories"
    errors:
      search_engine_not_responding: "Search is currently unavailable. Try searching again soon."
  infos:
    about:
      default_about_text_title: "What is Sharetribe?"
      default_about_text: "This marketplace is powered by Sharetribe platform. With Sharetribe you can easily create your own marketplace website. It's free and only takes a minute. %{click_here_link} to learn more!"
      click_here_link_text: "Click here"
    how_to_use:
      default_title: "How it works"
      default_content: "Here you can find information about how %{marketplace_name} works."
  landing_page:
    hero:
      search: Search
      signup: "Sign up"
      search_placeholder: "What are you looking for?"
      search_location_placeholder: Location
    listings:
      no_listing_image: "No picture"
  layouts:
    admin:
      admin: "%{service_name} admin panel"
    branding:
      powered_by: "%{service_name} is powered by the %{sharetribe_link} marketplace platform."
      create_own: "Want to create your own online marketplace website like %{service_name}? %{learn_more}."
      learn_more: "Learn more"
    no_tribe:
      inbox: Inbox
      settings: Settings
      feedback: "Contact the %{service_name} team"
    application:
      join_this_community: "Join marketplace"
      read_more: "Read more"
      feedback: "Your message to the %{service_name} team"
      dont_use_to_contact_support: "We noticed you're an admin of %{service_name}. This form is what your users use to contact you. You cannot use this form to contact Sharetribe support. You can do that via the support widget in the bottom right corner of the admin panel instead."
      feedback_forum: "feedback forum"
      feedback_handle: Feedback
      give_feedback: "Contact us"
      or_check_our: "...or check our"
      send_feedback_to_admin: "Send message"
      to_see_what_others_have_suggested: "to see what other users have suggested, and vote for the ideas there."
      your_email_address: "Your email address (to contact you)"
      connect: "Sign up"
      invite_your_friends: "Invite friends!"
      invite_your_neighbors: "Invite neighbors!"
      invite_your_friends_description: "The more people there are in %{service_name}, the more useful it is."
      invite_your_friends_invite_only_description: "People cannot join %{service_name} unless they are invited."
      join_without_facebook: "...or alternatively %{join_without_facebook_link}"
      join_without_facebook_link: "sign up without using Facebook"
    conversations:
      messages: Messages
      notifications: Notifications
      received: Received
      sent: Sent
    global-header:
      select_language: "Select language"
    infos:
      about: About
      how_to_use: "How it works"
      info_about_kassi: "Information about %{service_name}"
      news: News
      register_details: "Privacy policy"
      terms: "Terms of use"
    logged_in:
      admin: Admin
      go_to_your_profile_page: Profile
      hi: Hi
      login: "Log in"
      logout: "Log out"
      notifications: Notifications
      requests: "Friend requests"
      settings: Settings
      sign_up: "Create account"
    logged_in_messages_icon:
      messages: Messages
    logged_in_notifications_icon:
      notifications: Notifications
    markdown_help:
      title: "Formatting help using Markdown"
      description: "Markdown is a simple way to format text that looks great on any device. It doesn’t do anything fancy like change the font size, color, or type — just the essentials, using keyboard symbols you already know."
      formatting: Formatting
      result: Result
      h1: H1
      h2: H2
      h3: H3
      italic: italic
      bold: bold
      underline: underline
      strikethrough: strikethrough
      inline_link: "Inline link"
      list: List
      one: One
      two: Two
      three: Three
    mobile_logged_in:
      admin: Admin
      go_to_your_profile_page: Profile
      hi: Hi
      login: "Log in"
      logout: "Log out"
      notifications: Notifications
      requests: "Friend requests"
      settings: Settings
      sign_up: "Sign up"
    notifications:
      listing_could_not_be_saved: "Listing could not be saved. Please try again. If the problem persists, please %{contact_admin_link}."
      contact_admin_link_text: "contact the %{service_name} team"
      test_welcome_email_delivered_to: "A test email was sent to %{email}."
      something_went_wrong: "Something went wrong"
      community_updated: "Details updated."
      community_update_failed: "Detail update failed."
      account_creation_succesful_you_still_need_to_confirm_your_email: "Your account was created successfully. Now you need to confirm your email address."
      community_joined_succesfully_you_still_need_to_confirm_your_email: "Thanks for joining %{service_name}. Now you need to confirm your email address."
      comment_cannot_be_empty: "Comment cannot be empty"
      comment_sent: "Comment sent"
      confirmation_link_is_wrong_or_used: "The confirmation link is already used or otherwise broken. Try logging in, or send feedback if the problem persists."
      additional_email_confirmed: "The email you entered is now confirmed."
      could_not_get_email_from_social_network: "Could not get email address from %{provider} and can't create an account without email."
      social_network_email_unconfirmed: "The email address '%{email}' associated with your %{provider} account is already used but it hasn't been confirmed yet. Please confirm the email address before logging in with %{provider}."
      create_new_listing: "Create another listing"
      create_one_here: "create one here"
      email_confirmation_sent_to_new_address: "Email confirmation is now sent to the new address."
      email_not_found: "The email you gave was not found from %{service_name} database."
      error_with_session: "Error with session."
      feedback_considered_spam: "Feedback not saved, due to its formatting. Try again or use the feedback forum."
      feedback_not_saved: "Feedback could not be sent."
      feedback_saved: "Thanks a lot for your message! We'll get back to you as soon as possible."
      feedback_sent_to: "Feedback sent to %{target_person}."
      feedback_skipped: "Feedback skipped"
      invitation_cannot_be_sent: "Invitation could not be sent"
      invitation_cannot_unsubscribe: "Cannot unsubscribe from invitation emails"
      invitation_limit_reached: "You were trying to send too many invitations. Daily limit reached."
      invitation_sent: "Invitation sent successfully"
      invitation_successfully_unsubscribed: "Successfully unsubscribed from invitation emails"
      inviting_new_users_is_not_allowed_in_this_community: "Inviting new users is not allowed."
      login_again: "Please log in again."
      login_failed: "Login failed. Please enter the correct credentials."
      account_creation_successful: "Welcome to %{service_name}, %{person_name}!"
      account_deleted: "Your account is now deleted."
      login_successful: "Welcome, %{person_name}!"
      logout_successful: "You have now been logged out of %{service_name}. See you soon!"
      news_item_created: "Article created"
      news_item_creation_failed: "Article creation failed"
      news_item_update_failed: "Article update failed"
      news_item_updated: "Article updated"
      news_item_deleted: "Article removed"
      offer_accepted: "Offer accepted"
      offer_confirmed: "Offer completed"
      offer_closed: "Offer closed"
      listing_created_successfully: "Listing created successfully. %{new_listing_link}."
      offer_rejected: "Offer rejected"
      offer_canceled: "Offer canceled"
      listing_updated_successfully: "Listing updated successfully"
      listing_updated_availability_management_enabled: "Listing updated successfully. Availability management enabled."
      listing_updated_availability_management_disabled: "Listing updated successfully. Availability management disabled."
      listing_deleted: "Listing deleted"
      only_kassi_administrators_can_access_this_area: "Please log in with an admin account to access this area"
      only_listing_author_can_close_a_listing: "Only listing author can close a listing"
      only_listing_author_can_edit_a_listing: "Only listing author can edit a listing"
      payment_successful: "Payment successful"
      payment_canceled: "Payment cancelled"
      error_in_payment: "Error in payment. If you didn't complete the payment yet, try again. If you did, please send us feedback."
      cannot_receive_payment: "The provider can't receive the payment due some error. Please contact the %{service_name} team to clarify the situation"
      payment_waiting_for_later_accomplishment: "When you have paid, we'll notify the seller and you will get a receipt in email"
      password_recovery_sent: "Instructions to change your password were sent to your email."
      person_activated: "User activated"
      person_deactivated: "User deactivated"
      person_updated_successfully: "Information updated"
      poll_answered: "Poll answered"
      poll_could_not_be_answered: "Poll could not be answered"
      poll_created: "Poll created"
      poll_creation_failed: "Poll creation failed"
      poll_update_failed: "Poll update failed"
      poll_updated: "Poll updated"
      poll_deleted: "Poll removed"
      read_more: "Read more!"
      registration_considered_spam: "Registration did not work, please contact us from header menu and mention \"email2 error\"."
      reply_cannot_be_empty: "You can't send an empty message"
      reply_sent: "Reply sent successfully"
      request_accepted: "Request accepted"
      request_confirmed: "Order completed"
      request_rejected: "Request rejected"
      request_canceled: "Order canceled"
      message_sent: "Message sent"
      message_not_sent: "Sending the message failed. Please try again."
      this_content_is_not_available_in_this_community: "This content is not available."
      unknown_error: "Unknown error. Please use the Contact us link to send details about what happened."
      update_error: "An error occurred when trying to update your information, please try again"
      you_are_not_allowed_to_give_feedback_on_this_transaction: "You are not authorized to give feedback on this event"
      you_are_not_authorized_to_do_this: "You are not authorized to do this"
      you_are_not_authorized_to_view_this_content: "You are not authorized to view this content"
      listing_closed: "This listing has been closed"
      send_instructions: "You will receive an email with instructions on how to reset your password in a few minutes."
      you_cannot_reply_to_a_closed_offer: "You cannot reply to a closed offer"
      you_cannot_send_message_to_yourself: "You cannot send a message to yourself"
      you_followed_listing: "You are now following this listing"
      you_have_already_given_feedback_about_this_event: "You have already given feedback about this event"
      you_are_now_member: "Welcome to %{service_name}!"
      you_are_already_member: "You are already a member of %{service_name}. Welcome back!"
      you_must_log_in_to_create_new_listing: "You must log in to %{service_name} to create a new listing. If you don't have an account you can %{sign_up_link}."
      additional_email_confirmed_dashboard: "Your email is now confirmed."
      you_must_log_in_to_give_feedback: "You must log in to give feedback"
      you_must_log_in_to_invite_new_users: "You must log in to invite new users to %{service_name}"
      you_must_log_in_to_send_a_comment: "You must log in to send a new comment"
      you_must_log_in_to_send_a_message: "You must log in to %{service_name} to send a message to another user."
      you_must_log_in_to_do_a_transaction: "You must log in to %{service_name} to do a transaction."
      you_must_log_in_to_view_this_content: "You must log in to view this content"
      you_must_log_in_to_view_this_page: "You must log in to view this page"
      you_must_log_in_to_view_your_inbox: "You must log in to %{service_name} to view your inbox."
      you_must_log_in_to_view_your_settings: "You must log in to %{service_name} to view your settings."
      you_must_log_in_to_add_news_item: "You must log in to %{service_name} to add a new article."
      you_must_log_in_to_change_profile_settings: "You must log in to %{service_name} to change profile settings"
      you_must_log_in_to_accept_or_reject: "You must log in to accept or reject the transaction"
      you_must_log_in_to_confirm_or_cancel: "You must log in to cancel or confirm the transaction"
      you_need_to_confirm_your_account_first: "You need to confirm your email."
      you_must_fill_all_the_fields: "You must fill all the fields"
      you_unfollowed_listing: "You are no longer following this listing"
      joining_community_failed: "Joining failed"
      can_not_delete_email: "You cannot remove the email address"
      user_does_not_have_email_to_delete: "You don't have the email address you're trying to remove"
      email_deleted: "Email removed"
      listing_author_payment_details_missing: "Please contact the author by pressing the 'Contact' button below. They need to update their payment details to receive payments."
      listing_author_payment_details_missing_no_free: "Please contact the %{service_name} team to ask them to contact and advise the listing author to update their payment details to receive payments."
      images_are_processing: "We are processing your images. Give us a minute or two and they'll be visible."
      maintenance_mode:
        zero: "The website will now go offline for maintenance"
        one: "The website will be offline for maintenance in %{count} minute"
        other: "The website will be offline for maintenance in %{count} minutes"
      automatically_logged_out_please_sign_in: "You have been automatically logged out. Please log in again."
      stripe_you_account_balance_is_not_0: "You account balance is not 0 so it cannot be deleted. This might mean that you have transactions waiting to be completed or that there is money waiting to be paid out to your bank account. Please contact the %{service_name} team to learn more."
      visit_admin: "Would you like to %{link}?"
      visit_admin_link: "visit your admin panel"
    settings:
      account: Account
      notifications: Notifications
      profile: "Profile info"
      settings: Settings
      paypal_payments: "PayPal Payments"
      stripe_payments: "Stripe Payments"
      payments: Payments
      listings: Listings
      listings_search_placeholder: "Search for a listing title"
  listings:
    bubble_listing_not_visible:
      listing_not_visible: "You do not have permission to view this listing."
    comment:
      wrote: wrote
      send_private_message: "Send private message to %{person}"
      delete: delete
      are_you_sure: "Are you sure you want to delete the comment?"
    comment_form:
      ask_a_question: "Comment on the listing or ask for more details. All the other users will be able to see your comment."
      log_in: "log in"
      send_comment: "Send comment"
      to_send_a_comment: "to send a new comment."
      write_comment: "Write a new comment:"
      you_cannot_send_a_new_comment_because_listing_is_closed: "You cannot send new comments because this listing is closed."
      you_must: "You must"
      subscribe_to_comments: "Notify me of new comments and updates"
    deleting_a_listing_cannot_be_undone: "Deleting a listing cannot be undone. Are you sure you want to proceed?"
    edit:
      edit_listing: "Edit listing"
    edit_links:
      close_listing: "Close listing"
      edit_listing: "Edit listing"
      reopen_listing: "Reopen listing"
      move_to_top: "Move to top of homepage"
      show_in_updates_email: "Show in the next newsletter"
      show_in_updates_email_loading: Loading...
      show_in_updates_email_error: "Couldn't reach server. Try again after page refresh."
      show_in_updates_email_success: "This listing will be shown in the next automatic update email sent to the users"
      listing_is_pending: "Listing is pending approval"
      listing_is_rejected: "Listing is rejected"
      approve_listing: "Approve listing"
      reject_listing: "Reject listing"
      delete_listing: "Delete listing"
    map:
      open_in_google_maps: "Open in Google Maps"
    error:
      something_went_wrong: "Something went wrong, error code: %{error_code}"
      something_went_wrong_plain: "Something went wrong"
      create_failed_to_connect_to_booking_service: "Listing creation failed: Failed to connect to the booking service. Please try again."
      update_failed_to_connect_to_booking_service: "Listing update failed: Failed to connect to the booking service. Please try again."
    follow_links:
      follow: "Get emails about new comments"
      unfollow: "Don't get emails about new comments"
    form:
      custom_field_partials:
        dropdown:
          select_one___: "Select one..."
      departure_time:
        at: At
        departure_time: "Departure time"
      departure_time_radio_buttons:
        repeated: "Repeated (add times and days in the field 'detailed description')"
      description:
        detailed_description: "Detailed description"
        youtube_info: "If your description contains YouTube links, the videos will be shown below the description."
        youtube_info_markdown: "You can %{link}. If your description contains YouTube links, the videos will be shown below the description."
      destination:
        destination: Destination
      form_content:
        favor: "a service"
        housing: "a space"
        item: "an item"
        offer_something: "Offer something"
        request_something: "Request something"
        rideshare: "a ride"
        i_want_to_offer: "I want to offer..."
        i_want_to_request: "I need..."
      googlemap:
        googlemap_copy: "End Points From Map"
        googlemap_description: Mapview
        googlemap_updatemap: "Update Map"
      images:
        image: Image
        best_result: "For best results, use JPG, GIF or PNG images that are %{width}x%{height} pixels"
        no_file_selected: "No file selected"
        remove_image: "Remove image"
        select_file: "Select file"
        add_more: "+ Add more"
        removing: Removing...
        processing: Processing...
        loading_image: Loading...
        image_uploading_in_progress: "Image upload in progress..."
        processing_takes_a_while: "All images uploaded! Processing them will take a bit of time, but it's ok to save the listing and move on."
        this_may_take_a_while: "this only takes a second"
        percentage_loaded: "%{percentage}%"
        uploading_failed: "Image uploading failed"
        image_processing_failed: "Image processing failed"
        file_too_large: "The file is too large"
        accepted_formats: "The image format must be either GIF, JPG or PNG."
        images_not_uploaded_confirm: "All images have not finished uploading. Do you really want to continue?"
      location:
        location: Location
      price:
        price: Price
        per: per
        per_day: "per day"
        mass: "piece, kg, l, m2, ..."
        time: "hour, day, month, ..."
        long_time: "week, month, ..."
        after_service_fee_you_will_get: "After %{service_name} and payment processor fees you will get %{sum_with_currency}"
        no_service_fee_you_will_get_paypal_text: "%{paypal_fee_info_link} will be deducted from the price."
        no_service_fee_you_will_get_payment_text: "%{payment_fee_info_link} will be deducted from the price."
        after_service_fee_you_will_get_payment_text: "Once someone makes an order, you'll receive this amount minus %{payment_fee_info_link}"
        payment_fee_info_link_text: "%{service_name} fee and a payment processing fee"
        delivery: "Delivery method"
        shipping: Shipping
        shipping_price: "Shipping fee"
        shipping_price_additional: "Additional items"
        pickup: Pickup
      origin:
        location: Location
        origin: Origin
      send_button:
        save_listing: "Post listing"
        submit_for_review: "Submit for review"
        will_be_reviewed: "All listings on %{service_name} will be reviewed before publishing. Once your listing has been approved, you will be notified by email and it will be visible to all."
        we_noticed_youre_an_admin: "We noticed you're an admin of %{service_name}. Your changes will be automatically applied and will not need a review or approval."
      share_type:
        select: Select
        borrow: Borrowing
        buy: Buying
        give_away: "Giving away"
        lend: Lending
        offer_type: "Offer type"
        receive: "Accepting for free"
        rent: Renting
        rent_out: "Renting out"
        request_type: "Request type"
        sell: Selling
        share_for_free: "Sharing for free"
        accept_for_free: "Accepting for free"
        trade: Swapping
      tag_list:
        comma_separate: "(comma separate)"
        tags: Tags
      title:
        listing_title: "Listing title"
      valid_until:
        valid_until: "Expiration date"
      valid_until_radio_buttons:
        for_the_time_being: "For the time being"
      privacy:
        privacy: Privacy
        private: "Private (only users who are logged in can see)"
        public: "Public (visible to users who are not logged in)"
    help_texts:
      help_share_type_title: "Type of the offer or request"
      help_tags_title: Tags
      help_valid_until_title: "Expiration date"
    index:
      all_categories: "All categories"
      all_offer_types: "All offer types"
      all_request_types: "All request types"
      category: Category
      did_not_found_what_you_were_looking_for: "Didn't find what you need?"
      favors: Services
      housing: Spaces
      items: Items
      list_view: "List view"
      listings: Listings
      map_view: "Map view"
      offer_something: "Let others know!"
      offer_type: "Offer type"
      offers: Offers
      request_something: "Request something!"
      request_type: "Request type"
      requests: Requests
      rideshare: Rideshare
      you_have_something_others_do_not: "Have something to offer?"
      feed_title: "%{listing_type} in %{service_name} %{optional_category}"
    left_panel_link:
      borrows: Borrowing
      buys: Buying
      favors: Services
      give_aways: "Giving away"
      housings: Spaces
      items: Items
      lends: Lending
      receives: "Taking for free"
      rent_outs: "Renting out"
      rents: Renting
      rideshares: Rideshare
      sells: Selling
      share_for_frees: "Sharing for free"
      accept_for_frees: "Accepting for free"
      trades: Swapping
    listing_actions:
      booking_from: From
      booking_to: To
      how_paypal_works: "How PayPal Works"
      payment_help: "Payment help"
      unable_load_availability: "Could not load availability information. Please try again later."
      booking_date: "Booking date"
      select_one: "Select one"
      start_time: "Start time"
      end_time: "End time"
      marketplace_fees_may_apply: "%{service_name} fees may apply"
    new:
      listing: listing
      selected_category: "Category: %{category}"
      selected_subcategory: "Subcategory: %{subcategory}"
      selected_transaction_type: "Listing type: %{transaction_type}"
      select_category: "Select category"
      select_subcategory: "Select subcategory"
      select_transaction_type: "Select listing type"
      you_need_to_fill_payout_details_before_accepting: "You need to fill in payout details before you can post a listing. Go to %{payment_settings_link} to fill in the details."
      contact_admin_link_text: "contact the %{service_name} team"
      community_not_configured_for_payments: "%{service_name} hasn't been configured for payments, so you cannot post new listings yet. Please %{contact_admin_link} for details."
      payment_settings_link: "payment settings"
      community_not_configured_for_payments_admin: "%{service_name} hasn't been configured for payments, so you cannot post new listings yet. Go to %{payment_settings_link} to fill in the payment details."
      you_are_now_posting_a_listing_on_behalf_of: "You are now posting a listing on behalf of %{name}"
    quantity:
      hour: "Number of hours:"
      day: "Number of days:"
      night: "Number of nights:"
      week: "Number of weeks:"
      month: "Number of months:"
      unit: "Number of units:"
      custom: "Quantity:"
    quantity_placeholder: Quantity
    please_comment: Comment
    reply_link:
      listing_closed: "Listing is closed"
    show:
      add_your_phone_number: "Add your phone number"
      add_profile_picture: "Add profile picture"
      comments: "Public discussion"
      contact_by_phone: "Contact by phone:"
      contact: Contact
      favor_offer: "Service offer"
      favor_request: "Service request"
      inquiry: Announcement
      item_offer_trade: "Swap offer"
      item_request_trade: "Swap request"
      no_description: "This listing doesn't have a description"
      no_image: "No image"
      no_reviews: "No reviews received"
      offer: Offer
      listing_created: Created
      open_until: "Open until %{date}"
      feedback: Feedback
      qr_code: "QR code"
      request: Request
      rideshare_offer: "Rideshare offer"
      rideshare_request: "Rideshare request"
      send_private_message: "Send private message"
      tags: Tags
      time: time
      times: times
      times_viewed: Viewed
      processing_uploaded_image: "(Processing uploaded image...)"
      listing_created_at: "Listing created"
      price:
        per_quantity_unit: "per %{quantity_unit}"
        per_day: "per day"
      delivery: "Delivery method"
      shipping: "Shipping (+%{price})"
      shipping_no_price: Shipping
      shipping_price_additional: "Shipping (+%{price}, additional items: +%{shipping_price_additional})"
      pickup: Pickup
      pickup_no_price: Pickup
      youtube_video_player: "YouTube video player"
    unit_types:
      piece: piece
      hour: hour
      day: day
      night: night
      week: week
      month: month
      unit: unit
    verification_required:
      verification_required: "Verification required"
  listing_conversations:
    preauthorize:
      dates_not_available: "Selected dates are not available"
      error_in_checking_availability: "Could not check availability for the selected dates"
      details: Details
      by: "%{listing} by %{author}"
      payment: Payment
      exp: "Exp:"
      you_will_be_charged: "You will be charged only if %{author} accepts the transaction. %{author} needs to accept the transaction within %{expiration_period} days. If %{author} declines or does not respond, no charge is made."
      day: day
      days: days
      night: night
      nights: nights
      invalid_parameters: "Invalid values for new transaction"
    transaction_agreement_checkbox:
      read_more: View.
    stripe_payment:
      payment: Payment
      pay_with_card: "Pay with credit or debit card"
      address: "Shipping address"
      address_country: "Country *"
      address_name: "First and last names *"
      address_city: "City *"
      address_state: State
      address_street1: "Street address line 1 *"
      address_street2: "Street address line 2"
      address_postal_code: "ZIP / Postal code *"
  mapview:
    index:
      all_categories: "All categories"
      all_offer_types: "All offer types"
      all_request_types: "All request types"
      category: Category
      did_not_found_what_you_were_looking_for: "Didn't find what you need?"
      favors: Services
      housing: Spaces
      items: Items
      list_view: "List view"
      map_view: "Map view"
      offer_something: "Let others know!"
      offer_type: "Offer type"
      offers: Offers
      request_something: "Request something!"
      request_type: "Request type"
      requests: Requests
      rideshare: Rideshare
      you_have_something_others_do_not: "Have something to offer?"
    please_comment: Comment
  mercury:
    content_too_long: "Inserted content was too long."
  okl:
    member_id: "Member id"
    member_id_or_email: "Member id or email"
  paypal_accounts:
    payout_info_title: "Receiving funds"
    paypal_account_email_connected: "<del>Connect PayPal account</del> Completed!"
    payout_info_paypal: "%{service_name} uses PayPal as its payment provider. A %{create_paypal_account_link} is required in order to accept payments for your listings, and must be connected to %{service_name}."
    paypal_billing_agreement_made: "<del>Grant %{service_name} permission to charge a transaction fee</del> Completed!"
    commission_permission_needed: "You will also need to grant %{service_name} permission to charge a transaction fee."
    create_paypal_account_link_text: "PayPal account"
    connected_account: "PayPal account '%{email}' connected successfully."
    paypal_receive_funds_info_label_australia_only: "Your PayPal account needs to be able to accept payments. This might require a Premier or Business account."
    paypal_receive_funds_info_label: "Your PayPal account needs to be able to accept payments. This might require a Business account."
    paypal_receive_funds_info_australia_only: "If you see an error when trying to connect your account to %{service_name}, either %{upgrade_paypal_account_link}, or (if you are an individual), create a new Premier account. Both account types are completely free."
    paypal_receive_funds_info: "If you see an error when trying to connect your account to %{service_name}, %{upgrade_paypal_account_link}. It's free and easy. If you're an individual, PayPal recommends using your name as the Business name."
    upgrade_paypal_account_link_text: "log in and upgrade your PayPal account to a business account"
    admin_account_not_connected: "Using %{service_name}'s payment system in order to receive payments is not possible since payments have not been set up. Please %{contact_admin_link} for details."
    contact_admin_link_text: "contact the %{service_name} team"
    you_are_ready_to_accept_payments: "You are ready to accept payments!"
    commission: "%{commission} %"
    not_now: "I do not want to connect PayPal account now"
    new:
      payout_info_you_need_to_connect: "In order to accept payments, you need to connect your PayPal account with %{service_name}."
      payout_info_text: "To connect your account, please complete the following steps."
      contact_admin_link_text: "contact the %{service_name} team"
      admin_account_not_connected: "Connecting your PayPal account is not possible since %{service_name} has not set up payments. Please %{contact_admin_link} for details."
      paypal_account_email: "Connect your PayPal account"
      paypal_account_email_placeholder: "Your PayPal email address"
      paypal_account_email_info_text: "If you don't have a PayPal account, you can create one by %{create_paypal_account}. If you get an error message when connecting your PayPal account, upgrade your PayPal account to a business account. Upgrading is free and easy. If you are an individual, you can use your first and last name as your \"business name\". To upgrade your account, %{upgrade_paypal_account} and find the upgrade link."
      create_paypal_account: "clicking here"
      upgrade_paypal_account: "log in to your PayPal account"
      paypal_account_billing_agreement: "Grant %{service_name} permission to charge a transaction fee"
      follow_steps: "Follow the steps below to start receiving funds:"
      connect_paypal_account_title: "Connect your PayPal account"
      connect_paypal_account_title_with_step: "Step %{current_step}/%{total_steps}: Connect your PayPal account"
      connect_paypal_account_instructions: "Click on the button below to log in to PayPal and connect your PayPal account with %{service_name}."
      connect_paypal_account: "Connect your PayPal account"
      paypal_account_billing_agreement_with_step: "Step %{current_step}/%{total_steps}: Grant permission to charge a transaction fee"
      paypal_account_billing_agreement_info_both: "After you make a sale on %{service_name}, a service fee (%{commission_from_seller} of the total item price, excluding shipping, minimum fee %{minimum_commission}) will be charged from your PayPal account. Permission to do this is required in order to accept payments in %{service_name}. The fee does not include %{paypal_info_link}."
      paypal_account_billing_agreement_info_fixed: "After you make a sale on %{service_name}, a service fee of %{minimum_commission} will be charged from your PayPal account. Permission to do this is required in order to accept payments in %{service_name}. The fee does not include %{paypal_info_link}."
      paypal_account_billing_agreement_info_relative: "After you make a sale on %{service_name}, a service fee (%{commission_from_seller} of the total item price, excluding shipping) will be charged from your PayPal account. Permission to do this is required in order to accept payments in %{service_name}. The fee does not include %{paypal_info_link}."
      paypal_account_billing_agreement_info_none: "%{service_name} does not currently charge a service fee. If service fees are enabled, you will need to grant %{service_name} permission to charge a service fee in order to accept payments. The fee does not include %{paypal_info_link}."
      paypal_info_link_text: "PayPal's payment processing fee"
      billing_agreement_description: "Grant %{service_name} permission to charge a transaction fee."
      billing_agreement: "Grant permission"
      permissions_not_granted: "Permissions to connect with your PayPal account were not granted."
      could_not_fetch_redirect_url: "Could not fetch redirect URL to connect with PayPal."
      paypal_not_enabled: "PayPal payments are not enabled."
      billing_agreement_canceled: "The billing agreement was canceled"
      billing_agreement_not_accepted: "You did not accept the billing agreement in PayPal."
      billing_agreement_wrong_account: "PayPal accounts did not match. Please use the same PayPal account that you connected in the first step."
      something_went_wrong: "Something went wrong. Please try again. If the problem persists, please contact the %{service_name} team."
      account_not_verified: "You have not verified your PayPal account. You need to go to paypal.com and verify your account before you can continue."
      account_restricted: "Your PayPal account is restricted and cannot be connected. Please log in to paypal.com to find out more or get in touch with PayPal customer support to resolve the issue."
    paypal_account_connected_title: "PayPal account connected"
    paypal_account_connected: "The PayPal account <%{email}> has been connected with %{service_name}."
    change_account: "Change PayPal account"
    missing: "You have open listings but your Paypal account is not set up to receive payments. Connect your Paypal account and grant %{service_name} permission to charge a transaction fee from your %{settings_link}."
    from_your_payment_settings_link_text: "payment settings"
    redirect_message: "Redirecting you to PayPal. If nothing happens, click %{redirect_link}."
    redirect_link_text: here
    paypal_account_all_set_up: "Hooray, everything is set up!"
    can_receive_payments: "You can now receive payments for your listings."
    paypal_account_connected_summary: "PayPal account <%{email}> connected successfully"
    paypal_permission_granted_summary: "Permission for transaction fees granted"
  paypal:
    pay_with_paypal: "Proceed to payment"
    checkout_with: "Checkout with"
    or_pay_with_paypal: or
    checkout_with_paypal: "Checkout with PayPal"
    cancel_succesful: "PayPal payment succesfully canceled"
    transaction:
      commission_payment_name: "Commission payment for %{listing_title}"
      commission_payment_description: "Marketplace %{service_name} took this commission from transaction regarding %{listing_title}"
    wait_while_loading: "Please wait."
    chatting_with_paypal: "We are chatting with PayPal."
  people:
    edit_links:
      activate: Activate
      deactivate: Deactivate
    help_texts:
      feedback_description_title: Feedback
      help_invitation_code_title: "You need an invite to join"
      terms_title: "%{service_name} terms of use"
      invite_only_help_text: "Select this option if you want that new members can join only if they are invited by an existing user."
      invite_only_help_text_title: Invite-only
    inactive_notification:
      this_person_is_not_active_in_kassi: "This user is no longer active in %{service_name}"
      inactive_description: "This user has stopped using %{service_name}. You cannot contact this user, give feedback to them or comment their listings."
    new:
      create_new_account: "Create account"
      email: "Email address"
      email_is_in_use: "The email you gave is already in use."
      email_is_in_use_or_not_allowed: "This email is not allowed or it is already in use. If you can't get in, contact us."
      email_not_allowed: "This email is not allowed in %{service_name}. Please use an email address that is allowed. If you still cannot get in, contact us."
      invalid_username_or_email: "The username or email are invalid or already in use"
      email_restriction_instructions:
        one: "The access to %{service_name} is restricted. To join you need a '%{allowed_emails}' email address."
        other: "The access to %{service_name} is restricted. You need an email address that proves that you are entitled to join."
      family_name: "Last name"
      given_name: "First name"
      i_accept_the_terms_and_privacy: "I accept the %{terms} and %{privacy}"
      admin_emails_consent: "I agree to receive occasional emails from the %{service_name} team and understand that I can change my mind at any time"
      invalid_invitation_code: "The invitation code is not valid."
      invitation_code: "Invitation code"
      not_required: ", not required"
      notification_is_mandatory: "You must pick at least one email address for receiving notifications. If you don't want to receive any emails from %{service_name}, check your email notification settings."
      password_again: "Confirm password"
      show_my_name_to_others: "Show my real name to other %{service_name} users"
      sign_up: "Create a new %{service_name} account"
      terms: "Terms of Use"
      privacy: "Privacy policy"
      username_is_in_use: "This username is already in use."
      username_is_invalid: "Username is invalid. Allowed characters are letters, numbers and underscore."
      visible_only_to_you: "visible only to you and the %{service_name} team"
      visible_to_everybody: "visible to everybody"
      create_account_with_provider: "Sign up with %{provider}"
      OR: OR
      signup_with_email: "Sign up with email"
      this_field_will_be_publicly_visible: "(This field will be publicly visible)"
    profile_feedback:
      grade: "grade:"
      and_gave_following_feedback: "and gave the following feedback"
    profile_listings:
      no_image: "No image"
      manage_listings: "Manage all my listings"
    show:
      contact: "Contact %{person}"
      about_me: "About me:"
      add_description: "Share something about yourself"
      add_location: "Add location"
      add_phone_number: "Add phone number"
      address: "Location:"
      as_expected: "As expected"
      edit_profile_info: "Edit profile"
      exceeded_expectations: "Exceeded expectations"
      positive: positive
      hide_description: "Show less"
      less_than_expected: "Worse than expected"
      phone_number: "Phone number:"
      show_all_feedback: "Show all feedback"
      show_all_testimonials: "Show all feedback"
      show_full_description: "Show more"
      slightly_better_than_expected: "Exceeded expectations"
      slightly_less_than_expected: "Worse than expected"
      what_are_these: "What are these?"
      review: "received review"
      reviews: "received reviews"
      listing: listing
      listings: listings
      open_listing: "open listing"
      open_listings: "open listings"
      no_listings: "No listings"
      no_open_listings: "No open listings"
      no_reviews: "No reviews"
      show_all_listings: "Show all listings"
      show_all_open_listings: "Show all open listings"
      show_all_reviews: "Show all reviews"
      admin_actions: "Admin actions"
      post_listing_as: "Post listing as"
    followed_people:
      you_follow_plural: "You follow %{count} people"
      you_follow_singular: "You follow %{count} person"
      they_follow_plural: "%{count} followed people"
      they_follow_singular: "%{count} followed person"
      show_all_followed_people: "Show all followed people"
      no_followed_people: "No followed people"
    follow_button:
      following: Following
      follow: Follow
      unfollow: Unfollow
  sessions:
    new:
      create_new_account: "Create a new account"
      i_forgot_my_password: "Forgot username or password"
      login: "Log in"
      login_to_kassi: "Log in to %{service_name}"
      connect_your_facebook_to_kassi: "Connect your Facebook account to %{service_name}"
      facebook_account: "Facebook account:"
      log_in_to_link_account: "If you already have a %{service_name} account, log in to link it with your Facebook account."
      you_can_also_create_new_account: "If you don't have an account in %{service_name}, %{accont_creation_link} to create one with your Facebook login."
      account_creation_link_text: "click here"
      cancle_facebook_connect: "If you don't want to link this account, you can %{cancel_link}."
      facebook_cancel_link_text: cancel
      log_in_with_your_provider_account: "Log in with %{provider}"
      or_sign_up_with_your_username: "...or with your username or email:"
      we_will_not_post_without_asking_you: "We will never post to Facebook without asking you."
    password_forgotten:
      email: Email
      password_recovery_instructions: "Enter your email address to receive your username and reset your password."
      request_new_password: "Request new password"
      change_your_password: "Change your password"
    confirmation_pending:
      welcome_to_kassi: "Welcome to %{service_name}!"
      check_your_email: "Check your inbox"
      resend_confirmation_instructions: "Resend confirmation instructions"
      your_current_email_is: "Your email is %{email}."
      change_email: Change
      confirm_your_email: "Please confirm your email address"
      account_confirmation_instructions: "You will soon receive an email with a link to confirm your email address. Don't forget to check your spam folder! After confirming your address, you can join %{service_name}."
      account_confirmation_instructions_title_admin: "Confirm your email address"
      before_full_access_you_need_to_confirm_email: "Before we can give you full access to your marketplace, there's just one more thing we need to do: confirm your email address."
      before_confirmation_only_access_admin_dashboard: "Before confirmation you can only access the %{admin_dashboard_link}."
      admin_dashboard_link_text: "admin panel"
      account_confirmation_instructions_admin: "You should have received an email at %{email_address} with a confirmation link. If you don't see it, check your spam folder or click the button below to resend the email. Once it arrives, open the included link to confirm your address, after which you'll get full access to your marketplace. If you need any help, don't hesitate to %{support_link}."
      contact_support_link_text: "contact Sharetribe support"
  settings:
    account:
      change: Change
      confirm_new_password: "Confirm new password"
      delete_account: "Delete account"
      delete_account_button: "Permanently delete my account"
      delete_account_confirmation_popup: "Are you sure you really want to delete your user account and permanently lose all data related to it? Account deletion cannot be reversed."
      email_addresses: "Email addresses"
      new_email: "New email address"
      delete_personal_information: "If you delete your account, your personal information (name, phone number, address, email, profile picture, etc.) will be deleted permanently and can't be recovered. All the listings you have created will be removed. You won't be able to reactivate your account. Your username will become available for others to register on %{service_name}."
      delete_information_others_involved: "Information where other members are involved (conversations with other people, transactions you've made, reviews you've given to others, etc) is not removed when you delete your account. However, your name will no longer be displayed next to this information."
      unfinished_transactions: "Your account can't be deleted because you have ongoing transactions. Please complete all transactions before deleting your account."
      only_admin: "Your account can't be deleted because you are the only administrator of the marketplace."
      new_password: "New password"
      save: Save
      these_fields_are_shown_only_to_you: "Username is shown in your profile unless you have given your name. Other information is only shown to you."
      email_already_confirmed: "Your email address is already confirmed."
      email:
        address_title: Address
        remove_title: Remove
        remove_confirmation: "Are you sure you want to remove this email address?"
        receive_notifications_title_desktop: "Receive notifications"
        receive_notifications_title_mobile: "Receive notifications"
        receive_notifications_new_title_mobile: "Receive notifications"
        add_new_with_plus: "+ Add new email address"
        add_new_cancel: Cancel
        confirmation_title_mobile: "Confirmation:"
        confirmation_title_desktop: Confirmation
        confirmation_resend: Resend
        status_confirmed: Confirmed
        status_pending: Pending
    notifications:
      email_from_admins: "I agree to receive occasional emails from the %{service_name} team"
      i_want_to_get_email_notification_when: "I want to get an email notification when..."
      newsletters: "Emails from administrators"
      community_updates: Newsletters
      email_about_confirm_reminders: "...I have forgotten to confirm an order as completed"
      email_about_new_comments_to_own_listing: "...someone comments on my offer or request"
      email_about_new_messages: "...someone sends me a message"
      email_about_new_received_testimonials: "...someone gives me feedback"
      email_about_testimonial_reminders: "...I have forgotten to give feedback on an event"
      email_daily_community_updates: "Send me a <b>daily</b> newsletter if there are new listings"
      email_weekly_community_updates: "Send me a <b>weekly</b> newsletter if there are new listings"
      do_not_email_community_updates: "Don't send me newsletters"
      email_when_conversation_accepted: "...someone accepts my offer or request"
      email_when_conversation_rejected: "...someone rejects my offer or request"
      email_about_completed_transactions: "...someone marks my order as completed"
      email_about_new_payments: "...I receive a new payment"
      email_about_new_listings_by_followed_people: "...someone I follow posts a new listing"
      unsubscribe_succesful: "Unsubscribe succesful"
      unsubscribe_info_text: "You will no longer receive these emails. Check your %{settings_link} to choose what kind of emails you want to receive from %{service_name}, or return to the %{homepage_link}."
      settings_link: settings
      homepage_link: homepage
      unsubscribe_unsuccesful: "Error in unsubscribing"
      unsuccessful_unsubscribe_info_text: "The unsubscribe link has expired. Log in to change your email subscription settings."
    profile:
      about_you: "About you"
      city: City
      family_name: "Last name"
      given_name: "First name"
      first_name_with_initial: "(only first letter shown to other users)"
      first_name_only: "(not shown to other users)"
      display_name: "Display name"
      display_name_description: "If you represent an organization, you can use its name as your display name. Display name is shown to other users instead of your first and last name."
      location_description: "You can provide either your street address or only a city or zip/postal code. It’s good to also add your country when adding your location. Examples: \"10117 Berlin, Germany\" or \"2000 Sand Hill Road, CA, USA\"."
      profile_picture_description: "The profile picture should be in a square format (1:1 ratio), for example, 800x800 pixels. Otherwise, it will be cropped to fit."
      phone_number: "Phone number"
      profile_picture: "Profile picture"
      postal_code: "Postal code"
      profile_page: "in your profile page"
      profilemap: Mapview
      street_address: Location
      these_fields_are_shown_in_your: "Some of this information is visible to all %{service_name} users"
      visible_to_everybody: "visible to everybody"
      visible_to_registered_users: "(visible to users that have logged in)"
      default_in_listing: "(used only as a default when creating a new listing)"
      invisible: "(not shown to other users)"
      image_is_processing: "Hang on tight. We are processing your profile picture. It will be ready in a minute or two."
      shown_in_your_public_profile: "(shown in your public profile)"
      editing_profile_of: "You are now editing the profile of %{name}"
      format_markdown_link: "format your description using Markdown"
      format_markdown: "You can %{link}."
    save_information: "Save information"
  shipping_address:
    shipping_address: "Shipping address"
  tag_cloud:
    tag_used:
      with_tag: "With tag"
      without_tag: "Without tag"
  terms:
    show:
      accept_terms: "Accepting %{service_name} terms of use"
      here: "by clicking here"
      i_accept_new_terms: "I accept the new terms"
      i_accept_terms: "I accept the terms"
      terms: "%{service_name} terms of use"
      terms_have_changed: "Terms of use have changed"
      you_can_view_the_new_terms: "You can view the new terms"
      you_need_to_accept: "Welcome to %{service_name}! This seems to be the first time you are using the service. Before starting you must first accept the"
      you_need_to_accept_new_terms: "%{service_name} terms of use have changed. You have to accept the new terms in order to continue using %{service_name}. The new terms are intended to enable the upkeep of the service after the research project has ended."
  testimonials:
    index:
      all_testimonials: "All feedback"
      feedback_altogether: "Feedback altogether: "
      loading_more_testimonials: "Loading more testimonials"
      no_testimonials: "No received feedback."
    new:
      as_expected: "As expected"
      exceeded_expectations: "Much better than expected"
      give_feedback_to: "Give feedback to %{person}"
      grade: "What is your overall feeling?"
      less_than_expected: "Worse than expected"
      send_feedback: "Send feedback"
      slightly_better_than_expected: "Slightly better than expected"
      slightly_less_than_expected: "Slightly worse than expected"
      textual_feedback: "How did things go?"
      this_will_be_shown_in_profile: "The feedback you give will be visible to other members in the profile page of %{person}. It helps them to evaluate whether %{person} is a trustworthy person."
      positive: Positive
      negative: Negative
      default_textual_feedback: "Everything went smoothly, thanks a lot!"
    testimonial:
      about_listing: "about listing"
  date:
    formats:
      long_with_abbr_day_name: "%a, %b %d, %Y"
    first_day_of_week: 0
  datepicker:
    days:
      sunday: Sunday
      monday: Monday
      tuesday: Tuesday
      wednesday: Wednesday
      thursday: Thursday
      friday: Friday
      saturday: Saturday
    days_short:
      sunday: Sun
      monday: Mon
      tuesday: Tue
      wednesday: Wed
      thursday: Thu
      friday: Fri
      saturday: Sat
    days_min:
      sunday: Su
      monday: Mo
      tuesday: Tu
      wednesday: We
      thursday: Th
      friday: Fr
      saturday: Sa
    months:
      january: January
      february: February
      march: March
      april: April
      may: May
      june: June
      july: July
      august: August
      september: September
      october: October
      november: November
      december: December
    months_short:
      january: Jan
      february: Feb
      march: Mar
      april: Apr
      may: May
      june: Jun
      july: Jul
      august: Aug
      september: Sep
      october: Oct
      november: Nov
      december: Dec
    today: Today
    clear: Clear
    format: mm/dd/yyyy
  time:
    formats:
      short: "%b %e, %Y at %H:%M"
      shorter: "%b %e at %H:%M"
      short_date: "%b %e, %Y"
      hours_only: "%l:%M %P"
  timestamps:
    day_ago: "%{count} day ago"
    days_ago: "%{count} days ago"
    hour_ago: "%{count} hour ago"
    hours_ago: "%{count} hours ago"
    minute_ago: "%{count} minute ago"
    minutes_ago: "%{count} minutes ago"
    month_ago: "%{count} month ago"
    months_ago: "%{count} months ago"
    seconds_ago: "%{count} seconds ago"
    year_ago: "%{count} year ago"
    years_ago: "%{count} years ago"
    days_since:
      one: "%{count} day"
      other: "%{count} days"
    time_to:
      seconds:
        one: "%{count} second"
        other: "%{count} seconds"
      minutes:
        one: "%{count} minute"
        other: "%{count} minutes"
      hours:
        one: "%{count} hour"
        other: "%{count} hours"
      days:
        one: "%{count} day"
        other: "%{count} days"
  transactions:
    initiate:
      booked_days: "Booked days:"
      booked_nights: "Booked nights:"
      booked_days_label:
        one: "Booked day:"
        other: "Booked days:"
      booked_nights_label:
        one: "Booked night:"
        other: "Booked nights:"
      booked_hours_label:
        one: "Booked hour:"
        other: "Booked hours:"
      price_per_day: "Price per day:"
      price_per_night: "Price per night:"
      price_per_hour: "Price per hour:"
      price_per_unit: "Price per unit:"
      quantity: "Quantity:"
      subtotal: "Subtotal:"
      shipping-price: "Shipping:"
      stripe-fee: "Stripe Fee (estimated):"
      duration_in_hours:
        one: "(1 hour)"
        other: "(%{count} hours)"
      start_end_time: "%{start_time} to %{end_time}"
    price_per_quantity: "Price per %{unit_type}:"
    price: "Price:"
    quantity: "Quantity: %{quantity}"
    unit_price: "Unit price: %{unit_price}"
    total: "Total:"
    total_to_pay: "Payment total:"
  unit:
    day: day
    days: days
  web:
    listings:
      errors:
        availability:
          something_went_wrong: "We're not able to display availability information. Try to reload the page."
          saving_failed: "We're not able to save availability changes. Try to reload the page."
        working_hours:
          required: required
          overlaps: overlaps
          covers: covers
      pricing_units:
        piece: piece
        hour: hour
        day: day
        night: night
        week: week
        month: month
      edit_availability_header: Availability
      save_and_close_availability_editing: "Save and close"
      confirm_discarding_unsaved_availability_changes_explanation: "You have unsaved changes to your availability information. If you proceed, these changes will be lost."
      confirm_discarding_unsaved_availability_changes_question: "Are you sure you want to discard your changes?"
      edit_listing_availability: "Edit listing availability"
      working_hours:
        default_schedule: "Default schedule"
        i_am_available_on: "I'm available on..."
        start_time: "Start time"
        end_time: "End time"
        add_another_time_slot: "+ Add another time slot"
        save: Save
    no_listings:
      sorry: "Sorry, no listings could be found for your search criteria."
      try_other_search_terms: "Maybe try other search terms?"
    listing_card:
      add_picture: "Add picture"
      no_picture: "No picture"
    search:
      page: Page
      page_of_pages: "of %{total_number_of_pages}"
    topbar:
      menu: Menu
      more: More
      search_placeholder: Search...
      search_location_placeholder: Location
      user: User
      inbox: Inbox
      profile: Profile
      manage_listings: "My listings"
      settings: Settings
      logout: "Log out"
      login: "Log in"
      signup: "Sign up"
      admin_dashboard: "Admin panel"
      language: Language
      listings: "My listings"
    utils:
      km: km
      mi: mi
    branding:
      powered_by: "%{service_name} is powered by the %{sharetribe_link} marketplace platform."
      create_own: "Want to create your own online marketplace website like %{service_name}? %{learn_more}."
      learn_more: "Learn more"
  will_paginate:
    models:
      person:
        zero: users
        one: user
        few: users
        other: users
      transaction:
        zero: transactions
        one: transaction
        few: transactions
        other: transactions
    previous_label: "&#8592; Previous"
    next_label: "Next &#8594;"
    page_gap: "&hellip;"
    page_entries_info:
      single_page:
        zero: "No %{model} found"
        one: "Displaying 1 %{model}"
        other: "Displaying all %{count} %{model}"
      single_page_html:
        zero: "No %{model} found"
        one: "Displaying <b>1</b> %{model}"
        other: "Displaying <b>all&nbsp;%{count}</b> %{model}"
      multi_page: "Displaying %{model} %{from} - %{to} of %{count} in total"
      multi_page_html: "Displaying %{model} <b>%{from}&nbsp;-&nbsp;%{to}</b> of <b>%{count}</b> in total"
    person:
      community_members_entries_info:
        single_page:
          zero: "No %{model} found"
          one: "Displaying %{accepted_count} accepted %{accepted_model} and %{other_count} other %{other_model}"
          other: "Displaying %{accepted_count} accepted %{accepted_model} and %{other_count} other %{other_model}"
        single_page_html:
          zero: "No %{model} found"
          one: "Displaying <b>%{accepted_count}</b> accepted %{accepted_model} and %{other_count} other %{other_model}"
          other: "Displaying <b>%{accepted_count}</b> accepted %{accepted_model} and %{other_count} other %{other_model}"
        multi_page: "Displaying %{model} %{from} - %{to} of %{accepted_count} accepted %{accepted_model} and %{other_count} other %{other_model}"
        multi_page_html: "Displaying %{model} <b>%{from}&nbsp;-&nbsp;%{to}</b> of <b>%{accepted_count}</b> accepted %{accepted_model} and %{other_count} other %{other_model}"
  stripe_accounts:
    admin_account_not_connected: "Using %{service_name}'s payment system in order to receive payments is not possible since payments have not been set up. Please %{contact_admin_link} for details."
    contact_admin_link_text: "contact the %{service_name} team"
    you_are_ready_to_accept_payments: "You are ready to accept payments!"
    commission: "%{commission} %"
    pay_with_stripe: "Pay with Stripe using %{card}"
    add_and_pay: "Confirm payment"
    card_not_stored: "Your payment is securely processed by Stripe. %{service_name} does not store your credit/debit card information."
    missing_payment: "You have open listings but your account is not set up to receive money. To configure your payment preferences, visit %{settings_link}"
    stripe_bank_connected: "Bank account details configured successfully!"
    stripe_can_accept: "You are now all set to receive money to your bank account"
    stripe_credit_card: "Credit card"
    paypal: PayPal
    paypal_connected: "PayPal account connected successfully!"
    paypal_can_accept: "You are now all set to receive money to your PayPal account"
    paypal_connected_give_permission: "To complete setup and start receiving funds to your PayPal account <%{email}>, please grant permission to charge a transaction fee."
    stripe_account_restricted: "Online payments to your account are restricted!"
    stripe_account_restricted_info: "You should edit your bank account details to provide more information to the payment provider."
    stripe_account_restricted_soon: "Online payments to your account will be restricted soon."
    stripe_account_restricted_soon_info: "You should edit your bank account details to provide more information to the payment provider."
    stripe_account_pending_verification: "Account details saved successfully. Waiting for account verification from the payment provider."
    stripe_account_pending_verification_info: "Check back later to make sure that everything is in order."
    form_new:
      need_info: "We need some information about you to be able to send you money."
      select_country: "Select country..."
      legal_name: "Legal name"
      first_name: "First name"
      last_name: "Last name"
      first_name_kana: "First name kana"
      last_name_kana: "Last name kana"
      first_name_kanji: "First name kanji"
      last_name_kanji: "Last name kanji"
      country: Country
      birth_date: "Birth date"
      ssn_last_4: "SSN Last 4"
      personal_id_number: "Personal ID number"
      address_country: Country
      address_state: State
      address_province: Province
      address_city: City
      address_postal_code: "Postal code"
      address_line1: "Street address"
      tos_link: "By adding your payout details you accept the %{stripe_link}."
      tos_link_title: "Stripe Connected Account Agreement"
      save_details: "Save details"
      edit: "Edit details"
      cancel: Cancel
      gender: Gender
      phone_number: "Phone number"
      address_kana_postal_code: "Postal code kana"
      address_kana_state: "State kana"
      address_kana_city: "City kana"
      address_kana_town: "Town kana"
      address_kana_line1: "Street address kana"
      address_kanji_postal_code: "Postal code kanji"
      address_kanji_state: "State kanji"
      address_kanji_city: "City kanji"
      address_kanji_town: "Town kanji"
      address_kanji_line1: "Street address kanji"
      male: male
      female: female
    form_bank:
      bank_account_number: "Bank account number"
      bank_routing_number: "Routing number"
      bank_routing_1: "Bank code"
      bank_routing_2: "Branch code"
      bank_currency: "Bank account currency"
      update_also_bank_account: "Update also Bank account"
      messages:
        account_number: "Account number"
        routing_number: "Routing number"
        bank_code: "Bank code"
        branch_code: "Branch code"
        transit_number: "Transit number"
        institution_number: "Institution number"
        format_varies_by_bank: "Format varies by bank"
        bsb: BSB
        error_message: "Invalid format"
        clearing_code: "Clearing code"
        sort_code: "Sort code"
        must_match: "must be in the following format:"
        a_dash: "a dash"
        digits: digits
        digits_or_chars: "digits or A-Z chars"
    form_verification:
      personal_id_number: "Personal ID Number"
      document: "Proof of identity (passport, government-issued ID)"
      send_verification: "Send Verification"
      need_verification: "Need additional verification"
    form_pin:
      social_insurance_number: "Social Insurance Number (SIN)"
      social_security_number: "Social Security Number (SSN)"
      ssn_last_4: "Last 4 digits of Social Security Number (SSN)"
      hong_kong_identity_card: "Hong Kong Identity Card Number (HKID)"
      singapore_identity_card: "National Registration Identity Card (NRIC) or Foreign Identification Number (FIN)"
      messages:
        social_insurance_number: "must be valid Social Insurance Number (SIN)"
  payment_settings:
    title: "Payout preferences"
    bank_account: "Bank account"
    paypal: PayPal
    bank_account_details: "To receive money to your bank account, you need to provide your bank details. Your customers will be able to pay with their credit card."
    add_bank_details: "Add bank details"
    can_accept_stripe_and_paypal: "You can receive money to your bank account or your PayPal account."
    to_accept_paypal: "To receive money to your PayPal account, you need to connect your PayPal account. Your customers will be able to pay with PayPal."
    connect_paypal: "Connect PayPal account"
    wrong_setup: "There is something wrong with the payment system setup in this marketplace: Stripe Connect has not been enabled. Please contact the team to let them know that they should enable Stripe Connect in their Stripe Dashboard."
    invalid_bank_account_number: "Please check that your bank account is entered correctly and matches your country."
    invalid_postal_code: "Invalid postal code for %{country}"
  seo_sections:
    you_can_use_variables: "You can use the following variables: %{vars}"
    placeholder:
      search_results: "Search results - %{variable}"
      search_results_for: "Search results for: %{placeholder1} on %{placeholder2}"
      listing_description: "%{title} for %{price} by %{author} on %{marketplace}"
      listing_description_without_price: "%{title} by %{author} on %{marketplace}"
      category_description: "%{category} on %{marketplace}"
      profile_title: "Profile of %{user} - %{marketplace}"
      profile_description: "Learn more about %{user} on %{marketplace}"
  activemodel:
    attributes:
      landing_page_version/section/base:
        id: Section unique name
        title: Title
        paragraph: Paragraph
        button_color: Button color
        button_color_hover: Button color hover
        button_title: Text
        button_path: URL
        button_path_string: URL
        background_image: Background image
        background_image_variation: Background image variation
        background_color: Background color
        background_color_string: Background color
        icon_color: Icon color
      landing_page_version/section/listings:
        listing_1_id: Listing 1 ID
        listing_2_id: Listing 2 ID
        listing_3_id: Listing 3 ID
      landing_page_version/section/video:
        text: Text
        youtube_video_id: "Youtube video ID"<|MERGE_RESOLUTION|>--- conflicted
+++ resolved
@@ -563,14 +563,8 @@
           deleting_info: "Deleting a review allows its author to leave another one for the same transaction."
           blocking_info: "Blocking the review after deletion prevents its author from leaving another one for the same transaction."
           unskip: Unskip
-<<<<<<< HEAD
-          if_you_unskip_the_review: If you unskip the review, the user will be able to post one.
-          they_will_not_be_notified_automatically: They will not be notified automatically.
-
-=======
           if_you_unskip_the_review: "If you unskip the review, the user will be able to post one."
           they_will_not_be_notified_automatically: "They will not be notified automatically."
->>>>>>> b44a0018
       invitations:
         invitations: Invitations
         used:
