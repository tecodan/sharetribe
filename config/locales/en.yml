--- conflicted
+++ resolved
@@ -2889,9 +2889,6 @@
       category_description: "%{category} on %{marketplace}"
       profile_title: "Profile of %{user} - %{marketplace}"
       profile_description: "Learn more about %{user} on %{marketplace}"
-<<<<<<< HEAD
-=======
-
   activemodel:
     attributes:
       landing_page_version/section/base:
@@ -2906,4 +2903,3 @@
         background_image_variation: Background image variation
         background_color: Background color
         icon_color: Icon color
->>>>>>> 3bc434c8
