--- conflicted
+++ resolved
@@ -692,10 +692,7 @@
             listings: "New listings section"
             locations: "New locations section"
             video: "New video section"
-<<<<<<< HEAD
-=======
             locations: "New locations section"
->>>>>>> aa9acf05
           edit_section:
             categories: Edit categories section
             footer: Edit footer section
@@ -706,10 +703,7 @@
             listings: "Edit listings section"
             locations: "Edit locations section"
             video: "Edit video section"
-<<<<<<< HEAD
-=======
             locations: "Edit locations section"
->>>>>>> aa9acf05
     landing_page_versions:
       sections:
         hero:
@@ -800,13 +794,10 @@
           youtube_video_id: "Youtube video ID"
           autoplay: "Playing options"
           autoplay_no: "No autoplay"
-<<<<<<< HEAD
           autoplay_yes: "Autoplay"
           autoplay_muted: "Muted"
-=======
           autoplay_muted: "Muted autoplay"
           info: "This text will show when you select the \"No Autoplay\" playing option or the video is paused"
->>>>>>> aa9acf05
     custom_fields:
       edit:
         edit_listing_field: "Edit listing field '%{field_name}'"
@@ -1689,10 +1680,7 @@
       from_must_be_less_than_till: "\"Start time\" must be less than \"End time\""
       section_with_this_id_already_exists: "This identifier is in use. Please choose another one."
       listing_with_this_id_does_not_exist: "This listing id is not one of yours. Maybe you made a typo? Please verify and try again"
-<<<<<<< HEAD
-=======
       identifier_format_error: "Identifier must start with an ASCII letter (a-z or A-Z) followed by any number of ASCII letters (a-z or A-Z), digits (0 - 9), hyphens ('-'), underscores ('_')"
->>>>>>> aa9acf05
   event_feed_events:
     accept:
       has_accepted_lend_item: "%{offerer_name} agreed to lend %{listing_title} to %{requester_name} %{time_ago}."
@@ -3076,10 +3064,6 @@
       category_description: "%{category} on %{marketplace}"
       profile_title: "Profile of %{user} - %{marketplace}"
       profile_description: "Learn more about %{user} on %{marketplace}"
-<<<<<<< HEAD
-=======
-
->>>>>>> aa9acf05
   activemodel:
     attributes:
       landing_page_version/section/base:
