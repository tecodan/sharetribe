en:
  number:
    currency:
      format:
        separator: "."
        delimiter: ","
        format: "%u%n"
  admin:
    categories:
      edit:
        edit_listing_category: "Edit category '%{category}'"
      index:
        listing_categories: "Listing categories"
        create_a_new_category: "+ Create a new category"
        remove_category_confirmation: "Are you sure you want to remove the category '%{category_name}'? This cannot be undone."
        saving_order: "Saving category order"
        save_order_successful: "Successfully saved category order"
        save_order_error: "An error occurred while saving category order. Please refresh the page and try again."
      new:
        new_listing_category: "New listing category"
      form:
        category_name:
          category_title: "Category title"
        category_parent:
          category_parent: "Parent category"
          no_parent: "No parent"
        category_transaction_types:
          transaction_types: "Order types"
          transaction_types_description: "Order types determine what kind of order process is allowed with listings in this category. For example, is it only selling, or are renting and giving away for free also allowed."
          select_all: "Select all"
          clear_all: "Clear all"
        buttons:
          save: Save
          cancel: Cancel
      remove:
        remove_category: "Remove category"
        remove_category_name: "Remove category '%{category_name}'"
        warning_remove_effects: "Warning! Removing category '%{category_name}' will have the following effects:"
        warning_listing_will_be_moved:
          one: "There is %{count} listing in the category. It will be moved to the selected category."
          other: "There are %{count} listings in the category. They will be moved to the selected category."
        warning_custom_field_will_be_moved:
          one: "There is %{count} custom field in the category. It will be moved to the selected category."
          other: "There are %{count} custom field in the category. They will be moved to the selected category."
        warning_subcategory_will_be_removed:
          one: "There is %{count} subcategory in the category. It will be removed."
          other: "There are %{count} subcategories in the category. They will be removed."
        warning_with_subcategories_listing_will_be_moved:
          one: "There is %{count} listing in the category and subcategories. It will be moved to the selected category."
          other: "There are %{count} listings in the category and subcategories. They will be moved to the selected category."
        warning_with_subcategories_custom_field_will_be_moved:
          one: "There is %{count} custom field in the category and subcategories. It will be moved to the selected category."
          other: "There are %{count} custom field in the category and subcategories. They will be moved to the selected category."
        select_new_category: "Select a new category where the items listed above will be moved:"
        buttons:
          remove: Remove
          cancel: Cancel
    communities:
      edit_details:
        community_details: "Basic details"
        community_look_and_feel: Design
        edit_community: "Basic details"
        enabled_languages: "Enabled languages"
        enabled_languages_description: "The set of languages available for users. The first one is used as default."
        default_language: "Default language"
        language_selection_disabled: "Language selection is disabled for your marketplace because you are using following unofficial languages: %{languages}. Please contact Sharetribe support if you want to modify your language settings."
        community_name: "Marketplace name"
        edit_community_name_description: "The name of your marketplace. This is shown to users in emails and various other places."
        community_slogan: "Marketplace slogan"
        community_slogan_display: "Display the slogan in the homepage"
        edit_community_slogan_description: "This is shown on the homepage of the marketplace for the users who are not logged in. %{see_how_it_looks_like}."
        edit_community_slogan_description_hideable: "This is shown in browsers, search engines and social media. You can also display it on on the homepage of your marketplace for the users who are not logged in. %{see_how_it_looks_like}."
        community_description: "Marketplace description"
        community_description_display: "Display the description in the homepage"
        edit_community_description_description: "This is shown on the homepage of the marketplace for the users who are not logged in. %{see_how_it_looks_like}."
        edit_community_description_description_hideable: "This is shown in browsers, search engines and social media. You can also display it on on the homepage of your marketplace for the users who are not logged in. %{see_how_it_looks_like}."
        community_search_placeholder: "Search help text"
        edit_community_search_placeholder_description: "This is shown on the homepage of the marketplace as a placeholder text in the search bar. %{see_how_it_looks_like}."
        private_community_homepage_content: "Private marketplace homepage content"
        edit_private_community_homepage_content_description: "This content is shown on the homepage of private marketplaces to users who are not logged in. Here you can describe your marketplace and the process to join it. You can also add images, videos and HTML content here. %{see_how_it_looks_like}."
        update_information: "Save settings"
        invite_people: "Invite new users"
        edit_signup_info: "Signup info"
        edit_signup_info_description: "This is an info text that can be shown to users in the signup page. There you can give the users instructions for signing up, information like where to get an invite, etc. By default there are no instructions."
        edit_info: "Edit information"
        see_how_it_looks_like: "See how it looks"
        verification_to_post_listings_info_content: "Info text to non-verified users"
        verification_to_post_listings_info_content_description: "You currently require your users to be verified manually by you before they can post listings. Here you can set the default text that is shown to non-verified users when they try to post a new listing."
        verification_to_post_listings_info_content_default: "%{service_name} requires people to be verified manually by admin before they can post listings. You have not yet been verified. Please %{contact_admin_link} to be verified."
        contact_admin_link_text: "contact the %{service_name} team"
        save: "Save settings"
        transaction_agreement: "Transaction agreement"
        transaction_agreement_checkbox: "Require users to accept an agreement before transaction"
        transaction_agreement_checkbox_header: "Agreement label"
        transaction_agreement_checkbox_label_description: "This text will be shown next to a checkbox in the checkout form. The user needs to check the box to proceed with the transaction. An example label would be something like \"By clicking this box I accept the agreement.\""
        transaction_agreement_text_header: "Agreement text"
        transaction_agreement_description: "This is the content of the actual agreement that the user needs to accept. The agreement content is displayed when the user clicks the \"%{read_more}\" link next to the agreement label."
      edit_look_and_feel:
        edit_community_look_and_feel: "Edit marketplace \"%{community_name}\" look and feel"
        community_logo: Logo
        community_logo_icon: "Logo for social networks and mobile devices"
        community_logo_icon_mobile: "Logo for home screen on mobile devices"
        community_cover_photo: "Cover photo"
        small_community_cover_photo: "Small cover photo"
        favicon: Favicon
        favicon_info_text: "Favicon will replace the default Sharetribe logo. The dimensions should be 32x32 pixels and the uploaded image will be resized to these dimensions."
        community_custom_color1: "Marketplace main color"
        community_slogan_color: "Marketplace slogan color"
        community_slogan_color_instructions_text: "You can change the color of the slogan on the homepage by entering a hex color value. The slogan is shown to users that are not logged in. %{colorpicker} can help you choose the color and give you the hex color code. You can then copy the code here. %{see_how_it_looks_like}."
        community_description_color: "Marketplace description color"
        community_description_color_instructions_text: "You can change the color of the description on the homepage by entering a hex color value. The description is shown to users that are not logged in. %{colorpicker} can help you choose the color and give you the hex color code. You can then copy the code here. %{see_how_it_looks_like}."
        new_listing_button_custom_color: "Post a new listing button color"
        logo_instructions_text_with_dimensions: "The logo size should be %{width}x%{height} pixels. It will be shown to users with bigger screens."
        logo_instructions_text_with_dimensions_no_placing: "The logo size should be %{width}x%{height} pixels."
        logo_icon_instructions_text_with_dimensions: "This square logo will be shown when people share your site in Facebook, when they view your site on a mobile device or when they bookmark your site to the home screen of their mobile device. The dimensions should be (at least) %{width}x%{height} pixels."
        logo_icon_instructions_text_with_dimensions_no_placing: "This square logo will be shown when people share your site in Facebook or when they bookmark your site to the home screen of their mobile device. The dimensions should be (at least) %{width}x%{height} pixels."
        logo_mobile_icon_instructions_text_with_dimensions: "This square logo will be shown when people bookmark your site to the home screen of their mobile device. The dimensions should be (at least) %{width}x%{height} pixels."
        cover_photo_visibility: "Cover photo is shown in the homepage for users who are not logged in."
        cover_photo_instructions_text_with_dimensions: "The photo will be resized to %{width}x%{height} pixels size and taller images will be cut in the middle. %{see_how_it_looks_like}."
        small_cover_photo_visibility: "Small cover photo is shown in all pages except in the homepage for users who are not logged in."
        small_cover_photo_instructions_text_with_dimensions: "The photo will be resized to %{width}x%{height} pixels size and taller images will be cut in the middle."
        main_content_width: "When choosing cover photos please note that the page main content is %{main_width} pixels wide at most. Remember to also check how your cover photo looks on the smaller screens (e.g. by using a more narrow browser window)."
        custom_color1_instructions_text: "You can change the main color of the user interface by entering a hex color value. <a href=\"https://www.webfx.com/web-design/color-picker/d96e21\" target=\"_blank\" rel=\"noreferrer\">WebFX.com</a> can help you choose the color and give you the hex color code. You can then copy the code here."
        new_listing_button_instructions_text: "You can change the color of the Post a new listing button by entering a hex color value. %{link_to_colorpicker} can help you choose the color and give you the hex color code. You can then copy the code here."
        default_browse_view: "Default browse view"
        default_browse_view_instructions_text: "Default browse view is used on the homepage to set how the listings are displayed by default."
        grid: Grid
        list: List
        map: Map
        name_display_type: "Name display type"
        name_display_type_instructions_text: "Choose how the name of each user is shown on the site."
        full_name: "Full name (First Last)"
        first_name_with_initial: "First name with initial (First L)"
        first_name_only: "First name only (First)"
        invalid_color_code: "Color code should contain 6 numbers or letters A-F, for example D96E21"
        custom_head_script: "Custom script"
        custom_head_script_instructions_text: "This script is injected inside the <head> tag of every page and can be used to insert custom CSS, JavaScript or HTML. Please note that future changes to Sharetribe may render your script incompatible."
        current_image: "Current image:"
      edit_text_instructions:
        edit_text_instructions: "Instruction texts"
      edit_welcome_email:
        welcome_email_content: "Welcome email content"
        welcome_email_content_description: "The message below will be sent to every new user when they join. You can customize the message to fit your marketplace. By clicking '%{send_test_message_link}' you can send a preview message to your email address, so you can see how it looks in an email client."
        edit_message: "Edit message"
        send_test_message: "Send test message"
      outgoing_email:
        title: "Outgoing email address"
        info: "This name and address is used for emails sent from your marketplace to members."
        read_more: "Read more about outgoing email address"
        sender_address: "Sender address: %{sender_address}"
        sender_address_default: "Sender address: not set (using default address %{sender_address})"
        need_to_change: "If you need to change the email address, please %{contact_support_link}."
        contact_support_link_text: "contact Sharetribe support"
        set_sender_address: "Set sender address"
        sender_name_label: Name
        sender_name_placeholder: "Sender name"
        sender_email_label: "Email address"
        sender_email_placeholder: sender-email@example.com
        amazon_ses_notification: "You will receive an email from %{email_sender} to confirm your e-mail address. The email subject is '%{email_subject}'. Follow the instructions to verify your email."
        this_is_how_it_will_look: "This is how it will look:"
        send_verification_button: "Send verification email"
        change_sender_email: "change sender email"
        successfully_saved: "Sender address saved successfully. The verification email will be sent soon."
        successfully_saved_name: "Sender name updated successfully."
        set_sender_name: "Change sender name"
        change_sender_name: "Change sender name"
        change_sender_prompt: "%{change_name_link} or %{change_email_link}"
        status: "Status: %{status}"
        status_verified: "Verified - in use"
        status_error: "An error occurred. Please refresh the page."
        status_requested: "Unverified - verification email sent to %{email} %{time_ago}. %{resend_link}"
        status_expired: "Verification of %{email} expired. %{resend_link}"
        status_resent: "Verification email resent to %{email}. %{resend_link}"
        resend_link: Resend
        invalid_email_error: "Invalid email format for '%{email}'"
        invalid_email_domain: "The '%{email}' email address is using an unsupported email provider: '%{domain}'. %{invalid_email_domain_read_more_link}"
        invalid_email_domain_read_more_link: "Read the Help Center article for more information."
        unknown_error: "Something went wrong"
        white_label_offer: "Set your own email address as the sender and remove all Sharetribe branding from outgoing email messages by %{upgrade_pro_plan_link}."
        upgrade_plan_link: "upgrading to the Pro plan or higher"
        verification_sent_from: "The verification email was sent from %{verification_sender_name}."
        follow_the_instructions: "Please follow the instructions in the email to verify your address."
      getting_started:
        getting_started: "Get started"
      available_languages:
        cs: Czech
        da-DK: Danish
        de: German
        en: English
        en-AU: "English (Australia)"
        en-GB: "English (United Kingdom)"
        es: Spanish
        es-ES: "Spanish (Spain)"
        fi: Finnish
        fr: French
        fr-CA: "French (Canada)"
        el: Greek
        it: Italian
        ja: Japanese
        ko: Korean
        nb: "Norwegian Bokmål"
        nl: Dutch
        pl: Polish
        pt-BR: "Portuguese (Brazil)"
        pt-PT: Portuguese
        ru: Russian
        sv: Swedish
        th-TH: "Thai (Thailand)"
        tr-TR: Turkish
        vi: Vietnamese
        zh: Chinese
        zh-TW: "Chinese (Taiwan)"
      settings:
        settings: Settings
        general: General
        access: "Access preferences"
        join_with_invite_only: "Allow new users to join only with an invite from a registered user"
        users_can_invite_new_users: "Allow all registered users, and not only admins, to invite new users"
        private: "Allow only registered users to see listings and user profiles (make marketplace private)"
        require_verification_to_post_listings: "Allow only users verified by admins to post new listings"
        search_preferences: "Search preferences"
        default_search_type: "Search type: %{select_search_type}"
        keyword_search: "Keyword search"
        keyword_and_location_search: "Keyword and location search"
        location_search: "Location search"
        select_distance_unit: "Show distance in %{distance_units_selector}"
        km: km
        miles: miles
        show_only_nearby: "Show only nearby listings with location search"
        listing_preferences: "Listing preferences"
        transaction_preferences: "Order preferences"
        show_listing_publishing_date: "Display publishing date of the listing on the listing page"
        show_category_in_listing_list: "Display listing type in list view"
        listing_comments_in_use: "Allow users to post comments to listings (viewable to all other users)"
        email_preferences: "Email preferences"
        automatic_newsletters: "Send automatic daily / weekly newsletters to all users (unless they opt out)"
        email_admins_about_new_members: "Send admins an email whenever a new user signs up"
        google_analytics_key: "Google Analytics tracking ID"
        twitter_handle: "Twitter handle (used with tweet button in listing page)"
        update_settings: "Save settings"
        automatically_confirmed_no_escrow: "Order will be automatically marked as completed %{days_dropdown} days after the payment has been made"
        automatically_confirmed_no_escrow_stripe_info: "For transactions processed by Stripe, payments to sellers are delayed until the order is marked as completed. %{learn_more}."
        buyer_transaction_fees_are_only_supported_with_stripe: "Buyer transaction fees are only supported with Stripe. You will not be able to use PayPal if you configure a Buyer transaction fee with Stripe."
        automatic_newsletter_frequency: "Send automatic newsletter: %{frequency_dropdown}"
        newsletter_daily: Daily
        newsletter_weekly: Weekly
        delete_marketplace_title: "Delete marketplace"
        type_marketplace_domain: "Type your marketplace domain (%{domain}) to the text field below:"
        type_marketplace_domain_placeholder: "Type your marketplace domain here"
        once_you_delete: "Once you delete the marketplace, you will not be able to access it anymore. Be careful."
        are_you_sure: "Are you sure?"
        i_understand_button: "I understand that by clicking this button my marketplace will be deleted"
        last_community_updates: "Please note that after deletion, you and your marketplace users may still receive the last marketplace update emails."
        you_will_be_redirected_to: "After you have deleted your marketplace you will be redirected to %{destination}. You will not be able to access your marketplace anymore."
        delete_this_marketplace: "Delete this marketplace"
        payment_preferences: "Payment system"
        pre_approved_listings: "Display only listings that have been approved by the admins"
      manage_members:
        manage_members: Users
        email: Email
        name: Name
        display_name: "Display name"
        join_date: Joined
        admin: Admin
        posting_allowed: "Posting allowed"
        ban_user: Ban
        saving_user_status: Saving...
        save_user_status_successful: Saved
        export_all_as_csv: "Export all as CSV"
        save_user_status_error: "Saving failed. Please refresh the page and try again."
        ban_user_confirmation: "This removes the user from the marketplace and prevents them from accessing the site again with this account. Are you sure you want to proceed?"
        unban_user_confirmation: "This unbans the user in the marketplace and allows them to access the site again with this account. Are you sure you want to proceed?"
        ban_me_error: "You cannot ban yourself."
        search: Search
        search_by_name_email: "Search for a name, email or display name"
        reset_search: "Show all"
        for_search_terms: "for: %{terms}"
        this_makes_the_user_an_admin: "This makes the user an admin. You should notify the user about their responsibilities and that they should review the Sharetribe terms of use. Are you sure you want to proceed?"
        status_filter:
          all: "All statuses"
          selected: "Selected statuses: %{count}"
          selected_js: "Selected statuses: "
          admin: Admin
          banned: Banned
          posting_allowed: "Posting allowed"
          accepted: Accepted
          unconfirmed: Unconfirmed
          pending: Pending
        this_user_hasnt_confirmed_their_email_address: "This user hasn't confirmed their email address. It might be possible that the user didn't receive the confirmation email. Click the resend button if you want to send it again."
        unconfirmed_user: "Unconfirmed user: %{name}"
        resend: Resend
        cancel: Cancel
        user_didnt_complete_the_signup_process: "This user signed up through Facebook but didn't complete the signup process. After connecting a Facebook account, users still need to accept your terms of use and fill any mandatory user fields."
        pending_user: "Pending: %{name}"
      new_layout:
        new_layout: "New layout"
        description_roadmap_new: "When new layout components are made available for your marketplace, you can choose whether you want to start using the new component or continue using the old one. You can toggle the selection at any point from this page. It's recommended to always be using the new version, as the old components might be phased out at some point. In case a component you're currently using is going to be phased out, you will be contacted in advance."
        enabled_for_you: "Enabled for you"
        enabled_for_all: "Enabled for all"
        new_topbar: "New top bar (visible on every page)"
        searchpage: "New search page (requires the new top bar)"
      social_media:
        social_media: "Social media"
        logo: "Social media image"
        logo_info: "This image will be shown in social media for Facebook, for Twitter, and for LinkedIn when someone shares your website. For the best results, it should have a 2:1 aspect ratio and a minimum size of %{width}x%{height} pixels."
        social_media_title: "Social media title"
        social_media_title_info: "This text will be shown in social media for Facebook, for Twitter, and for LinkedIn when someone shares your website. You can preview how it looks %{facebook_preview_link}, %{twitter_preview_link} and %{linkedin_preview_link}."
        link_for_facebook: "for Facebook"
        link_for_linkedin: "for LinkedIn"
        link_for_twitter: "for Twitter"
        social_media_description: "Social media description"
        twitter_handle: "Twitter handle"
        twitter_handle_info_text: "Username of the Twitter account of your marketplace (if you have one). It will be mentioned when people use the tweet button on the listing page."
        twitter_handle_info_text_with_instructions: "Username of the Twitter account of your marketplace (if you have one). It will be mentioned when people use the tweet button on the listing page. %{instructions_link}."
        twitter_instructions_link_text: "Read more"
        twitter_handle_placeholder: username
        invalid_twitter_handle: "Twitter handle should contain only at maximum 15 alphanumeric (letters A-Z and numbers 0-9) characters."
        facebook_connect: "Facebook Login"
        facebook_connect_info_text: "In order to enable Facebook Login, create an application for your marketplace in the <a href='https://developers.facebook.com/'>Facebook Developers Dashboard</a>. Add the generated ID and secret key of the application here."
        facebook_connect_info_text_with_instructions: "In order to enable Facebook Login, create an application for your marketplace in the <a href='https://developers.facebook.com/'>Facebook Developers Dashboard</a>. Add the generated ID and secret key of the application here. %{instructions_link}"
        facebook_instructions_link_text: "See instructions for configuring Facebook Login."
        facebook_connect_id: "Facebook App ID"
        invalid_facebook_connect_id: "App ID should contain only numbers."
        facebook_connect_secret: "Facebook App Secret"
        invalid_facebook_connect_secret: "App Secret should contain only numbers and letters from a to f."
        enable_facebook_login: "Allow users to log in with their Facebook account"
        save: "Save settings"
        add_another_image: "Add another image"
        google_connect: "Google Sign-In"
        google_instructions_link_text: "See instructions for configuring Google Sign-In."
        google_connect_info_text_with_instructions: "In order to enable Google Sign-In, create a project for your marketplace in the <a href='https://developers.google.com/identity/sign-in/web/sign-in'>Google Developers Console</a>. Add the generated ID and secret key of the project here. %{instructions_link}"
        google_connect_info_text: "In order to enable Google Sign-In, create a project for your marketplace in the <a href='https://developers.google.com/identity/sign-in/web/sign-in'>Google Developers Console</a>. Add the generated ID and secret key of the project here."
        enable_google_login: "Allow users to log in with their Google account"
        google_connect_id: "Google Client ID"
        google_connect_secret: "Google Client secret"
        linkedin_connect: "LinkedIn Sign In"
        linkedin_instructions_link_text: "See instructions for configuring LinkedIn Sign In."
        linkedin_connect_info_text_with_instructions: "In order to enable LinkedIn Sign In, create an app for your marketplace in the <a href='https://www.linkedin.com/developers/'>LinkedIn Developers Dashboard</a>. Add the generated ID and secret key of the app here. %{instructions_link}"
        linkedin_connect_info_text: "In order to enable LinkedIn Sign In, create an app for your marketplace in the <a href='https://www.linkedin.com/developers/'>LinkedIn Developers Dashboard</a>. Add the generated ID and secret key of the application here."
        enable_linkedin_login: "Allow users to log in with their LinkedIn account"
        linkedin_connect_id: "LinkedIn Client ID"
        linkedin_connect_secret: "LinkedIn Client Secret"
      seo_settings:
        seo: SEO
        title: Homepage or Custom Landing Page
        meta_title_label: "Homepage or Custom Landing Page title meta tag"
        meta_title_info: "The content of this tag is suggested to search engines and displayed on results pages as the clickable headline. %{link}."
        meta_title_link_text: "Learn more about meta tags"
        meta_description_label: "Homepage or Custom Landing Page description meta tag"
        meta_description_info: "The content of this tag is suggested to search engines and appears underneath the blue clickable links in a search engine results page. %{link}."
        meta_description_link_text: "Learn more about meta tags"
        sitemap_label: Sitemap
        sitemap_info: "Sitemaps are an easy way to inform search engines about pages on your site that are available for crawling. %{link}."
        sitemap_info_link_text: "Learn more about the XML Sitemap file"
        sitemap_info_public: "A sitemap is automatically generated for your marketplace: it references up to the 500 most recent listings in your website. You can access your sitemap at %{link}."
        sitemap_info_private: "As your marketplace is private, there is no sitemap."
        robots_label: Robots.txt
        robots_info: "Robots.txt is a text file to instruct web robots (typically search engine robots) how to crawl pages on your website. %{link}."
        robots_info_link_text: "Learn more about the robots.txt file"
        robots_info_2: "A robots.txt file is automatically generated for your marketplace. You can access your robots.txt at %{link}."
        save: "Save settings"
      analytics:
        analytics: Analytics
        google_analytics_key: "Google Analytics tracking ID"
        google_analytics_key_info_text: "Tracking ID of your Google Analytics account."
        google_analytics_key_info_text_with_instructions: "Tracking ID of your Google Analytics account. %{instructions_link}."
        google_analytics_instructions_link_text: "Read more about connecting Google Analytics"
        sharetribe_analytics: "Sharetribe analytics"
        sharetribe_analytics_info_text_with_instructions: "To improve Sharetribe's services and support, Sharetribe tracks marketplace members activity. Personal data is not collected and this information is not shared outside the Sharetribe team. This tracking can be disabled entirely. %{instructions_link}"
        sharetribe_analytics_instructions_link_text: "Read more about Sharetribe's analytics."
        end_user_analytics: "Allow Sharetribe to track members activity in order to improve Sharetribe's services"
        save: "Save settings"
      logo_link:
        title: "Logo link"
        info: "You can customize the link of the logo (and the default home button of the top bar menu). By default the logo takes users to the homepage or Custom Landing Page."
        url: URL
        placeholder: "https://www.example.com"
      menu_links:
        menu_links: "Custom menu links"
        menu_links_display: "Menu links display"
        save: "Save settings"
        add_menu_link: "Add a new link to menu"
        title_placeholder: "Link title"
        url_placeholder: "https://example.com/en"
        title: Title
        language: Language
        url: URL
        empty: "You don't have any additional menu links"
        max_number_of_links: "Maximum number of links displayed in the top bar: %{select_max_number}"
        all: All
        max_number_of_links_info: "Link to %{about_page} is always displayed as the first menu link"
        about_page: "about page"
      default_menu_links:
        title: "Default menu links"
        about_link_title: About
        contact_link_title: "Contact us"
        invite_link_title: "Invite new members"
        info: "By default, the links to the following pages are not displayed anywhere else in your marketplace: %{about_link}, %{contact_link}, %{invite_link}."
        display_about: "Display link to <i>About</i> and other static pages"
        display_contact: "Display link to <i>Contact us</i> page"
        display_invite: "Display link to <i>Invite new members</i> page"
      topbar:
        topbar: "Top bar"
        new_listing_button_label: "Post a new listing button text"
        invalid_post_listing_button_label: "Please provide a valid text for \"Post a new listing\" button"
      transactions:
        export_all_as_csv: "Export all as CSV"
        processing_export: "Processing export to CSV..."
        transactions: Transactions
        search_by_title_parties: "Search for a transaction title or parties involved"
        search: Search
        reset_search: "Show all"
        status_filter:
          all: "All statuses"
          selected: "Selected statuses: %{count}"
          selected_js: "Selected statuses: "
          free: "Free transaction"
          confirmed: Completed
          paid: Paid
          canceled: Canceled
          preauthorized: Preauthorized
          rejected: Rejected
        headers:
          conversation: "Conversation thread"
          listing: Listing
          status: Status
          sum: Sum
          started: Started
          last_activity: "Latest activity"
          initiated_by: Starter
          other_party: "Other party"
        status:
          conversation: Conversation
          free: "Free transaction"
          pending: Pending
          preauthorized: Preauthorized
          accepted: Accepted
          rejected: Rejected
          paid: Paid
          confirmed: Completed
          canceled: Canceled
          initiated: "Waiting PayPal payment"
          pending_ext: "Waiting PayPal payment"
          none:
            free: "Free transaction"
          paypal:
            free: Conversation
            pending: Pending
            preauthorized: Preauthorized
            accepted: Accepted
            rejected: Rejected
            paid: Paid
            confirmed: Completed
            canceled: Canceled
            initiated: "Waiting PayPal payment"
            pending_ext: "Waiting PayPal payment"
          stripe:
            free: Conversation
            pending: Pending
            preauthorized: Preauthorized
            accepted: Accepted
            rejected: Rejected
            paid: Paid
            confirmed: Completed
            canceled: Canceled
            initiated: "Waiting Stripe payment"
            pending_ext: "Waiting Stripe payment"
        not_available: "Not available"
      conversations:
        conversations: Conversations
        headers:
          started_from: "Started from"
          status: Status
          started: Started
          last_activity: "Latest Activity"
          initiated_by: Starter
          other_party: "Other party"
        participants: "Conversation: %{starter} with %{author}"
        profile: "%{author}'s Profile"
        search_by_keyword: "Search for a name, email or keyword"
        search: Search
        reset_search: "Show all"
        for_keyword: "for: <b>%{keyword}</b>"
      testimonials:
        testimonials: Reviews
        no_testimonials_found: "No reviews found"
        displaying_xx_reviews: "Displaying <b>%{count}</b> reviews in transactions %{tx_from} - %{tx_to} of <b>%{all_count}</b> reviews in total"
        search_keyword: "Search for a name, email or keyword"
        search: Search
        reset_search: "Show all"
        for_keyword: "for: <b>%{keyword}</b>"
        headers:
          transaction: Transaction
          author: Author
          receiver: Receiver
          status: Status
          grade: Grade
          text: Text
        status:
          waiting: "Waiting for review"
          skipped: Skipped
          published: Published
          blocked: Blocked
        status_filter:
          selected: "Selected filters: %{count}"
          all: Filters
          published: Published
          positive: Positive
          negative: Negative
          skipped: Skipped
          waiting: Waiting
          blocked: Blocked
          selected_js: "Selected filters: "
        form:
          review_text: "Review text"
          save: Save
          cancel: Cancel
          delete_review: "Delete review"
          block_review: "Block review"
          confirm_modify: "Are you sure you want to modify/delete this review? Once you edit/delete a review it is not possible to recover any of the old data."
          deleting_info: "Deleting a review allows its author to leave another one for the same transaction."
          blocking_info: "Blocking the review after deletion prevents its author from leaving another one for the same transaction."
      invitations:
        invitations: Invitations
        used:
          "yes": "Yes"
          "no": "No"
        headers:
          sent_by: "Sent by"
          message: Message
          sent_to: "Sent to"
          used: Used
          date_sent: "Date sent"
      listings:
        listings: Listings
        search_by_title_author_category: "Search for a listing title, author or category name"
        search: Search
        reset_search: "Show all"
        status:
          all: "All statuses"
          selected_js: "Selected statuses: "
          open: Open
          closed: Closed
          expired: Expired
          approval_pending: Pending
          approval_rejected: Rejected
        headers:
          title: Title
          author: Author
          created: Created
          updated: Updated
          category: Category
          status: Status
        open: Open
        closed: Closed
        expired: Expired
        approved: Approved
        approval_pending: Pending
        approval_rejected: Rejected
        form:
          this_listing_has_not_not_been_approved_yet: "This listing has not been approved yet. You can now decide to approve or reject the listing. If you approve the listing it will be public and visible to all users. If you reject the listing it will not be public."
          approve: Approve
          reject: Reject
          cancel: Cancel
      user_fields:
        user_fields: "User fields"
      footer:
        footer: Footer
        offer_pro: "Configure and remove all Sharetribe branding from the footer of your marketplace by %{upgrade_pro_plan_link}."
        upgrade_plan_link: "upgrading to the Pro plan or higher"
        menu_links: "Footer links"
        language: Language
        title: Title
        url: URL
        add: "Add a new link to the footer"
        save: "Save settings"
        footer_style: "Footer style"
        footer_copyright: "Footer copyright"
        footer_enabled: "Footer enabled"
        social_links: "Footer social links"
        title_placeholder: "Link title"
        url_placeholder: "https://example.com/username"
        style:
          dark: Dark
          light: Light
          marketplace_color: "Marketplace Color"
          logo: Logo
        social:
          title: Title
          url: URL
      domain:
        domain: Domain
        marketplace_domain: "Marketplace domain"
        offer_pro: "Configure your own custom domain by %{upgrade_pro_plan_link}."
        upgrade_pro_plan_link: "upgrading to the Pro plan or higher"
        your_marketplace_address_is: "Your marketplace address is: %{address}"
        would_you_like_to_change_address: "Would you like to change your marketplace address? %{contact_us}!"
        contact_us: "Contact us"
        you_can_now_use_a_custom_domain: "With your current plan, you can now enable a custom domain. Let's move forward with the setup. %{contact_us}!"
        would_you_like_to_change_domain: "Would you like to change your marketplace custom domain? %{contact_us}!"
    custom_fields:
      edit:
        edit_listing_field: "Edit listing field '%{field_name}'"
      edit_price:
        description: "The minimum and maximum price only affect the filter. They do not set a limit for listing prices."
        edit_price_field: "Edit listing field 'Price'"
        show_price_filter_homepage: "Show price filter on homepage"
        price_min: "Filter minimum price"
        price_max: "Filter maximum price"
      edit_location:
        edit_location_field: "Edit listing field 'Location'"
        this_field_is_required: "This field is required"
      edit_expiration:
        edit_expiration_field: "Edit listing field 'Expiration date'"
        enable: "Enable expiration date"
      form:
        field_required:
          this_field_is_required: "Make it mandatory to fill in this field when creating a new listing"
          this_field_is_required_checkbox: "Make it mandatory to fill in this field when creating a new listing (user has to select at least one option)"
        search_filter:
          search_filter: "Display a filter based on this field on the homepage"
          date_cant_be_filtered: "There's no filter available for date field."
          text_cant_be_filtered: "There's no filter for text field. The main text search searches from text fields."
      index:
        listing_fields: "Listing fields & filters"
        listing_fields_help: "Here you can edit the fields that users have to fill in when they create a new listing. Please note that some fields are predefined and cannot be edited."
        add_new_field: "Add new field:"
        remove_field_confirmation: "Are you sure you want to remove the field '%{field_name}' and all its data? This cannot be undone."
        cancel: Cancel
        save: Save
        field_title: "Field title"
        field_type: "Field type"
        categories: "Listing categories where the field is used"
        select_all: "Select all"
        clear_all: "Clear all"
        options: Options
        add_option: "+ Add option"
        saving_order: "Saving field order"
        save_order_successful: "Successfully saved field order"
        save_order_error: "An error occurred while saving field order. Please refresh the page and try again."
        select_one: "Select field type..."
        continue: Continue
        minimum_value: Minimum
        maximum_value: Maximum
        allow_decimals: "Allow decimals"
      new:
        new_listing_field: "New listing field"
      field_types:
        text: Text
        number: Number
        dropdown: Dropdown
        checkbox_group: "Checkbox group"
        date: Date
        file: File
        location: Location
    person_custom_fields:
      saving_failed: "User field saving failed"
      index:
        user_fields: "User fields"
        field_title: "Field title"
        field_type: "Field type"
        signup: Signup
        public: Public
        add_new_field: "Add new field:"
        save: Save
        cancel: Cancel
        minimum_value: Minimum
        maximum_value: Maximum
        allow_decimals: "Allow decimals"
        add_option: "Add option"
      new:
        new_user_field: "New user field"
      form:
        field_required:
          this_field_is_required: "Make it mandatory to fill this field when signing up to the marketplace"
          this_field_is_required_checkbox: "Make it mandatory to fill this field when signing up to the marketplace (user has to select at least one option)"
          this_field_is_public: "Show this field in the public profile page"
      edit:
        edit_user_field: "Edit user field '%{field_name}'"
    emails:
      new:
        send_email_to_members: "Email users"
        send_email_to_members_title: "Send email to your users"
        send_email: "Send the email"
        send_email_or: or
        send_test_email: "Send a test email to yourself"
        test_sent: "Test email was sent to your inbox"
        send_email_article_title: "this article"
        send_email_article_text: "You can learn more about the user segments in %{article_link}."
        recipients:
          title: "Who do you want to email?"
          options:
            all_users: "All users"
            posting_allowed: "Users who are allowed to post listings"
            with_listing: "Users who have posted at least one listing"
            with_listing_no_payment: "Users who have posted at least one listing but haven't added their payment details"
            with_payment_no_listing: "Users who have added their payment details but haven't posted a listing"
            no_listing_no_payment: "Users who haven't posted a listing and haven't added their payment details"
        email_subject: "Email subject"
        email_content: "Email content"
        email_content_placeholder: "What do you want to say to your users?"
        email_language: "Language of the email receivers"
        any_language: "Any language"
        message_will_be_sent_only_to_people_with_this_language: "The email will be sent only to the users who are using %{service_name} in the language you choose."
        email_sent: "Email sent."
        to_improve_email_deliverability: "To improve email deliverability the email subject is generated automatically and cannot be changed."
        email_subject_text: "A new message from the %{service_name} team"
        firstname_cannot_be_removed: "\"Firstname\" cannot be removed and will be replaced by the actual first name of each recipient."
        hello_firstname: "Hello Firstname,"
        hello_firstname_text: "Hello %{person},"
    left_hand_navigation:
      general: General
      users_and_transactions: Manage
      configure: Configure
      emails_title: Emails
      subscription: Subscription
      preview: "Preview site"
    listing_shapes:
      availability_title: Availability
      read_more: "Read more about automatic availability management."
      read_more_availability_management: "Read more about availability management."
      allow_providers_to_manage_availability: "Allow sellers to manage their availability from a calendar"
      per_hour_availability: "\"Per hour\" availability"
      per_day_availability: "\"Per day\" availability"
      per_night_availability: "\"Per night\" availability"
      pricing_units_disabled_info: "Pricing units cannot be used when availability calendar is enabled."
      can_not_find_name: "Can not find order type with given name: %{name}"
      index:
        listing_shapes: "Order types"
        description: "Order types determine how the order process works in your site. You can decide whether your users are renting or selling, or perhaps just posting announcements and communicating via direct messages."
        read_more_about_order_types: "Read more about order types"
        add_new_shape: "Add new order type: "
        select_template: "Select template..."
        all_categories: "All categories"
        no_categories: "No categories"
        category_count: "%{category_count} categories"
        header:
          listing_shape_name: "Order type name"
          listing_shape_categories: "Categories where it's used"
        order:
          saving_order: "Saving order"
          save_order_successful: "Successfully saved order type order"
          save_order_error: "An error occurred while saving order. Please refresh the page and try again."
      templates:
        selling_products: "Selling products"
        renting_products: "Renting products"
        offering_services: "Offering services"
        giving_things_away: "Giving things away"
        requesting: Requesting
        announcement: "Posting announcements"
        custom: Custom
      new:
        create_listing_shape: "Create order type"
        create: Create
        cancel: Cancel
        create_success: "New order type '%{shape}' created"
        create_failure: "Could not create new order type. Error: %{error_msg}"
      edit:
        edit_listing_shape: "Edit order type '%{shape}'"
        update: Save
        cancel: Cancel
        update_success: "Changes to order type '%{shape}' saved"
        update_failure: "Could not save changes. Error: %{error_msg}"
        delete: "Delete order type"
        confirm_delete_order_type:
          one: "There is %{count} listing with this order type. If you delete the order type, this listing will be closed. Are you sure you want to delete the order type?"
          other: "There are %{count} listings with this order type. If you delete the order type, those listings will be closed. Are you sure you want to delete the order type?"
        can_not_delete_last: "You can't delete this order type because it's the only type in your marketplace."
        can_not_delete_only_one_in_categories: "You can't delete this order type because in following categories this order type is the only one in use: %{categories}"
      listing_shape_name: Name
      listing_shape_name_placeholder: "E.g. Sell"
      action_button_label: "Checkout button label"
      action_button_placeholder: "E.g. Buy"
      open_listings_warning:
        one: "There is %{count} open listing with this order type. If you change any of the settings below, that listing will retain the old settings. The listing can be changed to the new settings by editing it manually. If you don't want to have the listing with the old settings visible on your site, you can close it by clicking the button below."
        other: "There are %{count} open listings with this order type. If you change any of the settings below, those listings will retain the old settings. Those listings can be changed to the new settings by editing them manually. If you don't want to have any listings with the old settings visible on your site, you can close them by clicking the button below."
      close_listings_action:
        one: "Close %{count} listing"
        other: "Close %{count} listings"
      confirm_close_listings_action:
        one: "Are you sure you want to close %{count} listing?"
        other: "Are you sure you want to close %{count} listings?"
      successfully_closed: "Successfully closed listings"
      successfully_deleted: "Successfully deleted order type '%{order_type}'"
      pricing_and_checkout_title: "Pricing & checkout"
      online_payments_label: "Allow sellers to accept payments online"
      shipping_label: "Allow sellers to define a shipping fee"
      price_label: "Allow sellers to add a price to their listings"
      units_title: "Pricing units"
      units_desc: "If you have enabled pricing units, the listing price is displayed as \"price per pricing unit\". An example: \"$39 per hour\"."
      units:
        piece: "Per piece"
        hour: "Per hour"
        day: "Per day"
        night: "Per night"
        week: "Per week"
        month: "Per month"
        unit: "Per unit"
      can_not_find: "Can't find order type with id: %{id}"
      add_custom_unit: "+ Add a custom pricing unit…"
      delete_custom_unit: delete
      custom_unit_form:
        title: "New pricing unit"
        label_heading: Label
        selector_label_heading: "Selector label"
        label_placeholder: "eg. \"kg\", \"30 minutes\", \"person\", \"class\""
        selector_placeholder: "eg. \"Number of people\", \"Amount in kg\""
        per: Per
        unit_type:
          heading: "Unit type"
          quantity_label: "Quantity (per piece, per kg, per person, per 2 hour tour...)"
          time_label: "Time (per 30 minutes, per 2 weeks, per year...)"
    paypal_accounts:
      marketplace_paypal_integration: "Payment system preferences"
      preferences_updated: "Payment system preferences updated"
      contact_support_link_text: "contact support"
      integration_info_text: "The payment system of your marketplace is powered by PayPal. To allow your users to pay using your marketplace, you must connect your PayPal account. Once you have connected your PayPal account, you can choose a minimum transaction size and a possible commission fee."
      link_paypal_personal_account_label: "Are you providing products or services yourself?"
      link_paypal_personal_account: "If so, you will also need to connect your PayPal account to %{personal_payment_preferences_link}."
      link_stripe_personal_account: "If so, you will also need to add your payout details to %{personal_payment_preferences_link}."
      link_paypal_and_stripe_personal_account: "If so, you will also need to connect your PayPal or Stripe account to %{personal_payment_preferences_link}."
      personal_payment_preferences_link_text: "your personal marketplace account"
      read_more_about_paypal: "Read more about the payment system"
      edit_payment_settings: "Edit payment settings"
      supported_currencies_information_text: "Sharetribe's online payment system supports 24 currencies. If your currency is not on the list, please %{contact_support_link}. If you change the marketplace currency, existing listings will retain their old currency. You need to edit those listings individually to convert them to the new currency."
      currency_change_warning_text: "Heads up: if you move forward with this currency change, don't forget to ask your sellers to manually edit their existing listings to get the currency update."
      marketplace_currency_label: "Marketplace currency:"
      minimum_listing_price_label: "Minimum transaction size:"
      transaction_fee_label: "Seller transaction fee:"
      minimum_transaction_fee_label: "Seller minimum transaction fee:"
      save_settings: "Save settings"
      minimum_listing_price_below_tx_fee: "The minimum transaction size has to be greater than or equal to the minimum transaction fee: %{minimum_transaction_fee}."
      minimum_listing_price_below_min: "The minimum transaction size has to be greater than the minimum commission %{minimum_commission}."
    payment_preferences:
      title: "Payment system preferences"
      general_settings: "1. General settings"
      connect_a_payment_provider: "2. Connect a payment provider"
      contact_support: "contact support"
      no_payments_link_text: here
      your_country: "Your country:"
      you_cannot_use_online_payments: "You cannot use online payments in %{country_name} with %{currency}. Please choose a different currency or %{support_link} to change your country. You can read more about supported countries and currencies %{help_link}. In the future we might add more payment providers and support more currencies"
      which_to_choose: "Which one to choose?"
      you_can_use_stripe_or_paypal: "You can use either Stripe, PayPal or both as your payment providers. %{choose_link}"
      you_can_use_stripe_only: "You can use Stripe as your payment provider. %{read_more_link}"
      read_more_stripe: "Read more about Stripe payments."
      you_can_use_paypal_only: "You can use PayPal as your payment provider. %{read_more_link}"
      read_more_paypal: "Read more about PayPal payments."
      read_more_about_paypal_and_stripe: "Read more about online payments, Stripe and PayPal"
      general_settings_updated: "Payment system general settings updated"
      transaction_fee_settings_updated: "Transaction fee settings updated"
      choose_popup_text: |-
          If you want to allow your users to accept online payments, you need to choose the currency for your marketplace and then connect at least one of the two payment providers supported by Sharetribe: Stripe and PayPal. You can also choose to use both, which means your users will be able to accept payments with either payment method.
          You can create a new account with either service if you don't have one already. Once you have connected an account, you can choose a possible fee you're charging from each transaction.
          What's the difference between Stripe and PayPal? Stripe allows you to delay payout to the seller up to 3 months and offers one payment method (credit/debit card). Stripe also allows your sellers to receive money directly to their bank account simply by providing their bank details. PayPal provides two payment methods (credit card and PayPal account) and offers a protection program for buyers and sellers. It requires your sellers to create a PayPal Business Account to accept payments.
          If you use Stripe, its fees will be deducted from your transaction fee, so remember to set a high enough minimum fee. If you use PayPal, its fees will be charged from the seller separately, in addition to your transaction fee. Stripe and PayPal have a bit different fee structure. In most cases Stripe's fees are a bit lower.
      invalid_api_keys: "Invalid Stripe API keys"
      missing_api_keys: "Missing Stripe API keys"
      stripe_verified: "Stripe API access verified"
      change_settings: "Change settings and fees"
      configure_stripe: "Configure Stripe"
      configure_paypal: "Configure PayPal"
      transaction_fee_settings: "Transaction fee settings"
      transaction_fee_save: Save
      stripe_fee: "Stripe's fees"
      stripe_fee_notice: "%{stripe_fee_link} will be deducted from the transaction fee you are charging."
      fee_should_be_less_than_minimum_price: "Minimum transaction fee must be lower than minimum transaction size"
      confirm_disable: "Are you sure you want to disable %{gateway}? If you disable it, sellers will no longer be able to receive money and buyers will no longer be able to pay through this payment method. If sellers haven't configured another payment method, buyers will not be able to buy from them."
      commission_from_buyer_label: "Buyer transaction fee:"
      minimum_buyer_transaction_fee_label: "Buyer minimum transaction fee:"
      stripe_connected:
        title: "Stripe connected"
        disable: "Disable Stripe"
        disabled: "Stripe disabled"
        enable: "Enable Stripe again"
      paypal_connected:
        title: "PayPal connected"
        disable: "Disable PayPal"
        disabled: "PayPal disabled"
        enable: "Enable PayPal again"
      cannot_enable_gateway: "Cannot enable payment gateway %{gateway}."
      cannot_disable_gateway: "Cannot disable payment gateway %{gateway}."
      cannot_enable_gateway_because_of_buyer_commission: "Cannot enable payment gateway %{gateway} because the buyer's commission is used"
      stripe_form:
        add_your_api_keys: "Add your Stripe API keys"
        how_to_get_these: "How to get these?"
        publishable_key_example: "For example: %{api_publishable_key_example}"
        secret_key_example: "For example: %{api_secret_key_example}"
        save_api_keys: "Save Stripe API keys"
        invalid_secret: "That doesn't look like a correct %{secret_key}"
        invalid_publishable: "That doesn't look like a correct %{publishable_key}"
      index:
        header: "Available Payment Settings"
        info: "You can configure available payment gateways for use in your marketplace. Currently PayPal and Stripe are supported."
        active: Active
        gateway: Gateway
        process: Process
        commission: Commission
        minimum_price: Min.price
        minimum_fee: Min.fee
        api_verified: "API verified?"
        actions: Actions
        payments_not_enabled: "Payments are not enabled for your marketplace"
    transaction_types:
      sell: Selling
      sell_w_online_payment: "Selling with online payment"
      sell_wo_online_payment: "Selling without online payment"
      rent: "Renting out"
      rent_w_online_payment: "Renting out with online payment"
      rent_wo_online_payment: "Renting out without online payment"
      give: "Giving away"
      lend: Lending
      swap: Swapping
      service: Offering
      service_w_online_payment: "Offering with online payment"
      service_wo_online_payment: "Offering without online payment"
      request: Requesting
      inquiry: Announcement
      share_for_free: "Sharing for free"
      default_action_button_labels:
        sell: Buy
        rent: Rent
        request: Offer
        offer: Request
        inquiry: Contact
  common:
    edit_page: "Edit page"
    default_community_slogan: "Community marketplace"
    default_community_description: "This is a place to sell, rent, swap and share goods and services with the other members of the marketplace."
    cancel: Cancel
    fields_that_are_mandatory: "Fields marked with star (*) are mandatory."
    or: or
    password: Password
    service_name: "%{service_name}"
    share_types:
      request: request
      offer: offer
      borrow: borrowing
      buy: buying
      give_away: "giving away"
      lend: lending
      receive: "taking for free"
      rent: renting
      rent_out: "renting out"
      sell: selling
      offer_to_swap: swapping
      request_to_swap: swapping
      share_for_free: "sharing for free"
      accept_for_free: "wanting to use for free"
    categories:
      item: Items
      favor: Services
      rideshare: Rideshare
      housing: Spaces
      tools: Tools
      sports: Sports
      music: Music
      books: "Books & Magazines"
      games: "Games & Toys"
      furniture: Furniture
      outdoors: "Camping & Outdoors"
      food: "Food & Kitchen"
      electronics: Electronics
      pets: "Pets & Animals"
      film: "Film & Movies"
      clothes: "Clothes & Accessories"
      garden: Garden
      travel: Travel
      other: Other
    username: Username
    username_or_email: "Email or username"
    what_is_this: "What's this?"
    removed_user: "Removed user"
    payment_fee_info:
      title: "Commission and Payment processing fee"
      stripe: Stripe
      paypal: PayPal
      info: "Payments in %{service_name} are processed by the payment gateway listed below. %{service_name} will charge a commission depending on the payment gateway. The payment gateway may also charge a fee for each payment, as described below."
    paypal_fee_info:
      title: "PayPal's payment processing fee"
      body_text: |-
          For PayPal payments, %{service_name} charges a commission of %{paypal_commission}%. The minimum transaction fee per transaction is %{minimum_transaction_fee}. PayPal's fees are not included in this commission, so in addition to %{service_name} commission, you will also pay PayPal's fees for each. PayPal's fee is between 2% and 5% of the total sales price, depending on your monthly sales volume and the country of residence of the buyer. In general, domestic purchases have lower fees than international ones, and higher monthly sales give you a discount on fees.
          You can see the exact fees by logging in to your PayPal account and going %{link_to_paypal}. After each purchase you will get a receipt displaying the exact fee.
      body_text_accept: |-
          This transaction is processed by PayPal. PayPal charges a processing fee from each payment. This fee is between 2% and 5% of the total sales price, depending on your monthly sales volume and the country of residence of the buyer. In general, domestic purchases have lower fees than international ones, and higher monthly sales give you a discount on fees.
          You can see the exact fees by logging in to your PayPal account and going %{link_to_paypal}. After each purchase you will get a receipt displaying the exact fee.
      link_to_paypal_text: here
    stripe_fee_info:
      title: "Stripe's payment processing fee"
      body_text: "For Stripe payments, %{service_name} charges a commission of %{stripe_commission}%. The minimum commission per transaction is %{minimum_transaction_fee}. Stripe's fees are included in this commission."
      link_to_stripe_text: here
  conversations:
    accept:
      details: "Order details"
      order_by: "Order by %{orderer_link}"
      accept_offer: "Accept the offer"
      accept_request: "Accept the request"
      reject_offer: "Not this time"
      reject_request: "Not this time"
      close_listing: "Close the listing %{listing_title_link}"
      update_later: "Leave the listing open"
      optional_message: "Optional message"
      price_to_pay: "Total price to be paid"
      accept: Accept
      decline: Decline
      quantity_label: "Quantity:"
      sum_label: "Subtotal:"
      service_fee_label: "%{service_name} fee:"
      buyer_service_fee_label: "%{service_name} service fee:"
      you_will_get_label: "You will get:"
      total_label: "Total:"
      total_value: "%{seller_gets}*"
      total_value_paypal: "%{seller_gets}*"
      total_value_stripe: "%{seller_gets}"
      paypal_fee_info: "* Excludes <a id='%{fee_info_link_id}' href='#'>PayPal's payment processing fee</a>"
      payment_fee_info: "* Excludes <a id='%{fee_info_link_id}' href='#'>payment processing fee</a>"
      shipping_price_label: "Shipping:"
      stripe-fee_label: "Payment processing fee"
    confirm:
      confirm_description: "If your order has been fulfilled you should confirm it as done. Then you can give feedback to the other party."
      cancel_description: "If your order was not fulfilled, you can mark it as 'disputed'. You can still give feedback to the other party and describe what happened."
      cancel_payed_description: "If your request was accepted but you're having second thoughts, you can still cancel the request before the payment."
      canceling_payed_transaction: "Cancel transaction"
      confirm: "Mark completed"
      cancel: Dispute
      continue: Continue
      give_feedback_to: "Give feedback to %{person_link}"
      do_not_give_feedback: "Skip feedback"
    details:
      day: day
      days: days
      price_per_day: "Price per day: %{price}"
    index:
      loading_more_messages: "Loading more messages"
      message_partitive: message
      messages_partitive: messages
      no_received_messages: "No messages"
      no_sent_messages: "No sent messages"
    conversation:
      accepted_request: "Request accepted."
      accepted_offer: "Offer accepted."
      rejected_request: "Request rejected."
      rejected_offer: "Offer rejected."
      confirmed_request: "Order completed."
      confirmed_offer: "Offer completed."
      canceled_request: "Order canceled."
      canceled_offer: "Offer canceled."
      message_from: "Message from %{person}"
      about_listing: "About listing %{listing_title}"
      free_message: "Direct message"
      message_content_not_available: "Message content not available"
    message:
      accepted_request: "accepted the request"
      received_payment: "accepted the request, received payment for %{sum}"
      received_payment_wo_sum: "accepted the request, received payment"
      accepted_offer: "accepted the offer"
      rejected_request: "rejected the request, canceled the payment"
      rejected_offer: "rejected the offer"
      confirmed_request: "marked the order as completed"
      confirmed_offer: "marked the offer as completed"
      canceled_request: "canceled the order"
      canceled_offer: "canceled the offer"
      paid: "paid %{sum}"
      payment_preauthorized: "Payment authorized: %{sum}"
      payment_preauthorized_wo_sum: "Payment authorized"
      stripe:
        held_payment: "Accepted the request. Payment for %{sum} is being held by %{service_name} until the order is marked as completed."
        held_payment_wo_sum: "Accepted the request. Payment is being held by %{service_name} until the order is marked as completed."
        confirmed_request: "Marked the order as completed. The payment has now been transferred to %{author_name} bank account or will be transferred soon."
    new:
      message: Message
      message_to: "Message to %{author_name}"
      optional_message_to: "Optional message to %{author_name}"
      send_message: "Send message"
      send: Send
      this_message_is_private: "This message is private between you and %{person}. %{person} will be notified of this message by email."
      you_will_get_notified_of_acceptance: "You will get an email notification when %{person} accepts or rejects your proposal."
      you_will_get_notified: "You will get an email notification when %{person} answers you."
      title: Title
      send_message_to_user: "Send message to %{person}"
      about_listing: "About listing %{listing_title}"
      author_has_to_accept_request: "%{author_name} needs to accept the request before you can pay"
    show:
      in_response_to_listing: "about listing"
      message_sent_by: "Message sent by"
      message_sent_to: "Message sent to"
      send_reply: "Send reply"
      write_a_reply: "Write a reply:"
      conversation_about_listing: "With %{person} about %{listing}"
      conversation_with_user: "With %{person}"
      conversation_with: "Conversation with %{person}"
      last_message_at: "(latest message %{time})"
      price: "Price: %{price}"
      sum: "Total: %{sum}"
      total: "Total: %{total}"
    status:
      payment_errored: "Payment failed. Please try again."
      payment_errored_starter: "Payment failed. Please try again. If the problem continues, please contact Sharetribe support."
      payment_errored_author: "Payment failed. Please contact %{starter_name} and ask them to try the payment again."
      cancel_payed_transaction: Cancel
      feedback_given: "Feedback given"
      feedback_skipped: "Feedback skipped"
      give_feedback: "Give feedback"
      offer_accepted: Accepted
      offer_rejected: Rejected
      offer_canceled: Canceled
      offer_confirmed: Completed
      offer_paid: "Payment successful"
      offer_preauthorized: "Payment successful"
      offer_waiting_for_payment: "Waiting for %{requester_name} to pay"
      pay: Pay
      preauthorized: "Payment successful"
      paid: "Payment successful"
      pending_external:
        paypal:
          multicurrency: "We couldn't process the PayPal payment because your PayPal account has not been set up to receive money in %{currency}. Go to %{paypal_url} and log in to your account to manually accept or reject the payment."
          verify: "You cannot accept this transaction because you haven't verified your PayPal account. Go to %{paypal_url} to verify your account."
          intl: "We couldn't process the PayPal payment because your PayPal account does not have a withdrawal mechanism. Go to %{paypal_url} and log in to your account to manually accept or reject the payment."
      waiting_for_current_user_to_deliver_listing: "Waiting for you to fulfill the order for %{listing_title}"
      waiting_for_listing_author_to_deliver_listing: "Waiting for %{listing_author_name} to fulfill the order for %{listing_title}"
      request_accepted: Accepted
      request_rejected: Rejected
      request_confirmed: Completed
      request_canceled: Canceled
      request_paid: "Payment successful"
      request_preauthorized: "Payment authorized"
      skip_feedback: "Skip feedback"
      waiting_for_listing_author_to_accept_offer: "Waiting for %{listing_author_name} to accept the offer"
      waiting_for_listing_author_to_accept_request: "Waiting for %{listing_author_name} to accept the request. As soon as %{listing_author_name} accepts, you will be charged."
      waiting_for_you_to_accept_request: "Waiting for you to accept the request"
      waiting_confirmation_from_requester: "Waiting for %{requester_name} to mark the order completed"
      waiting_confirmation_from_you: "Waiting for you to mark the order completed"
      waiting_payment_from_requester: "Waiting for %{requester_name} to pay"
      waiting_payment_from_you: "Waiting for you to pay"
      waiting_feedback_from_you: "Waiting for you to give feedback"
      pending_external_inbox:
        paypal:
          multicurrency: "Waiting for you to accept the PayPal payment"
          intl: "Waiting for you to accept the PayPal payment"
          unknown_reason: "Payment is pending. Log in to your PayPal account to see more details."
          verify: "Waiting for you to verify your PayPal account"
      stripe:
        waiting_confirmation_from_requester: "Waiting for %{requester_name} to mark the order completed. Once the order is marked as completed, the payment will be released to your bank account."
    status_link:
      accept_offer: "Accept offer"
      accept_request: "Accept request"
      reject_offer: "Not this time"
      reject_request: "Not this time"
      accept_preauthorized_offer: "Accept offer"
      accept_preauthorized_request: "Accept request"
      reject_preauthorized_offer: "Not this time"
      reject_preauthorized_request: "Not this time"
      confirm: "Mark completed"
      cancel: Dispute
  feedback:
    feedback_subject: "New feedback from %{service_name}"
    feedback_body: "%{author_name_and_email} has sent the following feedback from %{service_name}"
    unlogged_user: "Unlogged user"
    anonymous_user: "Anonymous user"
  community_memberships:
    access_denied:
      access_denied: "Access denied"
      you_are_banned_in_this_community: "The team has prevented you from accessing %{service_name}. If you want to contact the %{service_name} team, you can %{link_to_contact_page}."
      contact_page_link: "contact them"
    new:
      welcome_fb_user: "Welcome to %{service_name}, %{name}!"
      fb_join_accept_terms: "There's one more step to join %{service_name}: you need to accept the terms of use."
      join_community: "Join %{service_name}"
      you_can_join: "You can join %{service_name} by accepting the terms of use and clicking 'Join %{service_name}' below."
      you_can_join_email_confirmation: "To join %{service_name} you need to have a valid email address that ends with %{email_ending}. You can join by filling in your email address, accepting the terms of use and clicking 'Join %{service_name}' below, and confirming your email."
      you_can_join_email_confirmation_multiple_addresses: "%{service_name} has email restrictions. You can only join if you have an allowed email address. You can join by filling in your email address, accepting the terms of use of %{service_name} and clicking 'Join %{service_name}' below."
      you_can_join_with_invite_only: "You have to have an invitation from another member to join %{service_name}. If you have an invitation code, you can join by typing the code to the field below, accepting the terms of use and clicking 'Join %{service_name}' below."
      if_want_to_view_content: "If you want to view the content in %{service_name} without joining it as a member you need to"
      log_out: "log out"
      join_community_button: "Join %{service_name}"
    give_consent:
      invitation_code_invalid_or_used: "The invitation code was invalid or already used."
      email_not_allowed: "This email is not allowed in %{service_name}."
      email_not_available: "The email you gave is already in use."
      consent_not_given: "The terms were not accepted."
  emails:
    accept_reminder:
      remember_to_accept_offer: "Remember to accept or reject an offer from %{sender_name}"
      remember_to_accept_request: "Remember to accept or reject a request from %{sender_name}"
      you_can_accept_or_reject_offer_at: "You can accept or reject the offer at"
      you_can_accept_or_reject_request_at: "You can accept or reject the request at"
      you_have_not_yet_accepted_or_rejected_offer: "You have not yet accepted or rejected the offer %{title} you received %{date}."
      you_have_not_yet_accepted_or_rejected_request: "You have not yet accepted or rejected the request %{title} you received %{date}."
      show_thread: "Show conversation"
    branding:
      powered_by: "%{service_name} is powered by the %{sharetribe_link} marketplace platform."
      create_own: "Want to create your own online marketplace website like %{service_name}? %{learn_more}."
      learn_more: "Learn more"
    confirm_reminder:
      you_have_not_yet_confirmed_or_canceled_request: "You have not yet completed or canceled the order %{request_link}. If the order has been completed, you should confirm that. After that you can give feedback to %{other_party_given_name}."
      remember_to_confirm_request: "Remember to confirm or cancel a request"
      if_will_not_happen_you_should_cancel: "If you think this order will not be completed for one reason or another, you can %{cancel_it_link}."
      cancel_it_link_text: "cancel it"
      automatic_confirmation: "If you don't confirm or cancel the order within %{days_to_automatic_confirmation} days after the request was accepted, we will mark it automatically as completed."
    payment_settings_reminder:
      remember_to_add_payment_details: "Remember to add your payment details to receive payments"
      you_have_added_listing_with_payment: "You have added a listing %{listing_link} with payment. However, you haven't yet added your payment details. In order to receive the payment you have to add your payment information."
      please_go_to_payment_settings: "Please go to your %{payment_settings_link} and fill in the required payment information."
      payment_settings_link: "payment settings"
    transaction_confirmed:
      here_is_a_message_from: "Here's a message from %{other_party_given_name}:"
      request_marked_as_confirmed: "Order completed - remember to give feedback"
      request_marked_as_canceled: "Order canceled"
      has_marked_request_as_confirmed: "%{other_party_full_name} has marked the order about '%{request}' completed. You can now give feedback to %{other_party_given_name}."
      has_marked_request_as_canceled: "%{other_party_full_name} has canceled the order about '%{request}'. You can still give feedback to %{other_party_given_name}."
      giving_feedback_is_good_idea: "Giving feedback is always a good idea. If everything went well, you should let others know that %{other_party_given_name} can be trusted. If there were any problems, it's good to mention those as well."
      give_feedback_to: "Give feedback to %{other_party_given_name}"
      stripe:
        has_marked_request_as_confirmed: "%{other_party_full_name} has marked the order about '%{request}' completed. The payment for this transaction has now been released to your bank account. You can now give feedback to %{other_party_given_name}."
    transaction_automatically_confirmed:
      subject: "Order automatically completed - remember to give feedback"
      we_have_marked_request_as_confirmed: "We have marked the order about '%{request}' completed. The order was automatically completed because %{days_passed} days have passed since the request was accepted."
    booking_transaction_automatically_confirmed:
      subject: "Order automatically completed - remember to give feedback"
      we_have_marked_request_as_confirmed: "We have marked the order about '%{request}' completed. The request was automatically completed because one day has passed since the booking period ended."
    automatically_confirmed_footer:
      giving_feedback_is_good_idea: "You can now give feedback to %{other_party_given_name}. Giving feedback is always a good idea. If everything went well, you should let others know that %{other_party_given_name} can be trusted. If there were any problems, it's good to mention those as well."
      give_feedback_to: "Give feedback to %{other_party_given_name}"
      show_thread: "Show conversation"
    confirmation_instructions:
      confirmation_instructions_signature: "Best regards,<br/>The %{service_name} Team"
      need_to_confirm: "To join %{service_name}, confirm your email address by clicking the button below."
      confirmation_link_text: "Confirm my address"
      or_paste_link: "Alternatively, you can copy the following link to your browser's address bar:"
    common:
      hey: "Hello %{name},"
      kassi_team: "The %{service_name} Team"
      thanks: "Thanks,"
      dont_want_to_receive_these_emails: "Don't want to receive these emails?"
      edit_your_email_settings_here: "Edit your email settings here"
      message_not_displaying_correctly: "Is this email not displaying correctly?"
      view_it_in_your_browser: "View it in your browser"
      or: or
      unsubscribe_from_these_emails_info: "You have received this email because you are a member of %{service_name}."
      unsubscribe_from_these_emails: "unsubscribe from these emails"
      unsubscribe_from_invitation_emails_info: "You have received this email because a member of %{service_name} has invited you to join them."
      unsubscribe_from_invitation_emails: "Unsubscribe from invitation emails to join %{service_name}"
    conversation_status_changed:
      has_accepted_your_offer: "%{accepter} has accepted your offer %{listing}."
      has_accepted_your_request: "%{accepter} has accepted your request %{listing}."
      has_rejected_your_offer: "%{accepter} has rejected your offer %{listing}."
      has_rejected_your_request: "%{accepter} has rejected your request %{listing}."
      view_thread: "View conversation"
      your_offer_was_accepted: "Your offer was accepted"
      your_offer_was_rejected: "Your offer was rejected"
      your_request_was_accepted: "Your request was accepted"
      your_request_was_rejected: "Your request was rejected"
      you_can_now_pay_to: "You can now pay the requested amount to %{payment_receiver}."
      pay_now: "Pay now"
      remember_to_confirm: "When the order is fulfilled, remember to mark it as completed. If the order is not fulfilled your have %{days_to_automatic_confirmation} days to cancel it. Otherwise it will be automatically marked as completed."
    invitation_to_kassi:
      hi: Hi!
      you_have_been_invited_to_kassi: "%{inviter} has invited you to %{service_name}."
      here_is_a_message_from: "Here is a personal message from %{inviter}:"
      join_now: "Join now"
      invitation_code: "Invitation code: %{code}"
    new_comment:
      has_commented_your_listing_in_kassi: "%{author} has commented on your listing '%{listing}'."
      view_comment: "View comment"
      you_have_a_new_comment: "%{author} has commented on your listing in %{service_name}"
      listing_you_follow_has_a_new_comment: "%{author} has commented on a listing you follow in %{service_name}"
      has_commented_listing_you_follow_in_kassi: "%{author} has commented on the listing '%{listing}' you are following in %{service_name}."
    new_message:
      view_message: "View message"
      has_sent_you_a_message_in_kassi: "%{sender} has sent you a message in %{service_name}."
      you_have_a_new_message: "A new message in %{service_name} from %{sender_name}"
    new_payment:
      new_payment: "You have received a new payment"
      price_per_unit_type: "Price per %{unit_type}"
      quantity: "Quantity:"
      you_have_received_new_payment: "You have been paid <b>%{payment_sum}</b> for <b>%{listing_title}</b> by %{payer_full_name}. Here is your receipt."
      listing_per_unit_title: "%{title}, per %{unit_type}"
    payment_receipt_to_seller:
      payment_gateway_fee: "Payment processing fee:"
      shipping_total: "Shipping:"
      product: "Product:"
      price_payer_paid: "Price %{payer_full_name} paid:"
      subtotal: "Subtotal:"
      service_fee: "%{service_name} service fee:"
      buyer_service_fee: "%{service_name} service fee:"
      you_will_get: "Total:"
      new_payment: "You have received a new payment"
      price_per_unit_type: "Price per %{unit_type}"
      quantity: "Quantity:"
      you_have_received_new_payment: "You have been paid <b>%{payment_sum}</b> for <b>%{listing_title}</b> by %{payer_full_name}. Here is your receipt."
      stripe:
        you_have_received_new_payment: "The amount of <b>%{payment_sum}</b> has been paid for <b>%{listing_title}</b> by %{payer_full_name}. The money is being held by %{service_name} until the order is marked as completed. Here is your receipt."
    payment_receipt_to_payer:
      receipt_of_payment: "Receipt of payment"
      you_have_made_new_payment: "You have paid <b>%{payment_sum}</b> for <b>%{listing_title}</b> to %{recipient_full_name}. Here is a receipt of the payment."
      product: Product
      price_per_unit_type: "Price per %{unit_type}"
      duration: Duration
      quantity: Quantity
      subtotal: Subtotal
      buyer_service_fee: "%{service_name} service fee:"
      total: Total
      price: Price
      service_fee: "Service fee"
      stripe_gateway_fee: "Stripe's fee:"
      paypal_gateway_fee: "PayPal's fee:"
      money_will_be_transferred: "The money will be transferred to %{recipient_name} when a) you have marked the request completed or b) %{automatic_confirmation_days} days have passed since you paid."
    paypal_new_payment:
      paypal_gateway_fee: "PayPal's fee:"
      shipping_total: "Shipping:"
    braintree_new_payment:
      product: "Product:"
      price_payer_paid: "Price %{payer_full_name} paid:"
      service_fee: "%{service_name} service fee:"
      you_will_get: "Total:"
    receipt_to_payer:
      receipt_of_payment: "Receipt of payment"
      you_have_made_new_payment: "You have paid <b>%{payment_sum}</b> for <b>%{listing_title}</b> to %{recipient_full_name}. Here is a receipt of the payment."
      product: Product
      price_per_unit_type: "Price per %{unit_type}"
      duration: Duration
      quantity: Quantity
      subtotal: Subtotal
      total: Total
      price: Price
<<<<<<< HEAD
      buyer_service_fee: "Service fee"
=======
      buyer_service_fee: "%{service_name} service fee"
>>>>>>> 1f3e3396
      stripe_gateway_fee: "Stripe's fee:"
      paypal_gateway_fee: "PayPal's fee:"
      money_will_be_transferred: "The money will be transferred to %{recipient_name} when a) you have marked the request completed or b) %{automatic_confirmation_days} days have passed since you paid."
      listing_per_unit_title: "%{title}, per %{unit_type}"
      stripe:
        you_have_made_new_payment: "You have paid <b>%{payment_sum}</b> for <b>%{listing_title}</b>. The money is being held by %{service_name} and will be released to %{recipient_full_name} once you mark the order as completed. Here is a receipt of the payment."
    new_testimonial:
      has_given_you_feedback_in_kassi: "%{name} has given you feedback in %{service_name}"
      you_can_give_feedback_to: "You haven't yet given feedback to %{name}."
      view_feedback: "View feedback"
    new_update_to_listing:
      listing_you_follow_has_been_updated: "Listing you follow has been updated"
      has_updated_listing_you_follow_in_kassi: "%{author} has updated the listing '%{listing}' you are following in %{service_name}."
      view_changes: "View changes"
    community_updates:
      added_offer: "%{name_link} added a listing:"
      added_request: "%{name_link} added a listing:"
      added_listing: "%{name_link} added a listing:"
      update_mail_title: "%{title_link} update"
      title_link_text: "%{community_name}"
      intro_paragraph: "Here are some of the things that happened on %{community_link} during the past %{time_since_last_update}."
      intro_paragraph_link_text: "%{community_name}"
      reduce_email_footer_text: "Too much email? %{settings_link} or %{unsubscribe_link}."
      settings_link_text: "Edit your email settings here"
      unsubscribe_link_text: unsubscribe
    newsletter:
      hi: "Hi %{name},"
      newest_offers: "What people currently offer to others"
      newest_requests: "What people currently need"
      text_version_text: "Could you share something that others might need? Or do you need something that others might have? Add an offer or a request or check everything that the others are offering or requesting at %{url}"
    reset_password_instructions:
      change_my_password: "Change my password"
      reset_password_instructions: "<p>You have indicated that you have forgotten either your password or username in the %{service_name} service.</p><p>Your username is: %{username}</p><p>If you need to reset your password, click the following link: %{password_reset_link}</p><br/><p>If you didn't request this, please ignore this email. Your password won't change until you access the link above and create a new one.</p>"
    testimonial_reminder:
      remember_to_give_feedback_to: "Reminder: remember to give feedback to %{name}"
      you_have_not_given_feedback_yet: "You have not yet given feedback to %{name} about event '%{event}'. Remember to give feedback on how %{given_name} performed in the event."
    transaction_preauthorized:
      subject: "%{requester} is interested and has authorized payment for %{listing_title} published in %{service_name}"
      transaction_requested_by_user: "Great news! %{requester} is interested in \"%{listing_title}\" and has authorized payment for this listing."
      you_have_time_to_accept: "You need to accept or reject the request within %{payment_expires_in}."
      if_you_do_accept: "If you accept the request within this timeframe, you will receive the money immediately to your account."
      if_you_do_accept_stripe: "If you accept the request within this timeframe, the payment will go through. You will receive the money directly to your bank account after you have delivered %{listing_title} to %{requester}."
      if_you_do_not_accept: "If you reject the request or don't accept it within this timeframe, the transaction will be automatically cancelled, %{requester} will not be charged and you will not get paid."
      click_here_to_reply: "Click here to respond to the request"
    transaction_preauthorized_reminder:
      subject: "Remember to accept the request from %{requester} about listing %{listing_title}"
      remember_to_accept: "Remember to accept the request from %{requester} about listing \"%{listing_title}\". %{requester} has already paid for the listing. You have to accept the request in order to receive the payment."
      one_day_left: "If you don't accept the request within one day the request will be automatically rejected and you will not get paid."
      click_here_to_reply: "Click here to respond to the request"
    welcome_email:
      welcome_email_subject: "Welcome to %{service_name}"
      welcome_to_marketplace: "Welcome to %{service_name}! Glad to have you on board."
      love_marketplace_crew: "Love,<br /><i>%{service_name} crew</i>"
      welcome_email_footer_text: "What kind of emails do you want to receive from %{service_name}? %{settings_link}"
      settings_link_text: "Check your settings"
    new_listing_by_followed_person:
      subject: "%{author_name} has posted a new listing in %{service_name}"
      has_posted_a_new_listing: "%{author_name} has posted a new listing:"
      you_are_receiving_this_because: "You received this notification because you follow %{author_name}."
      view_listing: "View listing"
    new_member_notification:
      new_member_has_joined: "A new member has joined %{community}. They may still have to confirm their email address."
      this_is_automatic_message: "This is an automatic message sent to administrators of %{community}."
      person_name: "Name:"
      person_email: "Email:"
  error_messages:
    booking:
      booking_failed_payment_voided: "Booking failed due to an unexpected error. Please try again later. You haven't been charged."
      double_booking_payment_voided: "Unfortunately the dates you chose are no longer available. Please choose different dates. You haven’t been charged."
    onboarding:
      server_rendering: "Getting started guide failed to load. We have been informed about the situation and we are fixing it."
    listings:
      departure_time: "Departure time must be between current time and one year from now."
      share_type: "You must select one."
      valid_until: "This date must be between current time and 6 months from now."
      price: "Price must be a whole number."
      minimum_price: "Minimum price is %{minimum_price} %{currency}."
    testimonials:
      you_must_explain_not_neutral_feedback: "If you want to give non-neutral feedback, you must explain why."
      you_must_select_a_grade: "Remember to tell whether your experience was positive or negative."
    transaction_agreement:
      required_error: "You need to accept the agreement"
    paypal:
      transaction_cannot_complete: "Transaction cannot complete. This is most likely caused by the credit card failing bank authorization. Please, try purchasing again with an alternative payment method."
      buyer_cannot_pay_error: "The payment has been declined by PayPal. Please contact their Customer Service for more information: %{customer_service_link}"
      pending_review_error: "The payment was submitted but was flagged by PayPal as 'requiring a review'. When PayPal completes the review, the payment will be automatically authorized."
      seller_express_checkout_disabled: "PayPal Express Checkout has been disabled for the listing author's PayPal account. Please contact the author and let them know that there's an issue with their PayPal account, and advise them to contact PayPal Customer Service."
      generic_error: "An error occurred during the payment process. Could not finalize your PayPal payment."
      cancel_error: "An error occurred during cancellation. Could not finalize cancel."
      accept_authorization_error: "An error occurred while trying to accept preauthorized Paypal payment. Please, try again."
      reject_authorization_error: "An error occurred while trying to reject preauthorized Paypal payment. Please, try again."
    stripe:
      generic_error: "An error occurred during the payment process. Could not finalize your Stripe payment."
      accept_authorization_error: "An error occurred while trying to accept preauthorized Stripe payment. Please, try again."
      reject_authorization_error: "An error occurred while trying to reject preauthorized Stripe payment. Please, try again."
  error_pages:
    back_to_kassi_front_page: "Back to the front page"
    error_404:
      if_you_believe: "If you believe that the address is correct and it should be working, please help us locate the error by letting us know what address caused the error and what should be seen on the page with the form below."
      page_can_not_be_found: "Page not found!"
      page_you_requested_can_not_be_found: "The page you requested cannot be found. Are you sure you spelled the address correctly?"
    error_404_title: "page not found"
    error_410:
      page_removed: "Page removed"
      page_you_requested_has_been_removed: "The page you requested has been removed."
      page_removed_reason: "There are a few possible reasons for this. For example, a user might have removed their account or a listing might have been removed."
    error_410_title: "page removed"
    error_500:
      temporary_unavailable: "Marketplace temporarily unavailable"
      unable_to_process: "The service is unable to process your request right now. Please try again in few moments."
      we_hate_this: "We hate when this happens! We have been informed about the situation and we are fixing it."
      refer_to_error_id: "If you wish to contact the support regarding this issue, please include an error ID \"%{error_id}\" in your message."
    error_500_title: "page loading failed"
    error_description: "Error description"
    no_javascript:
      javascript_is_disabled_in_your_browser: "Javascript is disabled in your browser"
      kassi_does_not_currently_work_without_javascript: "%{service_name} does not work properly without javascript. Try to enable javascript from your browser's preferences and then reload this page again."
      contact_us: "contact us"
      send_feedback: "Send message"
      your_feedback_to_admins: "Your message to the %{service_name} team"
    send: Send
    your_email_address: "Your email address"
  errors:
    messages:
      invalid_date: "is not a valid date"
      invalid_time: "is not a valid time"
      invalid_datetime: "is not a valid datetime"
      is_at: "must be at %{restriction}"
      before: "must be before %{restriction}"
      on_or_before: "must be on or before %{restriction}"
      after: "must be after %{restriction}"
      on_or_after: "must be on or after %{restriction}"
      positive_number: "Insert a number."
      from_must_be_less_than_till: "\"Start time\" must be less than \"End time\""
  event_feed_events:
    accept:
      has_accepted_lend_item: "%{offerer_name} agreed to lend %{listing_title} to %{requester_name} %{time_ago}."
      has_accepted_borrow_item: "%{offerer_name} agreed to lend %{listing_title} to %{requester_name} %{time_ago}."
      has_accepted_rent_out_item: "%{offerer_name} agreed to rent %{listing_title} to %{requester_name} %{time_ago}."
      has_accepted_rent_item: "%{offerer_name} agreed to rent %{listing_title} to %{requester_name} %{time_ago}."
      has_accepted_give_away_item: "%{offerer_name} agreed to give %{listing_title} to %{requester_name} %{time_ago}."
      has_accepted_receive_item: "%{offerer_name} agreed to give %{listing_title} to %{requester_name} %{time_ago}."
      has_accepted_sell_item: "%{offerer_name} agreed to sell %{listing_title} to %{requester_name} %{time_ago}."
      has_accepted_buy_item: "%{offerer_name} agreed to sell %{listing_title} to %{requester_name} %{time_ago}."
      has_accepted_trade_item: "%{offerer_name} agreed to swap %{listing_title} with %{requester_name} %{time_ago}."
      has_accepted_sell_housing: "%{offerer_name} agreed to sell %{listing_title} to %{requester_name} %{time_ago}."
      has_accepted_buy_housing: "%{offerer_name} agreed to sell %{listing_title} to %{requester_name} %{time_ago}."
      has_accepted_rent_out_housing: "%{offerer_name} agreed to rent %{listing_title} to %{requester_name} %{time_ago}."
      has_accepted_rent_housing: "%{offerer_name} agreed to rent %{listing_title} to %{requester_name} %{time_ago}."
      has_accepted_favor: "%{offerer_name} agreed to offer %{listing_title} to %{requester_name} %{time_ago}."
      has_accepted_rideshare: "%{offerer_name} agreed on sharing a ride %{listing_title} with %{requester_name} %{time_ago}."
    join:
      joined_kassi: "%{name} joined %{service_name} %{time_ago}."
    login:
      logged_in_to_kassi: "%{name} logged in to %{service_name} %{time_ago}."
    comment:
      commented: "%{commenter_name} commented on listing %{listing_title} %{time_ago}."
      offer_partitive: offer
      request_partitive: request
  header:
    about: About
    home: Home
    members: Community
    new_listing: "New listing"
    mobile_version: "Mobile version"
    offers: Offers
    requests: Requests
    search_kassi: "Search %{service_name}"
    create_new_marketplace: "Create a new marketplace"
    contact_us: "Contact us"
    profile: Profile
    manage_listings: "My listings"
    invite: "Invite new members"
    login: "Log in"
    signup: "Sign up"
    menu: Menu
  homepage:
    additional_private_listings_slate:
      additionally_one_private_offer_exists: "Additionally  there is <b>one other offer</b>,"
      additionally_one_private_request_exists: "Additionally  there is <b>one other request</b>,"
      additionally_some_private_offers_exist: "Additionally there are <b>%{number_of_listings} other offers</b>,"
      additionally_some_private_requests_exist: "Additionally there are <b>%{number_of_listings} other requests</b>,"
    blank_slate:
      add_first: "Add one!"
      but_that_is_visible_only_to_registered_members: "but that is visible only to registered members."
      but_those_are_visible_only_to_registered_members: "but those are visible only to registered members."
      create_new_account_for_yourself: "Create yourself a new account"
      examples_of_what_you_could_offer_to_others: "What could you offer to others"
      examples_of_what_you_could_request_to_others: "What could you request from the others"
      favor_offer_list: "computer assistance, clothes repair, baking, bike fixing"
      favor_request_list: "babysitting, piano lessons, walking dogs, mowing lawn"
      favors_to_offer: "Help: "
      favors_to_request: "Help: "
      item_offer_list: "tools, sports equipment, costumes, camping equipment"
      item_request_list: "tools, sports equipment, costumes, camping equipment"
      items_to_offer: "Goods to lend: "
      items_to_request: "Goods to borrow: "
      log_in: "log in!"
      no_offers_visible_unless_logged_in: "No item, service or rideshare offers visible to users who are not logged in."
      no_open_offers_currently: "No open item, service or rideshare offers."
      no_open_requests_currently: "No open item, service or rideshare requests."
      no_requests_visible_unless_logged_in: "No item, service or rideshare requests visible to users who are not logged in."
      one_private_offer_exists: "There is already <b>one offer</b>,"
      one_private_request_exists: "There is already <b>one request</b>,"
      ride_offer: "Take others' kids to their hobbies"
      ride_request: "A ride to work"
      some_private_offers_exist: "There are already <b>%{number_of_listings} offers</b>,"
      some_private_requests_exist: "There are already <b>%{number_of_listings} requests</b>,"
    custom_filters:
      update_view: "Update view"
      min: "Min:"
      max: "Max:"
    event_feed:
      latest_events: "What's going on"
    grid_item:
      processing_uploaded_image: "(Processing uploaded image...)"
    index:
      no_listings_with_your_search_criteria: "Sorry, no listings could be found for your search criteria. Maybe try other search terms?"
      no_listings_notification: "No listings. %{add_listing_link}."
      add_listing_link_text: "Add new listing"
      open_listing: "open listing"
      open_listings: "open listings"
      private_listing_notification_log_in: "log in"
      is: is
      are: are
      what_do_you_need: "What are you looking for?"
      post_new_listing: "Post a new listing"
      are_offering: offer
      add_news_item: "Add an article"
      lend_rent_help_carpool: "Sell, lend, help, share rides"
      loading_more_content: "Loading more content"
      more_events: "More events..."
      news: News
      no_news: "No news"
      more_news: "More news"
      or: and
      or_see_what_the_others: "...or see what the others"
      recent_events: "Recent events"
      requesting: need
      tell_it_here: "Tell it here!"
      welcome_to_new_kassi: "Welcome to new %{service_name}!"
      no_reviews: "No reviews"
      no_image: "No image"
      filter: Filter
      this_is_private_community: "You need to sign up before you can view the content."
    invitation_form:
      email: "Email address(es)"
      message: "A personal message"
      send_invitation: "Send invitation"
      add_email_addresses_description: "Add the email addresses of the people you are inviting to the field below. To add multiple email addresses, separate them with comma."
      add_lots_of_email_addresses: "As you are an administrator, here is a tip: if you plan to send lots of invitations, you should use an emailing tool. Check out %{this_article_link} to find out resources about suitable email services."
      this_article_link: "this article"
      invitation_emails_field_placeholder: "friend1@example.com, friend2@example.com, ..."
      invitation_message_field_placeholder: "I joined this amazing marketplace. You should too!"
      errors_in_emails: "Check that the email addresses you added are valid and don't contain any unusual characters. If you added multiple addresses, make sure they are separated with comma."
    list_item:
      review: review
      reviews: reviews
      distance_away: "%{distance} %{distance_unit} away"
    news_item:
      show_less: "Show less"
      show_more: "Show more"
    profile_info_empty_notification:
      add_your_info: "Add your contact info"
      add_a_profile_picture: "Add a profile picture"
      you_have_not_added_your_info: "You have not added your contact information. Please do, so others can get in touch with you more easily. Also add a profile picture so it's easier for others to trust you."
      add_your_info_link: "Add your info now"
    recent_listing:
      please_offer: Offer
      comment: comment
      comments: comments
    filters:
      show: "Filter:"
      search: Search
      map: "Show map"
      list: "Show list"
      map_button: Map
      grid_button: Grid
      list_button: List
      all_listing_types: "All listing types"
      all_categories: "All categories"
    errors:
      search_engine_not_responding: "Search is currently unavailable. Try searching again soon."
  infos:
    about:
      default_about_text_title: "What is Sharetribe?"
      default_about_text: "This marketplace is powered by Sharetribe platform. With Sharetribe you can easily create your own marketplace website. It's free and only takes a minute. %{click_here_link} to learn more!"
      click_here_link_text: "Click here"
    how_to_use:
      default_title: "How it works"
      default_content: "Here you can find information about how %{marketplace_name} works."
  landing_page:
    hero:
      search: Search
      signup: "Sign up"
      search_placeholder: "What are you looking for?"
      search_location_placeholder: Location
    listings:
      no_listing_image: "No picture"
  layouts:
    admin:
      admin: "%{service_name} admin panel"
    branding:
      powered_by: "%{service_name} is powered by the %{sharetribe_link} marketplace platform."
      create_own: "Want to create your own online marketplace website like %{service_name}? %{learn_more}."
      learn_more: "Learn more"
    no_tribe:
      inbox: Inbox
      settings: Settings
      feedback: "Contact the %{service_name} team"
    application:
      join_this_community: "Join marketplace"
      read_more: "Read more"
      feedback: "Your message to the %{service_name} team"
      dont_use_to_contact_support: "We noticed you're an admin of %{service_name}. This form is what your users use to contact you. You cannot use this form to contact Sharetribe support. You can do that via the support widget in the bottom right corner of the admin panel instead."
      feedback_forum: "feedback forum"
      feedback_handle: Feedback
      give_feedback: "Contact us"
      or_check_our: "...or check our"
      send_feedback_to_admin: "Send message"
      to_see_what_others_have_suggested: "to see what other users have suggested, and vote for the ideas there."
      your_email_address: "Your email address (to contact you)"
      connect: "Sign up"
      invite_your_friends: "Invite friends!"
      invite_your_neighbors: "Invite neighbors!"
      invite_your_friends_description: "The more people there are in %{service_name}, the more useful it is."
      invite_your_friends_invite_only_description: "People cannot join %{service_name} unless they are invited."
      join_without_facebook: "...or alternatively %{join_without_facebook_link}"
      join_without_facebook_link: "sign up without using Facebook"
    conversations:
      messages: Messages
      notifications: Notifications
      received: Received
      sent: Sent
    global-header:
      select_language: "Select language"
    infos:
      about: About
      how_to_use: "How it works"
      info_about_kassi: "Information about %{service_name}"
      news: News
      register_details: "Privacy Policy"
      terms: "Terms of use"
    logged_in:
      admin: Admin
      go_to_your_profile_page: Profile
      hi: Hi
      login: "Log in"
      logout: "Log out"
      notifications: Notifications
      requests: "Friend requests"
      settings: Settings
      sign_up: "Create account"
    logged_in_messages_icon:
      messages: Messages
    logged_in_notifications_icon:
      notifications: Notifications
    mobile_logged_in:
      admin: Admin
      go_to_your_profile_page: Profile
      hi: Hi
      login: "Log in"
      logout: "Log out"
      notifications: Notifications
      requests: "Friend requests"
      settings: Settings
      sign_up: "Sign up"
    notifications:
      listing_could_not_be_saved: "Listing could not be saved. Please try again. If the problem persists, please %{contact_admin_link}."
      contact_admin_link_text: "contact the %{service_name} team"
      test_welcome_email_delivered_to: "A test email was sent to %{email}."
      something_went_wrong: "Something went wrong"
      community_updated: "Details updated."
      community_update_failed: "Detail update failed."
      account_creation_succesful_you_still_need_to_confirm_your_email: "Your account was created successfully. Now you need to confirm your email address."
      community_joined_succesfully_you_still_need_to_confirm_your_email: "Thanks for joining %{service_name}. Now you need to confirm your email address."
      comment_cannot_be_empty: "Comment cannot be empty"
      comment_sent: "Comment sent"
      confirmation_link_is_wrong_or_used: "The confirmation link is already used or otherwise broken. Try logging in, or send feedback if the problem persists."
      additional_email_confirmed: "The email you entered is now confirmed."
      could_not_get_email_from_social_network: "Could not get email address from %{provider} and can't create an account without email."
      social_network_email_unconfirmed: "The email address '%{email}' associated with your %{provider} account is already used but it hasn't been confirmed yet. Please confirm the email address before logging in with %{provider}."
      create_new_listing: "Create another listing"
      create_one_here: "create one here"
      email_confirmation_sent_to_new_address: "Email confirmation is now sent to the new address."
      email_not_found: "The email you gave was not found from %{service_name} database."
      error_with_session: "Error with session."
      feedback_considered_spam: "Feedback not saved, due to its formatting. Try again or use the feedback forum."
      feedback_not_saved: "Feedback could not be sent."
      feedback_saved: "Thanks a lot for your message! We'll get back to you as soon as possible."
      feedback_sent_to: "Feedback sent to %{target_person}."
      feedback_skipped: "Feedback skipped"
      invitation_cannot_be_sent: "Invitation could not be sent"
      invitation_cannot_unsubscribe: "Cannot unsubscribe from invitation emails"
      invitation_limit_reached: "You were trying to send too many invitations. Daily limit reached."
      invitation_sent: "Invitation sent successfully"
      invitation_successfully_unsubscribed: "Successfully unsubscribed from invitation emails"
      inviting_new_users_is_not_allowed_in_this_community: "Inviting new users is not allowed."
      login_again: "Please log in again."
      login_failed: "Login failed. Please enter the correct credentials."
      account_creation_successful: "Welcome to %{service_name}, %{person_name}!"
      account_deleted: "Your account is now deleted."
      login_successful: "Welcome, %{person_name}!"
      logout_successful: "You have now been logged out of %{service_name}. See you soon!"
      news_item_created: "Article created"
      news_item_creation_failed: "Article creation failed"
      news_item_update_failed: "Article update failed"
      news_item_updated: "Article updated"
      news_item_deleted: "Article removed"
      offer_accepted: "Offer accepted"
      offer_confirmed: "Offer completed"
      offer_closed: "Offer closed"
      listing_created_successfully: "Listing created successfully. %{new_listing_link}."
      offer_rejected: "Offer rejected"
      offer_canceled: "Offer canceled"
      listing_updated_successfully: "Listing updated successfully"
      listing_updated_availability_management_enabled: "Listing updated successfully. Availability management enabled."
      listing_updated_availability_management_disabled: "Listing updated successfully. Availability management disabled."
      only_kassi_administrators_can_access_this_area: "Please log in with an admin account to access this area"
      only_listing_author_can_close_a_listing: "Only listing author can close a listing"
      only_listing_author_can_edit_a_listing: "Only listing author can edit a listing"
      payment_successful: "Payment successful"
      payment_canceled: "Payment cancelled"
      error_in_payment: "Error in payment. If you didn't complete the payment yet, try again. If you did, please send us feedback."
      cannot_receive_payment: "The other party can't receive the payment due some error. Please contact the %{service_name} team to clarify the situation"
      payment_waiting_for_later_accomplishment: "When you have paid, we'll notify the seller and you will get a receipt in email"
      password_recovery_sent: "Instructions to change your password were sent to your email."
      person_activated: "User activated"
      person_deactivated: "User deactivated"
      person_updated_successfully: "Information updated"
      poll_answered: "Poll answered"
      poll_could_not_be_answered: "Poll could not be answered"
      poll_created: "Poll created"
      poll_creation_failed: "Poll creation failed"
      poll_update_failed: "Poll update failed"
      poll_updated: "Poll updated"
      poll_deleted: "Poll removed"
      read_more: "Read more!"
      registration_considered_spam: "Registration did not work, please contact us from header menu and mention \"email2 error\"."
      reply_cannot_be_empty: "You can't send an empty message"
      reply_sent: "Reply sent successfully"
      request_accepted: "Request accepted"
      request_confirmed: "Order completed"
      request_rejected: "Request rejected"
      request_canceled: "Order canceled"
      message_sent: "Message sent"
      message_not_sent: "Sending the message failed. Please try again."
      this_content_is_not_available_in_this_community: "This content is not available."
      unknown_error: "Unknown error. Please use the Contact us link to send details about what happened."
      update_error: "An error occurred when trying to update your information, please try again"
      you_are_not_allowed_to_give_feedback_on_this_transaction: "You are not authorized to give feedback on this event"
      you_are_not_authorized_to_do_this: "You are not authorized to do this"
      you_are_not_authorized_to_view_this_content: "You are not authorized to view this content"
      listing_closed: "This listing has been closed"
      send_instructions: "You will receive an email with instructions on how to reset your password in a few minutes."
      you_cannot_reply_to_a_closed_offer: "You cannot reply to a closed offer"
      you_cannot_send_message_to_yourself: "You cannot send a message to yourself"
      you_followed_listing: "You are now following this listing"
      you_have_already_given_feedback_about_this_event: "You have already given feedback about this event"
      you_are_now_member: "Welcome to %{service_name}!"
      you_are_already_member: "You are already a member of %{service_name}. Welcome back!"
      you_must_log_in_to_create_new_listing: "You must log in to %{service_name} to create a new listing. If you don't have an account you can %{sign_up_link}."
      additional_email_confirmed_dashboard: "Your email is now confirmed."
      you_must_log_in_to_give_feedback: "You must log in to give feedback"
      you_must_log_in_to_invite_new_users: "You must log in to invite new users to %{service_name}"
      you_must_log_in_to_send_a_comment: "You must log in to send a new comment"
      you_must_log_in_to_send_a_message: "You must log in to %{service_name} to send a message to another user."
      you_must_log_in_to_do_a_transaction: "You must log in to %{service_name} to do a transaction."
      you_must_log_in_to_view_this_content: "You must log in to view this content"
      you_must_log_in_to_view_this_page: "You must log in to view this page"
      you_must_log_in_to_view_your_inbox: "You must log in to %{service_name} to view your inbox."
      you_must_log_in_to_view_your_settings: "You must log in to %{service_name} to view your settings."
      you_must_log_in_to_add_news_item: "You must log in to %{service_name} to add a new article."
      you_must_log_in_to_change_profile_settings: "You must log in to %{service_name} to change profile settings"
      you_must_log_in_to_accept_or_reject: "You must log in to accept or reject the transaction"
      you_must_log_in_to_confirm_or_cancel: "You must log in to cancel or confirm the transaction"
      you_need_to_confirm_your_account_first: "You need to confirm your email."
      you_must_fill_all_the_fields: "You must fill all the fields"
      you_unfollowed_listing: "You are no longer following this listing"
      joining_community_failed: "Joining failed"
      can_not_delete_email: "You cannot remove the email address"
      user_does_not_have_email_to_delete: "You don't have the email address you're trying to remove"
      email_deleted: "Email removed"
      listing_author_payment_details_missing: "Please contact the author by pressing the 'Contact' button below. They need to update their payment details to receive payments."
      images_are_processing: "We are processing your images. Give us a minute or two and they'll be visible."
      maintenance_mode:
        zero: "The website will now go offline for maintenance"
        one: "The website will be offline for maintenance in %{count} minute"
        other: "The website will be offline for maintenance in %{count} minutes"
      automatically_logged_out_please_sign_in: "You have been automatically logged out. Please log in again."
      stripe_you_account_balance_is_not_0: "You account balance is not 0 so it cannot be deleted. This might mean that you have transactions waiting to be completed or that there is money waiting to be paid out to your bank account. Please contact the %{service_name} team to learn more."
      visit_admin: "Would you like to %{link}?"
      visit_admin_link: "visit your admin panel"
    settings:
      account: Account
      notifications: Notifications
      profile: "Profile info"
      settings: Settings
      paypal_payments: "PayPal Payments"
      stripe_payments: "Stripe Payments"
      payments: Payments
      listings: Listings
      listings_search_placeholder: "Search for a listing title"
  listings:
    bubble_listing_not_visible:
      listing_not_visible: "You do not have permission to view this listing."
    comment:
      wrote: wrote
      send_private_message: "Send private message to %{person}"
      delete: delete
      are_you_sure: "Are you sure you want to delete the comment?"
    comment_form:
      ask_a_question: "Comment on the listing or ask for more details. All the other users will be able to see your comment."
      log_in: "log in"
      send_comment: "Send comment"
      to_send_a_comment: "to send a new comment."
      write_comment: "Write a new comment:"
      you_cannot_send_a_new_comment_because_listing_is_closed: "You cannot send new comments because this listing is closed."
      you_must: "You must"
      subscribe_to_comments: "Notify me of new comments and updates"
    edit:
      edit_listing: "Edit listing"
    edit_links:
      close_listing: "Close listing"
      edit_listing: "Edit listing"
      reopen_listing: "Reopen listing"
      move_to_top: "Move to top of homepage"
      show_in_updates_email: "Show in the next newsletter"
      show_in_updates_email_loading: Loading...
      show_in_updates_email_error: "Couldn't reach server. Try again after page refresh."
      show_in_updates_email_success: "This listing will be shown in the next automatic update email sent to the users"
      listing_is_pending: "Listing is pending approval"
      listing_is_rejected: "Listing is rejected"
      approve_listing: "Approve listing"
      reject_listing: "Reject listing"
    map:
      open_in_google_maps: "Open in Google Maps"
    error:
      something_went_wrong: "Something went wrong, error code: %{error_code}"
      something_went_wrong_plain: "Something went wrong"
      create_failed_to_connect_to_booking_service: "Listing creation failed: Failed to connect to the booking service. Please try again."
      update_failed_to_connect_to_booking_service: "Listing update failed: Failed to connect to the booking service. Please try again."
    follow_links:
      follow: "Get emails about new comments"
      unfollow: "Don't get emails about new comments"
    form:
      custom_field_partials:
        dropdown:
          select_one___: "Select one..."
      departure_time:
        at: At
        departure_time: "Departure time"
      departure_time_radio_buttons:
        repeated: "Repeated (add times and days in the field 'detailed description')"
      description:
        detailed_description: "Detailed description"
        youtube_info: "If your description contains YouTube links, the videos will be shown below the description."
      destination:
        destination: Destination
      form_content:
        favor: "a service"
        housing: "a space"
        item: "an item"
        offer_something: "Offer something"
        request_something: "Request something"
        rideshare: "a ride"
        i_want_to_offer: "I want to offer..."
        i_want_to_request: "I need..."
      googlemap:
        googlemap_copy: "End Points From Map"
        googlemap_description: Mapview
        googlemap_updatemap: "Update Map"
      images:
        image: Image
        best_result: "For best results, use JPG, GIF or PNG images that are %{width}x%{height} pixels"
        no_file_selected: "No file selected"
        remove_image: "Remove image"
        select_file: "Select file"
        add_more: "+ Add more"
        removing: Removing...
        processing: Processing...
        loading_image: Loading...
        image_uploading_in_progress: "Image upload in progress..."
        processing_takes_a_while: "All images uploaded! Processing them will take a bit of time, but it's ok to save the listing and move on."
        this_may_take_a_while: "this only takes a second"
        percentage_loaded: "%{percentage}%"
        uploading_failed: "Image uploading failed"
        image_processing_failed: "Image processing failed"
        file_too_large: "The file is too large"
        accepted_formats: "The image format must be either GIF, JPG or PNG."
        images_not_uploaded_confirm: "All images have not finished uploading. Do you really want to continue?"
      location:
        location: Location
      price:
        price: Price
        per: per
        per_day: "per day"
        mass: "piece, kg, l, m2, ..."
        time: "hour, day, month, ..."
        long_time: "week, month, ..."
        after_service_fee_you_will_get: "After %{service_name} and payment processor fees you will get %{sum_with_currency}"
        no_service_fee_you_will_get_paypal_text: "%{paypal_fee_info_link} will be deducted from the price."
        no_service_fee_you_will_get_payment_text: "%{payment_fee_info_link} will be deducted from the price."
        after_service_fee_you_will_get_payment_text: "Once someone makes an order, you'll receive this amount minus %{payment_fee_info_link}"
        payment_fee_info_link_text: "%{service_name} fee and a payment processing fee"
        delivery: "Delivery method"
        shipping: Shipping
        shipping_price: "Shipping fee"
        shipping_price_additional: "Additional items"
        pickup: Pickup
      origin:
        location: Location
        origin: Origin
      send_button:
        save_listing: "Post listing"
        submit_for_review: Submit for review
        will_be_reviewed: "All listings on %{service_name} will be reviewed before publishing. Once your listing has been approved, it will be visible to all."
      share_type:
        select: Select
        borrow: Borrowing
        buy: Buying
        give_away: "Giving away"
        lend: Lending
        offer_type: "Offer type"
        receive: "Accepting for free"
        rent: Renting
        rent_out: "Renting out"
        request_type: "Request type"
        sell: Selling
        share_for_free: "Sharing for free"
        accept_for_free: "Accepting for free"
        trade: Swapping
      tag_list:
        comma_separate: "(comma separate)"
        tags: Tags
      title:
        listing_title: "Listing title"
      valid_until:
        valid_until: "Expiration date"
      valid_until_radio_buttons:
        for_the_time_being: "For the time being"
      privacy:
        privacy: Privacy
        private: "Private (only users who are logged in can see)"
        public: "Public (visible to users who are not logged in)"
    help_texts:
      help_share_type_title: "Type of the offer or request"
      help_tags_title: Tags
      help_valid_until_title: "Expiration date"
    index:
      all_categories: "All categories"
      all_offer_types: "All offer types"
      all_request_types: "All request types"
      category: Category
      did_not_found_what_you_were_looking_for: "Didn't find what you need?"
      favors: Services
      housing: Spaces
      items: Items
      list_view: "List view"
      listings: Listings
      map_view: "Map view"
      offer_something: "Let others know!"
      offer_type: "Offer type"
      offers: Offers
      request_something: "Request something!"
      request_type: "Request type"
      requests: Requests
      rideshare: Rideshare
      you_have_something_others_do_not: "Have something to offer?"
      feed_title: "%{listing_type} in %{service_name} %{optional_category}"
    left_panel_link:
      borrows: Borrowing
      buys: Buying
      favors: Services
      give_aways: "Giving away"
      housings: Spaces
      items: Items
      lends: Lending
      receives: "Taking for free"
      rent_outs: "Renting out"
      rents: Renting
      rideshares: Rideshare
      sells: Selling
      share_for_frees: "Sharing for free"
      accept_for_frees: "Accepting for free"
      trades: Swapping
    listing_actions:
      booking_from: From
      booking_to: To
      how_paypal_works: "How PayPal Works"
      payment_help: "Payment help"
      unable_load_availability: "Could not load availability information. Please try again later."
      booking_date: "Booking date"
      select_one: "Select one"
      start_time: "Start time"
      end_time: "End time"
      marketplace_fees_may_apply: "%{service_name} fees may apply"
    new:
      listing: listing
      selected_category: "Category: %{category}"
      selected_subcategory: "Subcategory: %{subcategory}"
      selected_transaction_type: "Listing type: %{transaction_type}"
      select_category: "Select category"
      select_subcategory: "Select subcategory"
      select_transaction_type: "Select listing type"
      you_need_to_fill_payout_details_before_accepting: "You need to fill in payout details before you can post a listing. Go to %{payment_settings_link} to fill in the details."
      contact_admin_link_text: "contact the %{service_name} team"
      community_not_configured_for_payments: "%{service_name} hasn't been configured for payments, so you cannot post new listings yet. Please %{contact_admin_link} for details."
      payment_settings_link: "payment settings"
      community_not_configured_for_payments_admin: "%{service_name} hasn't been configured for payments, so you cannot post new listings yet. Go to %{payment_settings_link} to fill in the payment details."
      you_are_now_posting_a_listing_on_behalf_of: "You are now posting a listing on behalf of %{name}"
    quantity:
      hour: "Number of hours:"
      day: "Number of days:"
      night: "Number of nights:"
      week: "Number of weeks:"
      month: "Number of months:"
      unit: "Number of units:"
      custom: "Quantity:"
    quantity_placeholder: Quantity
    please_comment: Comment
    reply_link:
      listing_closed: "Listing is closed"
    show:
      add_your_phone_number: "Add your phone number"
      add_profile_picture: "Add profile picture"
      comments: "Public discussion"
      contact_by_phone: "Contact by phone:"
      contact: Contact
      favor_offer: "Service offer"
      favor_request: "Service request"
      inquiry: Announcement
      item_offer_trade: "Swap offer"
      item_request_trade: "Swap request"
      no_description: "This listing doesn't have a description"
      no_image: "No image"
      no_reviews: "No reviews received"
      offer: Offer
      listing_created: Created
      open_until: "Open until %{date}"
      feedback: Feedback
      qr_code: "QR code"
      request: Request
      rideshare_offer: "Rideshare offer"
      rideshare_request: "Rideshare request"
      send_private_message: "Send private message"
      tags: Tags
      time: time
      times: times
      times_viewed: Viewed
      processing_uploaded_image: "(Processing uploaded image...)"
      listing_created_at: "Listing created"
      price:
        per_quantity_unit: "per %{quantity_unit}"
        per_day: "per day"
      delivery: "Delivery method"
      shipping: "Shipping (+%{price})"
      shipping_no_price: Shipping
      shipping_price_additional: "Shipping (+%{price}, additional items: +%{shipping_price_additional})"
      pickup: Pickup
      pickup_no_price: Pickup
      youtube_video_player: "YouTube video player"
    unit_types:
      piece: piece
      hour: hour
      day: day
      night: night
      week: week
      month: month
      unit: unit
    verification_required:
      verification_required: "Verification required"
  listing_conversations:
    preauthorize:
      dates_not_available: "Selected dates are not available"
      error_in_checking_availability: "Could not check availability for the selected dates"
      details: Details
      by: "%{listing} by %{author}"
      payment: Payment
      exp: "Exp:"
      you_will_be_charged: "You will be charged only if %{author} accepts the transaction. %{author} needs to accept the transaction within %{expiration_period} days. If %{author} declines or does not respond, no charge is made."
      day: day
      days: days
      night: night
      nights: nights
      invalid_parameters: "Invalid values for new transaction"
    transaction_agreement_checkbox:
      read_more: View.
    stripe_payment:
      payment: Payment
      pay_with_card: "Pay with credit or debit card"
      address: "Shipping address"
      address_country: "Country *"
      address_name: "First and last names *"
      address_city: "City *"
      address_state: "State *"
      address_street1: "Street address line 1 *"
      address_street2: "Street address line 2"
      address_postal_code: "ZIP / Postal code *"
  mapview:
    index:
      all_categories: "All categories"
      all_offer_types: "All offer types"
      all_request_types: "All request types"
      category: Category
      did_not_found_what_you_were_looking_for: "Didn't find what you need?"
      favors: Services
      housing: Spaces
      items: Items
      list_view: "List view"
      map_view: "Map view"
      offer_something: "Let others know!"
      offer_type: "Offer type"
      offers: Offers
      request_something: "Request something!"
      request_type: "Request type"
      requests: Requests
      rideshare: Rideshare
      you_have_something_others_do_not: "Have something to offer?"
    please_comment: Comment
  mercury:
    content_too_long: "Inserted content was too long."
  okl:
    member_id: "Member id"
    member_id_or_email: "Member id or email"
  paypal_accounts:
    payout_info_title: "Receiving funds"
    paypal_account_email_connected: "<del>Connect PayPal account</del> Completed!"
    payout_info_paypal: "%{service_name} uses PayPal as its payment provider. A %{create_paypal_account_link} is required in order to accept payments for your listings, and must be connected to %{service_name}."
    paypal_billing_agreement_made: "<del>Grant %{service_name} permission to charge a transaction fee</del> Completed!"
    commission_permission_needed: "You will also need to grant %{service_name} permission to charge a transaction fee."
    create_paypal_account_link_text: "PayPal account"
    connected_account: "PayPal account '%{email}' connected successfully."
    paypal_receive_funds_info_label_australia_only: "Your PayPal account needs to be able to accept payments. This might require a Premier or Business account."
    paypal_receive_funds_info_label: "Your PayPal account needs to be able to accept payments. This might require a Business account."
    paypal_receive_funds_info_australia_only: "If you see an error when trying to connect your account to %{service_name}, either %{upgrade_paypal_account_link}, or (if you are an individual), create a new Premier account. Both account types are completely free."
    paypal_receive_funds_info: "If you see an error when trying to connect your account to %{service_name}, %{upgrade_paypal_account_link}. It's free and easy. If you're an individual, PayPal recommends using your name as the Business name."
    upgrade_paypal_account_link_text: "log in and upgrade your PayPal account to a business account"
    admin_account_not_connected: "Using %{service_name}'s payment system in order to receive payments is not possible since payments have not been set up. Please %{contact_admin_link} for details."
    contact_admin_link_text: "contact the %{service_name} team"
    you_are_ready_to_accept_payments: "You are ready to accept payments!"
    commission: "%{commission} %"
    not_now: "I do not want to connect PayPal account now"
    new:
      payout_info_you_need_to_connect: "In order to accept payments, you need to connect your PayPal account with %{service_name}."
      payout_info_text: "To connect your account, please complete the following steps."
      contact_admin_link_text: "contact the %{service_name} team"
      admin_account_not_connected: "Connecting your PayPal account is not possible since %{service_name} has not set up payments. Please %{contact_admin_link} for details."
      paypal_account_email: "Connect your PayPal account"
      paypal_account_email_placeholder: "Your PayPal email address"
      paypal_account_email_info_text: "If you don't have a PayPal account, you can create one by %{create_paypal_account}. If you get an error message when connecting your PayPal account, upgrade your PayPal account to a business account. Upgrading is free and easy. If you are an individual, you can use your first and last name as your \"business name\". To upgrade your account, %{upgrade_paypal_account} and find the upgrade link."
      create_paypal_account: "clicking here"
      upgrade_paypal_account: "log in to your PayPal account"
      paypal_account_billing_agreement: "Grant %{service_name} permission to charge a transaction fee"
      follow_steps: "Follow the steps below to start receiving funds:"
      connect_paypal_account_title: "Connect your PayPal account"
      connect_paypal_account_title_with_step: "Step %{current_step}/%{total_steps}: Connect your PayPal account"
      connect_paypal_account_instructions: "Click on the button below to log in to PayPal and connect your PayPal account with %{service_name}."
      connect_paypal_account: "Connect your PayPal account"
      paypal_account_billing_agreement_with_step: "Step %{current_step}/%{total_steps}: Grant permission to charge a transaction fee"
      paypal_account_billing_agreement_info_both: "After you make a sale on %{service_name}, a service fee (%{commission_from_seller} of the total item price, excluding shipping, minimum fee %{minimum_commission}) will be charged from your PayPal account. Permission to do this is required in order to accept payments in %{service_name}. The fee does not include %{paypal_info_link}."
      paypal_account_billing_agreement_info_fixed: "After you make a sale on %{service_name}, a service fee of %{minimum_commission} will be charged from your PayPal account. Permission to do this is required in order to accept payments in %{service_name}. The fee does not include %{paypal_info_link}."
      paypal_account_billing_agreement_info_relative: "After you make a sale on %{service_name}, a service fee (%{commission_from_seller} of the total item price, excluding shipping) will be charged from your PayPal account. Permission to do this is required in order to accept payments in %{service_name}. The fee does not include %{paypal_info_link}."
      paypal_account_billing_agreement_info_none: "%{service_name} does not currently charge a service fee. If service fees are enabled, you will need to grant %{service_name} permission to charge a service fee in order to accept payments. The fee does not include %{paypal_info_link}."
      paypal_info_link_text: "PayPal's payment processing fee"
      billing_agreement_description: "Grant %{service_name} permission to charge a transaction fee."
      billing_agreement: "Grant permission"
      permissions_not_granted: "Permissions to connect with your PayPal account were not granted."
      could_not_fetch_redirect_url: "Could not fetch redirect URL to connect with PayPal."
      paypal_not_enabled: "PayPal payments are not enabled."
      billing_agreement_canceled: "The billing agreement was canceled"
      billing_agreement_not_accepted: "You did not accept the billing agreement in PayPal."
      billing_agreement_wrong_account: "PayPal accounts did not match. Please use the same PayPal account that you connected in the first step."
      something_went_wrong: "Something went wrong. Please try again. If the problem persists, please contact the %{service_name} team."
      account_not_verified: "You have not verified your PayPal account. You need to go to paypal.com and verify your account before you can continue."
      account_restricted: "Your PayPal account is restricted and cannot be connected. Please log in to paypal.com to find out more or get in touch with PayPal customer support to resolve the issue."
    paypal_account_connected_title: "PayPal account connected"
    paypal_account_connected: "The PayPal account <%{email}> has been connected with %{service_name}."
    change_account: "Change PayPal account"
    missing: "You have open listings but your Paypal account is not set up to receive payments. Connect your Paypal account and grant %{service_name} permission to charge a transaction fee from your %{settings_link}."
    from_your_payment_settings_link_text: "payment settings"
    redirect_message: "Redirecting you to PayPal. If nothing happens, click %{redirect_link}."
    redirect_link_text: here
    paypal_account_all_set_up: "Hooray, everything is set up!"
    can_receive_payments: "You can now receive payments for your listings."
    paypal_account_connected_summary: "PayPal account <%{email}> connected successfully"
    paypal_permission_granted_summary: "Permission for transaction fees granted"
  paypal:
    pay_with_paypal: "Proceed to payment"
    checkout_with: "Checkout with"
    or_pay_with_paypal: or
    checkout_with_paypal: "Checkout with PayPal"
    cancel_succesful: "PayPal payment succesfully canceled"
    transaction:
      commission_payment_name: "Commission payment for %{listing_title}"
      commission_payment_description: "Marketplace %{service_name} took this commission from transaction regarding %{listing_title}"
    wait_while_loading: "Please wait."
    chatting_with_paypal: "We are chatting with PayPal."
  people:
    edit_links:
      activate: Activate
      deactivate: Deactivate
    help_texts:
      feedback_description_title: Feedback
      help_invitation_code_title: "You need an invite to join"
      terms_title: "%{service_name} terms of use"
      invite_only_help_text: "Select this option if you want that new members can join only if they are invited by an existing user."
      invite_only_help_text_title: Invite-only
    inactive_notification:
      this_person_is_not_active_in_kassi: "This user is no longer active in %{service_name}"
      inactive_description: "This user has stopped using %{service_name}. You cannot contact this user, give feedback to them or comment their listings."
    new:
      create_new_account: "Create account"
      email: "Email address"
      email_is_in_use: "The email you gave is already in use."
      email_is_in_use_or_not_allowed: "This email is not allowed or it is already in use. If you can't get in, contact us."
      email_not_allowed: "This email is not allowed in %{service_name}. Please use an email address that is allowed. If you still cannot get in, contact us."
      invalid_username_or_email: "The username or email are invalid or already in use"
      email_restriction_instructions:
        one: "The access to %{service_name} is restricted. To join you need a '%{allowed_emails}' email address."
        other: "The access to %{service_name} is restricted. You need an email address that proves that you are entitled to join."
      family_name: "Last name"
      given_name: "First name"
      i_accept_the_terms_and_privacy: "I accept the %{terms} and %{privacy}"
      admin_emails_consent: "I accept to receive occasional emails from the %{service_name} team and understand that I can change my mind at any time"
      invalid_invitation_code: "The invitation code is not valid."
      invitation_code: "Invitation code"
      not_required: ", not required"
      notification_is_mandatory: "You must pick at least one email address for receiving notifications. If you don't want to receive any emails from %{service_name}, check your email notification settings."
      password_again: "Confirm password"
      show_my_name_to_others: "Show my real name to other %{service_name} users"
      sign_up: "Create a new %{service_name} account"
      terms: "Terms of Use"
      privacy: "Privacy Policy"
      username_is_in_use: "This username is already in use."
      username_is_invalid: "Username is invalid. Allowed characters are letters, numbers and underscore."
      visible_only_to_you: "visible only to you and the %{service_name} team"
      visible_to_everybody: "visible to everybody"
      create_account_with_provider: "Sign up with %{provider}"
      OR: OR
      signup_with_email: "Sign up with email"
      this_field_will_be_publicly_visible: "(This field will be publicly visible)"
    profile_feedback:
      grade: "grade:"
      and_gave_following_feedback: "and gave the following feedback"
    profile_listings:
      no_image: "No image"
      manage_listings: "Manage all my listings"
    show:
      contact: "Contact %{person}"
      about_me: "About me:"
      add_description: "Share something about yourself"
      add_location: "Add location"
      add_phone_number: "Add phone number"
      address: "Location:"
      as_expected: "As expected"
      edit_profile_info: "Edit profile"
      exceeded_expectations: "Exceeded expectations"
      positive: positive
      hide_description: "Show less"
      less_than_expected: "Worse than expected"
      phone_number: "Phone number:"
      show_all_feedback: "Show all feedback"
      show_all_testimonials: "Show all feedback"
      show_full_description: "Show more"
      slightly_better_than_expected: "Exceeded expectations"
      slightly_less_than_expected: "Worse than expected"
      what_are_these: "What are these?"
      review: "received review"
      reviews: "received reviews"
      listing: listing
      listings: listings
      open_listing: "open listing"
      open_listings: "open listings"
      no_listings: "No listings"
      no_open_listings: "No open listings"
      no_reviews: "No reviews"
      show_all_listings: "Show all listings"
      show_all_open_listings: "Show all open listings"
      show_all_reviews: "Show all reviews"
      admin_actions: "Admin actions"
      post_listing_as: "Post listing as"
    followed_people:
      you_follow_plural: "You follow %{count} people"
      you_follow_singular: "You follow %{count} person"
      they_follow_plural: "%{count} followed people"
      they_follow_singular: "%{count} followed person"
      show_all_followed_people: "Show all followed people"
      no_followed_people: "No followed people"
    follow_button:
      following: Following
      follow: Follow
      unfollow: Unfollow
  sessions:
    new:
      create_new_account: "Create a new account"
      i_forgot_my_password: "Forgot username or password"
      login: "Log in"
      login_to_kassi: "Log in to %{service_name}"
      connect_your_facebook_to_kassi: "Connect your Facebook account to %{service_name}"
      facebook_account: "Facebook account:"
      log_in_to_link_account: "If you already have a %{service_name} account, log in to link it with your Facebook account."
      you_can_also_create_new_account: "If you don't have an account in %{service_name}, %{accont_creation_link} to create one with your Facebook login."
      account_creation_link_text: "click here"
      cancle_facebook_connect: "If you don't want to link this account, you can %{cancel_link}."
      facebook_cancel_link_text: cancel
      log_in_with_your_provider_account: "Log in with %{provider}"
      or_sign_up_with_your_username: "...or with your username or email:"
      we_will_not_post_without_asking_you: "We will never post to Facebook without asking you."
    password_forgotten:
      email: Email
      password_recovery_instructions: "Enter your email address to receive your username and reset your password."
      request_new_password: "Request new password"
      change_your_password: "Change your password"
    confirmation_pending:
      welcome_to_kassi: "Welcome to %{service_name}!"
      check_your_email: "Check your inbox"
      resend_confirmation_instructions: "Resend confirmation instructions"
      your_current_email_is: "Your email is %{email}."
      change_email: Change
      confirm_your_email: "Please confirm your email address"
      account_confirmation_instructions: "You will soon receive an email with a link to confirm your email address. Don't forget to check your spam folder! After confirming your address, you can join %{service_name}."
      account_confirmation_instructions_title_admin: "Confirm your email address"
      before_full_access_you_need_to_confirm_email: "Before we can give you full access to your marketplace, there's just one more thing we need to do: confirm your email address."
      before_confirmation_only_access_admin_dashboard: "Before confirmation you can only access the %{admin_dashboard_link}."
      admin_dashboard_link_text: "admin dashboard"
      account_confirmation_instructions_admin: "You should have received an email at %{email_address} with a confirmation link. If you don't see it, check your spam folder or click the button below to resend the email. Once it arrives, open the included link to confirm your address, after which you'll get full access to your marketplace. If you need any help, don't hesitate to %{support_link}."
      contact_support_link_text: "contact Sharetribe support"
  settings:
    account:
      change: Change
      confirm_new_password: "Confirm new password"
      delete_account: "Delete account"
      delete_account_button: "Permanently delete my account"
      delete_account_confirmation_popup: "Are you sure you really want to delete your user account and permanently lose all data related to it? Account deletion cannot be reversed."
      email_addresses: "Email addresses"
      new_email: "New email address"
      delete_personal_information: "If you delete your account, your personal information (name, phone number, address, email, profile picture, etc.) will be deleted permanently and can't be recovered. All the listings you have created will be removed. You won't be able to reactivate your account. Your username will become available for others to register on %{service_name}."
      delete_information_others_involved: "Information where other members are involved (conversations with other people, transactions you've made, reviews you've given to others, etc) is not removed when you delete your account. However, your name will no longer be displayed next to this information."
      unfinished_transactions: "Your account can't be deleted because you have ongoing transactions. Please complete all transactions before deleting your account."
      only_admin: "Your account can't be deleted because you are the only administrator of the marketplace."
      new_password: "New password"
      save: Save
      these_fields_are_shown_only_to_you: "Username is shown in your profile unless you have given your name. Other information is only shown to you."
      email_already_confirmed: "Your email address is already confirmed."
      email:
        address_title: Address
        remove_title: Remove
        remove_confirmation: "Are you sure you want to remove this email address?"
        receive_notifications_title_desktop: "Receive notifications"
        receive_notifications_title_mobile: "Receive notifications"
        receive_notifications_new_title_mobile: "Receive notifications"
        add_new_with_plus: "+ Add new email address"
        add_new_cancel: Cancel
        confirmation_title_mobile: "Confirmation:"
        confirmation_title_desktop: Confirmation
        confirmation_resend: Resend
        status_confirmed: Confirmed
        status_pending: Pending
    notifications:
      email_from_admins: "I accept to receive occasional emails from the %{service_name} team"
      i_want_to_get_email_notification_when: "I want to get an email notification when..."
      newsletters: "Emails from administrators"
      community_updates: Newsletters
      email_about_confirm_reminders: "...I have forgotten to confirm an order as completed"
      email_about_new_comments_to_own_listing: "...someone comments on my offer or request"
      email_about_new_messages: "...someone sends me a message"
      email_about_new_received_testimonials: "...someone gives me feedback"
      email_about_testimonial_reminders: "...I have forgotten to give feedback on an event"
      email_daily_community_updates: "Send me a <b>daily</b> newsletter if there are new listings"
      email_weekly_community_updates: "Send me a <b>weekly</b> newsletter if there are new listings"
      do_not_email_community_updates: "Don't send me newsletters"
      email_when_conversation_accepted: "...someone accepts my offer or request"
      email_when_conversation_rejected: "...someone rejects my offer or request"
      email_about_completed_transactions: "...someone marks my order as completed"
      email_about_new_payments: "...I receive a new payment"
      email_about_new_listings_by_followed_people: "...someone I follow posts a new listing"
      unsubscribe_succesful: "Unsubscribe succesful"
      unsubscribe_info_text: "You will no longer receive these emails. Check your %{settings_link} to choose what kind of emails you want to receive from %{service_name}, or return to the %{homepage_link}."
      settings_link: settings
      homepage_link: homepage
      unsubscribe_unsuccesful: "Error in unsubscribing"
      unsuccessful_unsubscribe_info_text: "The unsubscribe link has expired. Log in to change your email subscription settings."
    profile:
      about_you: "About you"
      city: City
      family_name: "Last name"
      given_name: "First name"
      first_name_with_initial: "(only first letter shown to other users)"
      first_name_only: "(not shown to other users)"
      display_name: "Display name"
      display_name_description: "If you represent an organisation, you can use its name as your display name. Display name is shown to other users instead of your first and last name."
      location_description: "You can provide either your street address or only a city or zip/postal code. It’s good to also add your country when adding your location. Examples: \"10117 Berlin, Germany\" or \"2000 Sand Hill Road, CA, USA\"."
      profile_picture_description: "The profile picture should be in a square format (1:1 ratio), for example, 800x800 pixels. Otherwise, it will be cropped to fit."
      phone_number: "Phone number"
      profile_picture: "Profile picture"
      postal_code: "Postal code"
      profile_page: "in your profile page"
      profilemap: Mapview
      street_address: Location
      these_fields_are_shown_in_your: "Some of this information is visible to all %{service_name} users"
      visible_to_everybody: "visible to everybody"
      visible_to_registered_users: "(visible to users that have logged in)"
      default_in_listing: "(used only as a default when creating a new listing)"
      invisible: "(not shown to other users)"
      image_is_processing: "Hang on tight. We are processing your profile picture. It will be ready in a minute or two."
      shown_in_your_public_profile: "(shown in your public profile)"
      editing_profile_of: "You are now editing the profile of %{name}"
    save_information: "Save information"
  shipping_address:
    shipping_address: "Shipping address"
  tag_cloud:
    tag_used:
      with_tag: "With tag"
      without_tag: "Without tag"
  terms:
    show:
      accept_terms: "Accepting %{service_name} terms of use"
      here: "by clicking here"
      i_accept_new_terms: "I accept the new terms"
      i_accept_terms: "I accept the terms"
      terms: "%{service_name} terms of use"
      terms_have_changed: "Terms of use have changed"
      you_can_view_the_new_terms: "You can view the new terms"
      you_need_to_accept: "Welcome to %{service_name}! This seems to be the first time you are using the service. Before starting you must first accept the"
      you_need_to_accept_new_terms: "%{service_name} terms of use have changed. You have to accept the new terms in order to continue using %{service_name}. The new terms are intended to enable the upkeep of the service after the research project has ended."
  testimonials:
    index:
      all_testimonials: "All feedback"
      feedback_altogether: "Feedback altogether: "
      loading_more_testimonials: "Loading more testimonials"
      no_testimonials: "No received feedback."
    new:
      as_expected: "As expected"
      exceeded_expectations: "Much better than expected"
      give_feedback_to: "Give feedback to %{person}"
      grade: "What is your overall feeling?"
      less_than_expected: "Worse than expected"
      send_feedback: "Send feedback"
      slightly_better_than_expected: "Slightly better than expected"
      slightly_less_than_expected: "Slightly worse than expected"
      textual_feedback: "How did things go?"
      this_will_be_shown_in_profile: "The feedback you give will be visible to other members in the profile page of %{person}. It helps them to evaluate whether %{person} is a trustworthy person."
      positive: Positive
      negative: Negative
      default_textual_feedback: "Everything went smoothly, thanks a lot!"
    testimonial:
      about_listing: "about listing"
  date:
    formats:
      long_with_abbr_day_name: "%a, %b %d, %Y"
    first_day_of_week: 0
  datepicker:
    days:
      sunday: Sunday
      monday: Monday
      tuesday: Tuesday
      wednesday: Wednesday
      thursday: Thursday
      friday: Friday
      saturday: Saturday
    days_short:
      sunday: Sun
      monday: Mon
      tuesday: Tue
      wednesday: Wed
      thursday: Thu
      friday: Fri
      saturday: Sat
    days_min:
      sunday: Su
      monday: Mo
      tuesday: Tu
      wednesday: We
      thursday: Th
      friday: Fr
      saturday: Sa
    months:
      january: January
      february: February
      march: March
      april: April
      may: May
      june: June
      july: July
      august: August
      september: September
      october: October
      november: November
      december: December
    months_short:
      january: Jan
      february: Feb
      march: Mar
      april: Apr
      may: May
      june: Jun
      july: Jul
      august: Aug
      september: Sep
      october: Oct
      november: Nov
      december: Dec
    today: Today
    clear: Clear
    format: mm/dd/yyyy
  time:
    formats:
      short: "%b %e, %Y at %H:%M"
      shorter: "%b %e at %H:%M"
      short_date: "%b %e, %Y"
      hours_only: "%l:%M %P"
  timestamps:
    day_ago: "%{count} day ago"
    days_ago: "%{count} days ago"
    hour_ago: "%{count} hour ago"
    hours_ago: "%{count} hours ago"
    minute_ago: "%{count} minute ago"
    minutes_ago: "%{count} minutes ago"
    month_ago: "%{count} month ago"
    months_ago: "%{count} months ago"
    seconds_ago: "%{count} seconds ago"
    year_ago: "%{count} year ago"
    years_ago: "%{count} years ago"
    days_since:
      one: "%{count} day"
      other: "%{count} days"
    time_to:
      seconds:
        one: "%{count} second"
        other: "%{count} seconds"
      minutes:
        one: "%{count} minute"
        other: "%{count} minutes"
      hours:
        one: "%{count} hour"
        other: "%{count} hours"
      days:
        one: "%{count} day"
        other: "%{count} days"
  transactions:
    initiate:
      booked_days: "Booked days:"
      booked_nights: "Booked nights:"
      booked_days_label:
        one: "Booked day:"
        other: "Booked days:"
      booked_nights_label:
        one: "Booked night:"
        other: "Booked nights:"
      booked_hours_label:
        one: "Booked hour:"
        other: "Booked hours:"
      price_per_day: "Price per day:"
      price_per_night: "Price per night:"
      price_per_hour: "Price per hour:"
      price_per_unit: "Price per unit:"
      quantity: "Quantity:"
      subtotal: "Subtotal:"
      shipping-price: "Shipping:"
      stripe-fee: "Stripe Fee (estimated):"
      duration_in_hours:
        one: "(1 hour)"
        other: "(%{count} hours)"
      start_end_time: "%{start_time} to %{end_time}"
    price_per_quantity: "Price per %{unit_type}:"
    price: "Price:"
    quantity: "Quantity: %{quantity}"
    unit_price: "Unit price: %{unit_price}"
    total: "Total:"
    total_to_pay: "Payment total:"
  unit:
    day: day
    days: days
  web:
    listings:
      errors:
        availability:
          something_went_wrong: "We're not able to display availability information. Try to reload the page."
          saving_failed: "We're not able to save availability changes. Try to reload the page."
        working_hours:
          required: required
          overlaps: overlaps
          covers: covers
      pricing_units:
        piece: piece
        hour: hour
        day: day
        night: night
        week: week
        month: month
      edit_availability_header: Availability
      save_and_close_availability_editing: "Save and close"
      confirm_discarding_unsaved_availability_changes_explanation: "You have unsaved changes to your availability information. If you proceed, these changes will be lost."
      confirm_discarding_unsaved_availability_changes_question: "Are you sure you want to discard your changes?"
      edit_listing_availability: "Edit listing availability"
      working_hours:
        default_schedule: "Default schedule"
        i_am_available_on: "I'm available on..."
        start_time: "Start time"
        end_time: "End time"
        add_another_time_slot: "+ Add another time slot"
        save: Save
    no_listings:
      sorry: "Sorry, no listings could be found for your search criteria."
      try_other_search_terms: "Maybe try other search terms?"
    listing_card:
      add_picture: "Add picture"
      no_picture: "No picture"
    search:
      page: Page
      page_of_pages: "of %{total_number_of_pages}"
    topbar:
      menu: Menu
      more: More
      search_placeholder: Search...
      search_location_placeholder: Location
      user: User
      inbox: Inbox
      profile: Profile
      manage_listings: "My listings"
      settings: Settings
      logout: "Log out"
      login: "Log in"
      signup: "Sign up"
      admin_dashboard: "Admin dashboard"
      language: Language
      listings: "My listings"
    utils:
      km: km
      mi: mi
    branding:
      powered_by: "%{service_name} is powered by the %{sharetribe_link} marketplace platform."
      create_own: "Want to create your own online marketplace website like %{service_name}? %{learn_more}."
      learn_more: "Learn more"
  will_paginate:
    models:
      person:
        zero: users
        one: user
        few: users
        other: users
      transaction:
        zero: transactions
        one: transaction
        few: transactions
        other: transactions
    previous_label: "&#8592; Previous"
    next_label: "Next &#8594;"
    page_gap: "&hellip;"
    page_entries_info:
      single_page:
        zero: "No %{model} found"
        one: "Displaying 1 %{model}"
        other: "Displaying all %{count} %{model}"
      single_page_html:
        zero: "No %{model} found"
        one: "Displaying <b>1</b> %{model}"
        other: "Displaying <b>all&nbsp;%{count}</b> %{model}"
      multi_page: "Displaying %{model} %{from} - %{to} of %{count} in total"
      multi_page_html: "Displaying %{model} <b>%{from}&nbsp;-&nbsp;%{to}</b> of <b>%{count}</b> in total"
    person:
      community_members_entries_info:
        single_page:
          zero: "No %{model} found"
          one: "Displaying %{accepted_count} accepted %{accepted_model} and %{other_count} other %{other_model}"
          other: "Displaying %{accepted_count} accepted %{accepted_model} and %{other_count} other %{other_model}"
        single_page_html:
          zero: "No %{model} found"
          one: "Displaying <b>%{accepted_count}</b> accepted %{accepted_model} and %{other_count} other %{other_model}"
          other: "Displaying <b>%{accepted_count}</b> accepted %{accepted_model} and %{other_count} other %{other_model}"
        multi_page: "Displaying %{model} %{from} - %{to} of %{accepted_count} accepted %{accepted_model} and %{other_count} other %{other_model}"
        multi_page_html: "Displaying %{model} <b>%{from}&nbsp;-&nbsp;%{to}</b> of <b>%{accepted_count}</b> accepted %{accepted_model} and %{other_count} other %{other_model}"
  stripe_accounts:
    admin_account_not_connected: "Using %{service_name}'s payment system in order to receive payments is not possible since payments have not been set up. Please %{contact_admin_link} for details."
    contact_admin_link_text: "contact the %{service_name} team"
    you_are_ready_to_accept_payments: "You are ready to accept payments!"
    commission: "%{commission} %"
    pay_with_stripe: "Pay with Stripe using %{card}"
    add_and_pay: "Confirm payment"
    card_not_stored: "Your payment is securely processed by Stripe. %{service_name} does not store your credit/debit card information."
    missing_payment: "You have open listings but your account is not set up to receive money. To configure your payment preferences, visit %{settings_link}"
    stripe_bank_connected: "Bank account details configured successfully!"
    stripe_can_accept: "You are now all set to receive money to your bank account"
    stripe_credit_card: "Credit card"
    paypal: PayPal
    paypal_connected: "PayPal account connected successfully!"
    paypal_can_accept: "You are now all set to receive money to your PayPal account"
    paypal_connected_give_permission: "To complete setup and start receiving funds to your PayPal account <%{email}>, please grant permission to charge a transaction fee."
    form_new:
      need_info: "We need some information about you to be able to send you money."
      select_country: "Select country..."
      legal_name: "Legal name"
      first_name: "First name"
      last_name: "Last name"
      first_name_kana: "First name kana"
      last_name_kana: "Last name kana"
      first_name_kanji: "First name kanji"
      last_name_kanji: "Last name kanji"
      country: Country
      birth_date: "Birth date"
      ssn_last_4: "SSN Last 4"
      personal_id_number: "Personal ID number"
      address_country: Country
      address_state: State
      address_province: Province
      address_city: City
      address_postal_code: "Postal code"
      address_line1: "Street address"
      tos_link: "By adding your payout details you accept the %{stripe_link}."
      tos_link_title: "Stripe Connected Account Agreement"
      save_details: "Save details"
      edit: "Edit details"
      cancel: Cancel
      gender: Gender
      phone_number: "Phone number"
      address_kana_postal_code: "Postal code kana"
      address_kana_state: "State kana"
      address_kana_city: "City kana"
      address_kana_town: "Town kana"
      address_kana_line1: "Street address kana"
      address_kanji_postal_code: "Postal code kanji"
      address_kanji_state: "State kanji"
      address_kanji_city: "City kanji"
      address_kanji_town: "Town kanji"
      address_kanji_line1: "Street address kanji"
      male: male
      female: female
    form_bank:
      bank_account_number: "Bank account number"
      bank_routing_number: "Routing number"
      bank_routing_1: "Bank code"
      bank_routing_2: "Branch code"
      bank_currency: "Bank account currency"
      update_also_bank_account: "Update also Bank account"
      messages:
        account_number: "Account number"
        routing_number: "Routing number"
        bank_code: "Bank code"
        branch_code: "Branch code"
        transit_number: "Transit number"
        institution_number: "Institution number"
        format_varies_by_bank: "Format varies by bank"
        bsb: BSB
        error_message: "Invalid format"
        clearing_code: "Clearing code"
        sort_code: "Sort code"
        must_match: "must be in the following format:"
        a_dash: "a dash"
        digits: digits
        digits_or_chars: "digits or A-Z chars"
    form_verification:
      personal_id_number: "Personal ID Number"
      document: "Verification document"
      send_verification: "Send Verification"
      need_verification: "Need additional verification"
    form_pin:
      social_insurance_number: "Social Insurance Number (SIN)"
      social_security_number: "Social Security Number (SSN)"
      ssn_last_4: "Last 4 digits of Social Security Number (SSN)"
      hong_kong_identity_card: "Hong Kong Identity Card Number (HKID)"
      singapore_identity_card: "National Registration Identity Card (NRIC) or Foreign Identification Number (FIN)"
      messages:
        social_insurance_number: "must be valid Social Insurance Number (SIN)"
  payment_settings:
    title: "Payout preferences"
    bank_account: "Bank account"
    paypal: PayPal
    bank_account_details: "To receive money to your bank account, you need to provide your bank details. Your customers will be able to pay with their credit card."
    add_bank_details: "Add bank details"
    can_accept_stripe_and_paypal: "You can receive money to your bank account or your PayPal account."
    to_accept_paypal: "To receive money to your PayPal account, you need to connect your PayPal account. Your customers will be able to pay with PayPal."
    connect_paypal: "Connect PayPal account"
    wrong_setup: "There is something wrong with the payment system setup in this marketplace: Stripe Connect has not been enabled. Please contact the team to let them know that they should enable Stripe Connect in their Stripe Dashboard."
    invalid_bank_account_number: "Please check that your bank account is entered correctly and matches your country."
    invalid_postal_code: "Invalid postal code for %{country}"<|MERGE_RESOLUTION|>--- conflicted
+++ resolved
@@ -1322,11 +1322,7 @@
       subtotal: Subtotal
       total: Total
       price: Price
-<<<<<<< HEAD
-      buyer_service_fee: "Service fee"
-=======
       buyer_service_fee: "%{service_name} service fee"
->>>>>>> 1f3e3396
       stripe_gateway_fee: "Stripe's fee:"
       paypal_gateway_fee: "PayPal's fee:"
       money_will_be_transferred: "The money will be transferred to %{recipient_name} when a) you have marked the request completed or b) %{automatic_confirmation_days} days have passed since you paid."
