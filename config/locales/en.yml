--- conflicted
+++ resolved
@@ -1848,11 +1848,7 @@
       section_with_this_id_already_exists: "This section unique name is already in use. Please choose another one."
       listing_with_this_id_does_not_exist: "This listing ID is not available in your marketplace. Maybe you made a typo? Please verify and try again."
       presence: "Can't be blank"
-<<<<<<< HEAD
-      username_is_invalid: Username is invalid
-=======
       username_is_invalid: This username is invalid or unavailable
->>>>>>> 513572c4
   event_feed_events:
     accept:
       has_accepted_lend_item: "%{offerer_name} agreed to lend %{listing_title} to %{requester_name} %{time_ago}."
@@ -2856,11 +2852,7 @@
       format_markdown_link: "format your description using Markdown"
       format_markdown: "You can %{link}."
       username: Username
-<<<<<<< HEAD
-      username_description: Your username is used as part of the unique URL of your profile page. If you edit the username, you will have to log in again.
-=======
       username_description: Your username is used as part of the unique URL of your profile page. You can only use letters and numbers for your username, without spaces.
->>>>>>> 513572c4
     save_information: "Save information"
   shipping_address:
     shipping_address: "Shipping address"
