en:
  number:
    currency:
      format:
        separator: "."
        delimiter: ","
        format: "%u%n"
  admin:
    categories:
      edit:
        edit_listing_category: "Edit category '%{category}'"
      index:
        listing_categories: "Listing categories"
        create_a_new_category: "+ Create a new category"
        remove_category_confirmation: "Are you sure you want to remove the category '%{category_name}'? This cannot be undone."
        saving_order: "Saving category order"
        save_order_successful: "Successfully saved category order"
        save_order_error: "An error occurred while saving category order. Please refresh the page and try again."
      new:
        new_listing_category: "New listing category"
      form:
        category_name:
          category_title: "Category title"
        category_parent:
          category_parent: "Parent category"
          no_parent: "No parent"
        category_transaction_types:
          transaction_types: "Order types"
          transaction_types_description: "Order types determine what kind of order process is allowed with listings in this category. For example, is it only selling, or are renting and giving away for free also allowed."
          select_all: "Select all"
          clear_all: "Clear all"
        buttons:
          save: Save
          cancel: Cancel
      remove:
        remove_category: "Remove category"
        remove_category_name: "Remove category '%{category_name}'"
        warning_remove_effects: "Warning! Removing category '%{category_name}' will have the following effects:"
        warning_listing_will_be_moved:
          one: "There is %{count} listing in the category. It will be moved to the selected category."
          other: "There are %{count} listings in the category. They will be moved to the selected category."
        warning_custom_field_will_be_moved:
          one: "There is %{count} custom field in the category. It will be moved to the selected category."
          other: "There are %{count} custom field in the category. They will be moved to the selected category."
        warning_subcategory_will_be_removed:
          one: "There is %{count} subcategory in the category. It will be removed."
          other: "There are %{count} subcategories in the category. They will be removed."
        warning_with_subcategories_listing_will_be_moved:
          one: "There is %{count} listing in the category and subcategories. It will be moved to the selected category."
          other: "There are %{count} listings in the category and subcategories. They will be moved to the selected category."
        warning_with_subcategories_custom_field_will_be_moved:
          one: "There is %{count} custom field in the category and subcategories. It will be moved to the selected category."
          other: "There are %{count} custom field in the category and subcategories. They will be moved to the selected category."
        select_new_category: "Select a new category where the items listed above will be moved:"
        buttons:
          remove: Remove
          cancel: Cancel
    communities:
      edit_details:
        community_details: "Basic details"
        community_look_and_feel: Design
        edit_community: "Basic details"
        enabled_languages: "Enabled languages"
        enabled_languages_description: "The set of languages available for users. The first one is used as default."
        default_language: "Default language"
        language_selection_disabled: "Language selection is disabled for your marketplace because you are using following unofficial languages: %{languages}. Please contact Sharetribe support if you want to modify your language settings."
        community_name: "Marketplace name"
        edit_community_name_description: "The name of your marketplace. This is shown to users in emails and various other places."
        community_slogan: "Marketplace slogan"
        community_slogan_display: "Display the slogan in the homepage"
        edit_community_slogan_description: "This is shown on the homepage of the marketplace for the users who are not logged in. %{see_how_it_looks_like}."
        edit_community_slogan_description_hideable: "This is shown in browsers, search engines and social media. You can also display it on on the homepage of your marketplace for the users who are not logged in. %{see_how_it_looks_like}."
        community_description: "Marketplace description"
        community_description_display: "Display the description in the homepage"
        edit_community_description_description: "This is shown on the homepage of the marketplace for the users who are not logged in. %{see_how_it_looks_like}."
        edit_community_description_description_hideable: "This is shown in browsers, search engines and social media. You can also display it on on the homepage of your marketplace for the users who are not logged in. %{see_how_it_looks_like}."
        community_search_placeholder: "Search help text"
        edit_community_search_placeholder_description: "This is shown on the homepage of the marketplace as a placeholder text in the search bar. %{see_how_it_looks_like}."
        private_community_homepage_content: "Private marketplace homepage content"
        edit_private_community_homepage_content_description: "This content is shown on the homepage of private marketplaces to users who are not logged in. Here you can describe your marketplace and the process to join it. You can also add images, videos and HTML content here. %{see_how_it_looks_like}."
        update_information: "Save settings"
        invite_people: "Invite new users"
        edit_signup_info: "Signup info"
        edit_signup_info_description: "This is an info text that can be shown to users in the signup page. There you can give the users instructions for signing up, information like where to get an invite, etc. By default there are no instructions."
        edit_info: "Edit information"
        see_how_it_looks_like: "See how it looks"
        verification_to_post_listings_info_content: "Info text to non-verified users"
        verification_to_post_listings_info_content_description: "You currently require your users to be verified manually by you before they can post listings. Here you can set the default text that is shown to non-verified users when they try to post a new listing."
        verification_to_post_listings_info_content_default: "%{service_name} requires people to be verified manually by admin before they can post listings. You have not yet been verified. Please %{contact_admin_link} to be verified."
        contact_admin_link_text: "contact the %{service_name} team"
        save: "Save settings"
        transaction_agreement: "Transaction agreement"
        transaction_agreement_checkbox: "Require buyers to accept an agreement before starting a transaction"
        transaction_agreement_checkbox_header: "Agreement label"
        transaction_agreement_checkbox_label_description: "This text will be shown next to a checkbox in the checkout form. The user needs to check the box to proceed with the transaction. An example label would be something like \"By clicking this box I accept the agreement.\""
        transaction_agreement_text_header: "Agreement text"
        transaction_agreement_description: "This is the content of the actual agreement that the user needs to accept. The agreement content is displayed when the user clicks the \"%{read_more}\" link next to the agreement label."
      edit_look_and_feel:
        edit_community_look_and_feel: "Edit marketplace \"%{community_name}\" look and feel"
        community_logo: Logo
        community_logo_icon: "Logo for social networks and mobile devices"
        community_logo_icon_mobile: "Logo for home screen on mobile devices"
        community_cover_photo: "Cover photo"
        small_community_cover_photo: "Small cover photo"
        favicon: Favicon
        favicon_info_text: "Favicon will replace the default Sharetribe logo. The dimensions should be 32x32 pixels and the uploaded image will be resized to these dimensions."
        community_custom_color1: "Marketplace main color"
        community_slogan_color: "Marketplace slogan color"
        community_slogan_color_instructions_text: "You can change the color of the slogan on the homepage by entering a hex color value. The slogan is shown to users that are not logged in. %{colorpicker} can help you choose the color and give you the hex color code. You can then copy the code here. %{see_how_it_looks_like}."
        community_description_color: "Marketplace description color"
        community_description_color_instructions_text: "You can change the color of the description on the homepage by entering a hex color value. The description is shown to users that are not logged in. %{colorpicker} can help you choose the color and give you the hex color code. You can then copy the code here. %{see_how_it_looks_like}."
        new_listing_button_custom_color: "Post a new listing button color"
        logo_instructions_text_with_dimensions: "The logo size should be %{width}x%{height} pixels. It will be shown to users with bigger screens."
        logo_instructions_text_with_dimensions_no_placing: "The logo size should be %{width}x%{height} pixels."
        logo_icon_instructions_text_with_dimensions: "This square logo will be shown when people share your site in Facebook, when they view your site on a mobile device or when they bookmark your site to the home screen of their mobile device. The dimensions should be (at least) %{width}x%{height} pixels."
        logo_icon_instructions_text_with_dimensions_no_placing: "This square logo will be shown when people share your site in Facebook or when they bookmark your site to the home screen of their mobile device. The dimensions should be (at least) %{width}x%{height} pixels."
        logo_mobile_icon_instructions_text_with_dimensions: "This square logo will be shown when people bookmark your site to the home screen of their mobile device. The dimensions should be (at least) %{width}x%{height} pixels."
        cover_photo_visibility: "Cover photo is shown in the homepage for users who are not logged in."
        cover_photo_instructions_text_with_dimensions: "The photo will be resized to %{width}x%{height} pixels size and taller images will be cut in the middle. %{see_how_it_looks_like}."
<<<<<<< HEAD
        cover_photo_ready_made: "Are you looking for some ready-made and optimized cover pictures? Or would you like some inspiration and websites where to find great cover pictures? <a href=\"https://help.sharetribe.com/en/articles/666084\" target=\"_blank\">We have you covered!</a>"
=======
        cover_photo_ready_made: "Are you looking for some ready-made and optimized cover pictures? Or would you like some inspiration and websites where to find great cover pictures? <a href=\"https://help.sharetribe.com/en/articles/666084\" target=\"_blank\">We have you covered</a>!"
>>>>>>> b13e1c86
        small_cover_photo_visibility: "Small cover photo is shown in all pages except in the homepage for users who are not logged in."
        small_cover_photo_instructions_text_with_dimensions: "The photo will be resized to %{width}x%{height} pixels size and taller images will be cut in the middle."
        main_content_width: "When choosing cover photos please note that the page main content is %{main_width} pixels wide at most. Remember to also check how your cover photo looks on the smaller screens (e.g. by using a more narrow browser window)."
        custom_color1_instructions_text: "You can change the main color of the user interface by entering a hex color value. <a href=\"https://www.webfx.com/web-design/color-picker/d96e21\" target=\"_blank\" rel=\"noreferrer\">WebFX.com</a> can help you choose the color and give you the hex color code. You can then copy the code here."
        new_listing_button_instructions_text: "You can change the color of the Post a new listing button by entering a hex color value. %{link_to_colorpicker} can help you choose the color and give you the hex color code. You can then copy the code here."
        default_browse_view: "Default browse view"
        default_browse_view_instructions_text: "Default browse view is used on the homepage to set how the listings are displayed by default."
        grid: Grid
        list: List
        map: Map
        name_display_type: "Name display type"
        name_display_type_instructions_text: "Choose how the name of each user is shown on the site."
        full_name: "Full name (First Last)"
        first_name_with_initial: "First name with initial (First L)"
        first_name_only: "First name only (First)"
        invalid_color_code: "Color code should contain 6 numbers or letters A-F, for example D96E21"
        custom_head_script: "Custom script"
        custom_head_script_instructions_text: "This script is injected inside the <head> tag of every page and can be used to insert custom CSS, JavaScript or HTML. Please note that future changes to Sharetribe may render your script incompatible."
        current_image: "Current image:"
      edit_text_instructions:
        edit_text_instructions: "Instruction texts"
      edit_welcome_email:
        welcome_email_content: "Welcome email content"
        welcome_email_content_description: "The message below will be sent to every new user when they join. You can customize the message to fit your marketplace. By clicking '%{send_test_message_link}' you can send a preview message to your email address, so you can see how it looks in an email client."
        edit_message: "Edit message"
        send_test_message: "Send test message"
      outgoing_email:
        title: "Outgoing email address"
        info: "This name and address is used for emails sent from your marketplace to members."
        read_more: "Read more about outgoing email address"
        sender_address: "Sender address: %{sender_address}"
        sender_address_default: "Sender address: not set (using default address %{sender_address})"
        need_to_change: "If you need to change the email address, please %{contact_support_link}."
        contact_support_link_text: "contact Sharetribe support"
        set_sender_address: "Set sender address"
        sender_name_label: Name
        sender_name_placeholder: "Sender name"
        sender_email_label: "Email address"
        sender_email_placeholder: sender-email@example.com
        amazon_ses_notification: "You will receive an email from %{email_sender} to confirm your e-mail address. The email subject is '%{email_subject}'. Follow the instructions to verify your email."
        this_is_how_it_will_look: "This is how it will look:"
        send_verification_button: "Send verification email"
        change_sender_email: "change sender email"
        successfully_saved: "Sender address saved successfully. The verification email will be sent soon."
        successfully_saved_name: "Sender name updated successfully."
        set_sender_name: "Change sender name"
        change_sender_name: "Change sender name"
        change_sender_prompt: "%{change_name_link} or %{change_email_link}"
        status: "Status: %{status}"
        status_verified: "Verified - in use"
        status_error: "An error occurred. Please refresh the page."
        status_requested: "Unverified - verification email sent to %{email} %{time_ago}. %{resend_link}"
        status_expired: "Verification of %{email} expired. %{resend_link}"
        status_resent: "Verification email resent to %{email}. %{resend_link}"
        resend_link: Resend
        invalid_email_error: "Invalid email format for '%{email}'"
        invalid_email_domain: "The '%{email}' email address is using an unsupported email provider: '%{domain}'. %{invalid_email_domain_read_more_link}"
        invalid_email_domain_read_more_link: "Read the Help Center article for more information."
        unknown_error: "Something went wrong"
        white_label_offer: "Set your own email address as the sender and remove all Sharetribe branding from outgoing email messages by %{upgrade_pro_plan_link}."
        upgrade_plan_link: "upgrading to the Pro plan or higher"
        verification_sent_from: "The verification email was sent from %{verification_sender_name}."
        follow_the_instructions: "Please follow the instructions in the email to verify your address."
      getting_started:
        getting_started: "Get started"
      available_languages:
        cs: Czech
        da-DK: Danish
        de: German
        en: English
        en-AU: "English (Australia)"
        en-GB: "English (United Kingdom)"
        es: Spanish
        es-ES: "Spanish (Spain)"
        fi: Finnish
        fr: French
        fr-CA: "French (Canada)"
        el: Greek
        it: Italian
        ja: Japanese
        ko: Korean
        nb: "Norwegian Bokmål"
        nl: Dutch
        pl: Polish
        pt-BR: "Portuguese (Brazil)"
        pt-PT: Portuguese
        ru: Russian
        sv: Swedish
        th-TH: "Thai (Thailand)"
        tr-TR: Turkish
        vi: Vietnamese
        zh: Chinese
        zh-TW: "Chinese (Taiwan)"
      settings:
        settings: Settings
        general: General
        access: "Access and contact preferences"
        join_with_invite_only: "Allow new users to join only with an invite from a registered user"
        users_can_invite_new_users: "Allow all registered users, and not only admins, to invite new users"
        private: "Allow only registered users to see listings and user profiles (make marketplace private)"
        require_verification_to_post_listings: "Allow only users verified by admins to post new listings"
        allow_free_conversations: "Allow users to message each others freely"
        search_preferences: "Search preferences"
        default_search_type: "Search type: %{select_search_type}"
        keyword_search: "Keyword search"
        keyword_and_location_search: "Keyword and location search"
        location_search: "Location search"
        select_distance_unit: "Show distance in %{distance_units_selector}"
        km: km
        miles: miles
        show_only_nearby: "Show only nearby listings with location search"
        listing_preferences: "Listing preferences"
        transaction_preferences: "Order preferences"
        show_listing_publishing_date: "Display publishing date of the listing on the listing page"
        show_category_in_listing_list: "Display listing type in list view"
        listing_comments_in_use: "Allow users to post comments to listings (viewable to all other users)"
        email_preferences: "Email preferences"
        automatic_newsletters: "Send automatic daily / weekly newsletters to all users (unless they opt out)"
        email_admins_about_new_members: "Send admins an email whenever a new user signs up"
        google_analytics_key: "Google Analytics tracking ID"
        twitter_handle: "Twitter handle (used with tweet button in listing page)"
        update_settings: "Save settings"
        automatically_confirmed_no_escrow: "Order will be automatically marked as completed %{days_dropdown} days after the payment has been made"
        automatically_confirmed_no_escrow_stripe_info: "For transactions processed by Stripe, payments to sellers are delayed until the order is marked as completed. %{learn_more}."
        buyer_transaction_fees_are_only_supported_with_stripe: "Buyer transaction fees are only supported with Stripe. You will not be able to use PayPal if you configure a Buyer transaction fee with Stripe."
        automatic_newsletter_frequency: "Send automatic newsletter: %{frequency_dropdown}"
        newsletter_daily: Daily
        newsletter_weekly: Weekly
        delete_marketplace_title: "Delete marketplace"
        type_marketplace_domain: "Type your marketplace domain (%{domain}) to the text field below:"
        type_marketplace_domain_placeholder: "Type your marketplace domain here"
        once_you_delete: "Once you delete the marketplace, you will not be able to access it anymore. Be careful."
        are_you_sure: "Are you sure?"
        i_understand_button: "I understand that by clicking this button my marketplace will be deleted"
        last_community_updates: "Please note that after deletion, you and your marketplace users may still receive the last marketplace update emails."
        you_will_be_redirected_to: "After you have deleted your marketplace you will be redirected to %{destination}. You will not be able to access your marketplace anymore."
        delete_this_marketplace: "Delete this marketplace"
        payment_preferences: "Payment system"
        pre_approved_listings: "Review all listings before they are published"
      manage_members:
        manage_members: Users
        email: Email
        name: Name
        display_name: "Display name"
        join_date: Joined
        admin: Admin
        posting_allowed: "Posting allowed"
        ban_user: Disable
        saving_user_status: Saving...
        save_user_status_successful: Saved
        export_all_as_csv: "Export all as CSV"
        save_user_status_error: "Saving failed. Please refresh the page and try again."
        ban_user_confirmation: "This disables the user account from the marketplace and prevents them from accessing the site again with this account. Are you sure you want to proceed?"
        unban_user_confirmation: "This enables the user account in the marketplace and allows them to access the site again with this account. Are you sure you want to proceed?"
        ban_me_error: "You cannot disable your own account."
        search: Search
        search_by_name_email: "Search for a name, email or display name"
        reset_search: "Show all"
        for_search_terms: "for: %{terms}"
        this_makes_the_user_an_admin: "This makes the user an admin. You should notify the user about their responsibilities and that they should review the Sharetribe terms of use. Are you sure you want to proceed?"
        status_filter:
          all: "All statuses"
          selected: "Selected statuses: %{count}"
          selected_js: "Selected statuses: "
          admin: Admin
          banned: Disabled
          posting_allowed: "Posting allowed"
          accepted: Accepted
          unconfirmed: Unconfirmed
          pending: Pending
        this_user_hasnt_confirmed_their_email_address: "This user hasn't confirmed their email address. It might be possible that the user didn't receive the confirmation email. Click the resend button if you want to send it again."
        unconfirmed_user: "Unconfirmed user: %{name}"
        resend: Resend
        cancel: Cancel
        user_didnt_complete_the_signup_process: "This user signed up through social login but didn't complete the signup process. After connecting a social login account, users still need to accept your terms of use and fill any mandatory user fields."
        pending_user: "Pending: %{name}"
      new_layout:
        new_layout: "New layout"
        description_roadmap_new: "When new layout components are made available for your marketplace, you can choose whether you want to start using the new component or continue using the old one. You can toggle the selection at any point from this page. It's recommended to always be using the new version, as the old components might be phased out at some point. In case a component you're currently using is going to be phased out, you will be contacted in advance."
        enabled_for_you: "Enabled for you"
        enabled_for_all: "Enabled for all"
        new_topbar: "New top bar (visible on every page)"
        searchpage: "New search page (requires the new top bar)"
      social_media:
        social_media: "Social media"
        logo: "Social media image"
        logo_info: "This image will be shown in social media for Facebook, for Twitter, and for LinkedIn when someone shares your website. For the best results, it should have a 2:1 aspect ratio and a minimum size of %{width}x%{height} pixels."
        social_media_title: "Social media title"
        social_media_title_info: "This text will be shown in social media for Facebook, for Twitter, and for LinkedIn when someone shares your website. You can preview how it looks %{facebook_preview_link}, %{twitter_preview_link} and %{linkedin_preview_link}."
        link_for_facebook: "for Facebook"
        link_for_linkedin: "for LinkedIn"
        link_for_twitter: "for Twitter"
        social_media_description: "Social media description"
        twitter_handle: "Twitter handle"
        twitter_handle_info_text: "Username of the Twitter account of your marketplace (if you have one). It will be mentioned when people use the tweet button on the listing page."
        twitter_handle_info_text_with_instructions: "Username of the Twitter account of your marketplace (if you have one). It will be mentioned when people use the tweet button on the listing page. %{instructions_link}."
        twitter_instructions_link_text: "Read more"
        twitter_handle_placeholder: username
        invalid_twitter_handle: "Twitter handle should contain only at maximum 15 alphanumeric (letters A-Z and numbers 0-9) characters."
        facebook_connect: "Facebook Login"
        facebook_connect_info_text: "In order to enable Facebook Login, create an application for your marketplace in the <a href='https://developers.facebook.com/'>Facebook Developers Dashboard</a>. Add the generated ID and secret key of the application here."
        facebook_connect_info_text_with_instructions: "In order to enable Facebook Login, create an application for your marketplace in the <a href='https://developers.facebook.com/'>Facebook Developers Dashboard</a>. Add the generated ID and secret key of the application here. %{instructions_link}"
        facebook_instructions_link_text: "See instructions for configuring Facebook Login."
        facebook_connect_id: "Facebook App ID"
        invalid_facebook_connect_id: "App ID should contain only numbers."
        facebook_connect_secret: "Facebook App Secret"
        invalid_facebook_connect_secret: "App Secret should contain only numbers and letters from a to f."
        enable_facebook_login: "Allow users to log in with their Facebook account"
        save: "Save settings"
        add_another_image: "Add another image"
        google_connect: "Google Sign-In"
        google_instructions_link_text: "See instructions for configuring Google Sign-In."
        google_connect_info_text_with_instructions: "In order to enable Google Sign-In, create a project for your marketplace in the <a href='https://developers.google.com/identity/sign-in/web/sign-in'>Google Developers Console</a>. Add the generated ID and secret key of the project here. %{instructions_link}"
        google_connect_info_text: "In order to enable Google Sign-In, create a project for your marketplace in the <a href='https://developers.google.com/identity/sign-in/web/sign-in'>Google Developers Console</a>. Add the generated ID and secret key of the project here."
        enable_google_login: "Allow users to log in with their Google account"
        google_connect_id: "Google Client ID"
        google_connect_secret: "Google Client secret"
        linkedin_connect: "LinkedIn Sign In"
        linkedin_instructions_link_text: "See instructions for configuring LinkedIn Sign In."
        linkedin_connect_info_text_with_instructions: "In order to enable LinkedIn Sign In, create an app for your marketplace in the <a href='https://www.linkedin.com/developers/'>LinkedIn Developers Dashboard</a>. Add the generated ID and secret key of the app here. %{instructions_link}"
        linkedin_connect_info_text: "In order to enable LinkedIn Sign In, create an app for your marketplace in the <a href='https://www.linkedin.com/developers/'>LinkedIn Developers Dashboard</a>. Add the generated ID and secret key of the application here."
        enable_linkedin_login: "Allow users to log in with their LinkedIn account"
        linkedin_connect_id: "LinkedIn Client ID"
        linkedin_connect_secret: "LinkedIn Client Secret"
      seo_settings:
        seo: SEO
        title: "Homepage or Custom Landing Page"
        meta_title_label: "Homepage or Custom Landing Page title meta tag"
        meta_title_info: "The content of this tag is suggested to search engines and displayed on results pages as the clickable headline. %{link} %{vars}."
        meta_title_link_text: "Learn more about meta tags."
        meta_description_label: "Homepage or Custom Landing Page description meta tag"
        meta_description_info: "The content of this tag is suggested to search engines and appears underneath the blue clickable links in a search engine results page. %{link} %{vars}."
        meta_description_link_text: "Learn more about meta tags."
        search_title: "Search results page"
        search_meta_title_label: "Search results page title meta tag"
        search_meta_title_info: "The content of this tag is suggested to search engines and displayed on results pages as the clickable headline. %{link} %{vars}."
        search_meta_title_link_text: "Learn more about meta tags."
        search_meta_description_label: "Search results page description meta tag"
        search_meta_description_info: "The content of this tag is suggested to search engines and appears underneath the blue clickable links in a search engine results page. %{link} %{vars}."
        search_meta_description_link_text: "Learn more about meta tags."
        listing_title: "Listing page"
        listing_meta_title_label: "Listing page title meta tag"
        listing_meta_title_info: "The content of this tag is suggested to search engines and displayed on results pages as the clickable headline. %{link} %{vars}."
        listing_meta_title_link_text: "Learn more about meta tags."
        listing_meta_description_label: "Listing page description meta tag"
        listing_meta_description_info: "The content of this tag is suggested to search engines and appears underneath the blue clickable links in a search engine results page. %{link} %{vars}."
        listing_meta_description_link_text: "Learn more about meta tags."
        category_title: "Category page"
        category_meta_title_label: "Category page title meta tag"
        category_meta_title_info: "The content of this tag is suggested to search engines and displayed on results pages as the clickable headline. %{link} %{vars}."
        category_meta_title_link_text: "Learn more about meta tags."
        category_meta_description_label: "Category page description meta tag"
        category_meta_description_info: "The content of this tag is suggested to search engines and appears underneath the blue clickable links in a search engine results page. %{link} %{vars}."
        category_meta_description_link_text: "Learn more about meta tags."
        profile_title: "Profile page"
        profile_meta_title_label: "Profile page title meta tag"
        profile_meta_title_info: "The content of this tag is suggested to search engines and displayed on results pages as the clickable headline. %{link} %{vars}."
        profile_meta_title_link_text: "Learn more about meta tags."
        profile_meta_description_label: "Profile page description meta tag"
        profile_meta_description_info: "The content of this tag is suggested to search engines and appears underneath the blue clickable links in a search engine results page. %{link} %{vars}."
        profile_meta_description_link_text: "Learn more about meta tags."
        sitemap_label: Sitemap
        sitemap_info: "Sitemaps are an easy way to inform search engines about pages on your site that are available for crawling. %{link}."
        sitemap_info_link_text: "Learn more about the XML Sitemap file"
        sitemap_info_public: "A sitemap is automatically generated for your marketplace: it references up to the 500 most recent listings in your website. You can access your sitemap at %{link}."
        sitemap_info_private: "As your marketplace is private, there is no sitemap."
        robots_label: Robots.txt
        robots_info: "Robots.txt is a text file to instruct web robots (typically search engine robots) how to crawl pages on your website. %{link}."
        robots_info_link_text: "Learn more about the robots.txt file"
        robots_info_2: "A robots.txt file is automatically generated for your marketplace. You can access your robots.txt at %{link}."
        save: "Save settings"
      analytics:
        analytics: Analytics
        google_analytics_key: "Google Analytics tracking ID"
        google_analytics_key_info_text: "Tracking ID of your Google Analytics account."
        google_analytics_key_info_text_with_instructions: "Tracking ID of your Google Analytics account. %{instructions_link}."
        google_analytics_instructions_link_text: "Read more about connecting Google Analytics"
        sharetribe_analytics: "Sharetribe analytics"
        sharetribe_analytics_info_text_with_instructions: "To improve Sharetribe's services and support, Sharetribe tracks marketplace members activity. Personal data is not collected and this information is not shared outside the Sharetribe team. This tracking can be disabled entirely. %{instructions_link}"
        sharetribe_analytics_instructions_link_text: "Read more about Sharetribe's analytics."
        end_user_analytics: "Allow Sharetribe to track members activity in order to improve Sharetribe's services"
        save: "Save settings"
      logo_link:
        title: "Logo link"
        info: "You can customize the link of the logo (and the default home button of the top bar menu). By default the logo takes users to the homepage or Custom Landing Page."
        url: URL
        placeholder: "https://www.example.com"
      menu_links:
        menu_links: "Custom menu links"
        menu_links_display: "Menu links display"
        save: "Save settings"
        add_menu_link: "Add a new link to menu"
        title_placeholder: "Link title"
        url_placeholder: "https://example.com/en"
        title: Title
        language: Language
        url: URL
        empty: "You don't have any additional menu links"
        max_number_of_links: "Maximum number of links displayed in the top bar: %{select_max_number}"
        all: All
        max_number_of_links_info: "Link to %{about_page} is always displayed as the first menu link"
        about_page: "about page"
      default_menu_links:
        title: "Default menu links"
        about_link_title: About
        contact_link_title: "Contact us"
        invite_link_title: "Invite new members"
        info: "By default, the links to the following pages are not displayed anywhere else in your marketplace: %{about_link}, %{contact_link}, %{invite_link}."
        display_about: "Display link to <i>About</i> and other static pages"
        display_contact: "Display link to <i>Contact us</i> page"
        display_invite: "Display link to <i>Invite new members</i> page"
      topbar:
        topbar: "Top bar"
        new_listing_button_label: "Post a new listing button text"
        invalid_post_listing_button_label: "Please provide a valid text for \"Post a new listing\" button"
      transactions:
        export_all_as_csv: "Export all as CSV"
        processing_export: "Processing export to CSV..."
        transactions: Transactions
        search_by_title_parties: "Search for a transaction title or parties involved"
        search: Search
        reset_search: "Show all"
        status_filter:
          all: "All statuses"
          selected: "Selected statuses: %{count}"
          selected_js: "Selected statuses: "
          free: "Free transaction"
          confirmed: Completed
          paid: Paid
          canceled: Canceled
          preauthorized: Preauthorized
          rejected: Rejected
          payment_intent_requires_action: Pending
          payment_intent_action_expired: Expired
        headers:
          conversation: "Conversation thread"
          listing: Listing
          status: Status
          sum: Sum
          started: Started
          last_activity: "Latest activity"
          initiated_by: Starter
          other_party: Provider
        status:
          conversation: Conversation
          free: "Free transaction"
          pending: Pending
          preauthorized: Preauthorized
          accepted: Accepted
          rejected: Rejected
          paid: Paid
          confirmed: Completed
          canceled: Canceled
          initiated: "Waiting PayPal payment"
          pending_ext: "Waiting PayPal payment"
          none:
            free: "Free transaction"
          paypal:
            free: Conversation
            pending: Pending
            preauthorized: Preauthorized
            accepted: Accepted
            rejected: Rejected
            paid: Paid
            confirmed: Completed
            canceled: Canceled
            initiated: "Waiting PayPal payment"
            pending_ext: "Waiting PayPal payment"
          stripe:
            free: Conversation
            pending: Pending
            preauthorized: Preauthorized
            accepted: Accepted
            rejected: Rejected
            paid: Paid
            confirmed: Completed
            canceled: Canceled
            initiated: "Waiting Stripe payment"
            pending_ext: "Waiting Stripe payment"
            payment_intent_requires_action: Pending
            payment_intent_action_expired: Expired
            payment_intent_failed: Stripe payment failed
        not_available: "Not available"
      conversations:
        conversations: Conversations
        headers:
          started_from: "Started from"
          status: Status
          started: Started
          last_activity: "Latest Activity"
          initiated_by: Starter
          other_party: Provider
        participants: "Conversation: %{starter} with %{author}"
        profile: "%{author}'s Profile"
        search_by_keyword: "Search for a name, email or keyword"
        search: Search
        reset_search: "Show all"
        for_keyword: "for: <b>%{keyword}</b>"
      testimonials:
        testimonials: Reviews
        no_testimonials_found: "No reviews found"
        displaying_xx_reviews: "Displaying <b>%{count}</b> reviews in transactions %{tx_from} - %{tx_to} of <b>%{all_count}</b> reviews in total"
        search_keyword: "Search for a name, email or keyword"
        search: Search
        reset_search: "Show all"
        for_keyword: "for: <b>%{keyword}</b>"
        headers:
          transaction: Transaction
          author: Author
          receiver: Receiver
          status: Status
          grade: Grade
          text: Text
        status:
          waiting: "Waiting for review"
          skipped: Skipped
          published: Published
          blocked: Blocked
        status_filter:
          selected: "Selected filters: %{count}"
          all: Filters
          published: Published
          positive: Positive
          negative: Negative
          skipped: Skipped
          waiting: Waiting
          blocked: Blocked
          selected_js: "Selected filters: "
        form:
          review_text: "Review text"
          save: Save
          cancel: Cancel
          delete_review: "Delete review"
          block_review: "Block review"
          confirm_modify: "Are you sure you want to modify/delete this review? Once you edit/delete a review it is not possible to recover any of the old data."
          deleting_info: "Deleting a review allows its author to leave another one for the same transaction."
          blocking_info: "Blocking the review after deletion prevents its author from leaving another one for the same transaction."
      invitations:
        invitations: Invitations
        used:
          "yes": "Yes"
          "no": "No"
        headers:
          sent_by: "Sent by"
          message: Message
          sent_to: "Sent to"
          used: Used
          date_sent: "Date sent"
      listings:
        listings: Listings
        search_by_title_author_category: "Search for a listing title, author or category name"
        search: Search
        reset_search: "Show all"
        export_all_as_csv: "Export all as CSV"
        processing_export: "Processing export to CSV..."
        status:
          all: "All statuses"
          selected_js: "Selected statuses: "
          open: Open
          closed: Closed
          expired: Expired
          approval_pending: Pending
          approval_rejected: Rejected
        headers:
          title: Title
          author: Author
          created: Created
          updated: Updated
          category: Category
          status: Status
        open: Open
        closed: Closed
        expired: Expired
        approved: Approved
        approval_pending: Pending
        approval_rejected: Rejected
        form:
          this_listing_has_not_not_been_approved_yet: "This listing has not been approved yet. You can now decide to approve or reject the listing. If you approve the listing it will be public and visible to all users. If you reject the listing it will not be public."
          approve: Approve
          reject: Reject
          cancel: Cancel
      user_fields:
        user_fields: "User fields"
      footer:
        footer: Footer
        offer_pro: "Configure and remove all Sharetribe branding from the footer of your marketplace by %{upgrade_pro_plan_link}."
        upgrade_plan_link: "upgrading to the Pro plan or higher"
        menu_links: "Footer links"
        language: Language
        title: Title
        url: URL
        add: "Add a new link to the footer"
        save: "Save settings"
        footer_style: "Footer style"
        footer_copyright: "Footer copyright"
        footer_enabled: "Footer enabled"
        social_links: "Footer social links"
        title_placeholder: "Link title"
        url_placeholder: "https://example.com/username"
        style:
          dark: Dark
          light: Light
          marketplace_color: "Marketplace Color"
          logo: Logo
        social:
          title: Title
          url: URL
      domain:
        domain: Domain
        marketplace_domain: "Marketplace domain"
        offer_pro: "Configure your own custom domain by %{upgrade_pro_plan_link}."
        upgrade_pro_plan_link: "upgrading to the Pro plan or higher"
        your_marketplace_address_is: "Your marketplace address is: %{address}"
        would_you_like_to_change_address: "Would you like to change your marketplace address? %{contact_us}!"
        contact_us: "Contact us"
        you_can_now_use_a_custom_domain: "With your current plan, you can now enable a custom domain. Let's move forward with the setup. %{contact_us}!"
        would_you_like_to_change_domain: "Would you like to change your marketplace custom domain? %{contact_us}!"
      landing_pages:
        landing_pages: Landing Page
        info_1: "The landing page is perhaps the most important page of your marketplace. It is the first page that visitors see - sort of like the front door of your house. You have only a few seconds to convince new vistiors that they should explore your site. The page needs to be appealing and your value proposition should be clear and enticing."
        info_2: "%{preview_link} your current landing page and make changes from the %{details_link} and %{design_link} sections"
        info_2_preview_text: "Preview"
        info_2_details_text: "basic details"
        info_2_design_text: "design"
        info_3: "If you want to have a completely customized landing page for your marketplace, you can purchase it as add-on for $99 per month."
        info_4: "Read more about custom landing pages"
        editor_title: "Landing Page Editor"
        editor_info: "Here you can edit the sections that your Landing Page will include. Please note that some sections are predefined and cannot be edited within the Landing Page editor."
        preview: "Preview landing page"
        set_live: "Set live"
        headers:
          section_id: "Section ID"
          section_type: "Section type"
          version: Version
          released: Released
        add_new_version: Add new version
        new_version: New version
        edit_version: Edit version
        add_new_section: Add new section
        select_section_type: Select section type...
        form:
          version: Version
          save: Save
        sections:
          identifier: "Section ID"
          kind: "Section Type"
          variation: Variation
          new: New section
          edit: Edit section %{section_id}
          remove_section_confirmation: "Are you sure you want to remove the section '%{section_id}' and all its data? This cannot be undone."
          info_single_column: Info 1 Column
          info_multi_column_2: Info 2 Columns
          info_multi_column_3: Info 3 Columns
          listings: Listings
          hero: Hero
          new_section:
            footer: New footer section
            hero: New hero section
            info_single_column: "New single column section"
            info_multi_column_2: "New 2 column section"
            info_multi_column_3: "New 3 column section"
            listings: "New listings section"
          edit_section:
            footer: Edit footer section
            hero: Edit hero section
            info_single_column: "Edit single column section"
            info_multi_column_2: "Edit 2 column section"
            info_multi_column_3: "Edit 3 column section"
            listings: "Edit listings section"
    landing_page_versions:
      sections:
        hero:
          hero_title: Hero
          hero_description: "Set the Background image for the hero section. The Slogan and Description are set from the basic details section."
        footer:
          footer_title: "Footer"
          footer_style: "Footer style"
          style_dark: "Dark"
          style_light: "Light"
          style_marketplace_color: "Marketplace color"
          style_logo: "Logo"
        cta_button:
          cta_button: "CTA Button"
          cta_enabled: "Enabled"
          cta_text: "Text"
          cta_url: "URL"
        background_image_overlay:
          background_image: "Background image"
          background_image_info: "This image will be shown as the background image for the section. For the best results, it should have a minimum size of 1600x1200 pixels."
          add_another_image: "Add another image"
          current_image: "Current image: %{filename}"
          file_not_selected: "Not selected"
          background_image_overlay: "Background image overlay"
          background_image_overlay_info: "This allows you to determine how dark or light your background image is going to be displayed. \"Transparent\" means no overlay at all."
          overlay_dark: "Dark"
          overlay_light: "Light"
          overlay_transparent: "Transparent"
        background_style:
          background_style: "Background style"
          style_image: "Image"
          style_color: "Color"
          style_none: "None"
        background_color:
          background_color: "Background color"
          background_color_info: "You can choose the background color of this section by entering a hex color value. <a href=\"https://www.webfx.com/web-design/color-picker/\" target=\"_blank\">WebFx</a> can help you choose the color andgive you the hex color code. You can then copy the code here."
        multi_column:
          main_title: "Main title"
          column_header: "Column %{index}"
          column_title: "Column %{index} title *"
          column_icon_info: "You can choose the icon for this column it's name from <a href=\"/info-icons.html\" target=\"_blank\">full list of supported icons</a>"
          column_icon: "Column %{index} icon"
          column_paragraph: "Column %{index} paragraph *"
          column_button: "Column %{index} button"
          column_button_text: "Button text"
          column_button_url: "https://www.sharetribe.com"
        listings:
          you_need_to_add_the_listing_ids: "You need to add the listing ids of the listings that you want to include in this section. To find the listing id, simply go to the listing page and look at the listing URL. The listing id is the number that comes right after the main URL. In the example https://www.example.com/en/listings/123456-listing-title, the listing is would be 123456"
    custom_fields:
      edit:
        edit_listing_field: "Edit listing field '%{field_name}'"
      edit_price:
        description: "The minimum and maximum price only affect the filter. They do not set a limit for listing prices."
        edit_price_field: "Edit listing field 'Price'"
        show_price_filter_homepage: "Show price filter on homepage"
        price_min: "Filter minimum price"
        price_max: "Filter maximum price"
      edit_location:
        edit_location_field: "Edit listing field 'Location'"
        this_field_is_required: "This field is required"
      edit_expiration:
        edit_expiration_field: "Edit listing field 'Expiration date'"
        enable: "Enable expiration date"
      form:
        field_required:
          this_field_is_required: "Make it mandatory to fill in this field when creating a new listing"
          this_field_is_required_checkbox: "Make it mandatory to fill in this field when creating a new listing (user has to select at least one option)"
        search_filter:
          search_filter: "Display a filter based on this field on the homepage"
          date_cant_be_filtered: "There's no filter available for date field."
          text_cant_be_filtered: "There's no filter for text field. The main text search searches from text fields."
      index:
        listing_fields: "Listing fields & filters"
        listing_fields_help: "Here you can edit the fields that users have to fill in when they create a new listing. Please note that some fields are predefined and cannot be edited."
        add_new_field: "Add new field:"
        remove_field_confirmation: "Are you sure you want to remove the field '%{field_name}' and all its data? This cannot be undone."
        cancel: Cancel
        save: Save
        field_title: "Field title"
        field_type: "Field type"
        categories: "Listing categories where the field is used"
        select_all: "Select all"
        clear_all: "Clear all"
        options: Options
        add_option: "+ Add option"
        saving_order: "Saving field order"
        save_order_successful: "Successfully saved field order"
        save_order_error: "An error occurred while saving field order. Please refresh the page and try again."
        select_one: "Select field type..."
        continue: Continue
        minimum_value: Minimum
        maximum_value: Maximum
        allow_decimals: "Allow decimals"
      new:
        new_listing_field: "New listing field"
      field_types:
        text: Text
        number: Number
        dropdown: Dropdown
        checkbox_group: "Checkbox group"
        date: Date
        file: File
        location: Location
    person_custom_fields:
      saving_failed: "User field saving failed"
      index:
        user_fields: "User fields"
        field_title: "Field title"
        field_type: "Field type"
        signup: Signup
        public: Public
        add_new_field: "Add new field:"
        save: Save
        cancel: Cancel
        minimum_value: Minimum
        maximum_value: Maximum
        allow_decimals: "Allow decimals"
        add_option: "Add option"
      new:
        new_user_field: "New user field"
      form:
        field_required:
          this_field_is_required: "Make it mandatory to fill this field when signing up to the marketplace"
          this_field_is_required_checkbox: "Make it mandatory to fill this field when signing up to the marketplace (user has to select at least one option)"
          this_field_is_public: "Show this field in the public profile page"
      edit:
        edit_user_field: "Edit user field '%{field_name}'"
    emails:
      new:
        send_email_to_members: "Email users"
        send_email_to_members_title: "Send email to your users"
        send_email: "Send the email"
        send_email_or: or
        send_test_email: "Send a test email to yourself"
        test_sent: "Test email was sent to your inbox"
        send_email_article_title: "this article"
        send_email_article_text: "You can learn more about the user segments in %{article_link}."
        recipients:
          title: "Who do you want to email?"
          options:
            all_users: "All users"
            posting_allowed: "Users who are allowed to post listings"
            with_listing: "Users who have posted at least one listing"
            with_listing_no_payment: "Users who have posted at least one listing but haven't added their payment details"
            with_payment_no_listing: "Users who have added their payment details but haven't posted a listing"
            no_listing_no_payment: "Users who haven't posted a listing and haven't added their payment details"
        email_subject: "Email subject"
        email_content: "Email content"
        email_content_placeholder: "What do you want to say to your users?"
        email_language: "Language of the email receivers"
        any_language: "Any language"
        message_will_be_sent_only_to_people_with_this_language: "The email will be sent only to the users who are using %{service_name} in the language you choose."
        email_sent: "Email sent."
        to_improve_email_deliverability: "To improve email deliverability the email subject is generated automatically and cannot be changed."
        email_subject_text: "A new message from the %{service_name} team"
        firstname_cannot_be_removed: "\"Firstname\" cannot be removed and will be replaced by the actual first name of each recipient."
        hello_firstname: "Hello Firstname,"
        hello_firstname_text: "Hello %{person},"
    left_hand_navigation:
      general: General
      users_and_transactions: Manage
      configure: Configure
      emails_title: Emails
      subscription: Subscription
      preview: "Preview site"
      whats_new: "What's new?"
    listing_shapes:
      availability_title: Availability
      read_more: "Read more about automatic availability management."
      read_more_availability_management: "Read more about availability management."
      allow_providers_to_manage_availability: "Allow sellers to manage their availability from a calendar"
      per_hour_availability: "\"Per hour\" availability"
      per_day_availability: "\"Per day\" availability"
      per_night_availability: "\"Per night\" availability"
      pricing_units_disabled_info: "Pricing units cannot be used when availability calendar is enabled."
      can_not_find_name: "Can not find order type with given name: %{name}"
      index:
        listing_shapes: "Order types"
        description: "Order types determine how the order process works in your site. You can decide whether your users are renting or selling, or perhaps just posting announcements and communicating via direct messages."
        read_more_about_order_types: "Read more about order types"
        add_new_shape: "Add new order type: "
        select_template: "Select template..."
        all_categories: "All categories"
        no_categories: "No categories"
        category_count: "%{category_count} categories"
        header:
          listing_shape_name: "Order type name"
          listing_shape_categories: "Categories where it's used"
        order:
          saving_order: "Saving order"
          save_order_successful: "Successfully saved order type order"
          save_order_error: "An error occurred while saving order. Please refresh the page and try again."
      templates:
        selling_products: "Selling products"
        renting_products: "Renting products"
        offering_services: "Offering services"
        giving_things_away: "Giving things away"
        requesting: Requesting
        announcement: "Posting announcements"
        custom: Custom
      new:
        create_listing_shape: "Create order type"
        create: Create
        cancel: Cancel
        create_success: "New order type '%{shape}' created"
        create_failure: "Could not create new order type. Error: %{error_msg}"
      edit:
        edit_listing_shape: "Edit order type '%{shape}'"
        update: Save
        cancel: Cancel
        update_success: "Changes to order type '%{shape}' saved"
        update_failure: "Could not save changes. Error: %{error_msg}"
        delete: "Delete order type"
        confirm_delete_order_type:
          one: "There is %{count} listing with this order type. If you delete the order type, this listing will be closed. Are you sure you want to delete the order type?"
          other: "There are %{count} listings with this order type. If you delete the order type, those listings will be closed. Are you sure you want to delete the order type?"
        can_not_delete_last: "You can't delete this order type because it's the only type in your marketplace."
        can_not_delete_only_one_in_categories: "You can't delete this order type because in following categories this order type is the only one in use: %{categories}"
      listing_shape_name: Name
      listing_shape_name_placeholder: "E.g. Sell"
      action_button_label: "Checkout button label"
      action_button_placeholder: "E.g. Buy"
      open_listings_warning:
        one: "There is %{count} open listing with this order type. If you change any of the settings below, that listing will retain the old settings. The listing can be changed to the new settings by editing it manually. If you don't want to have the listing with the old settings visible on your site, you can close it by clicking the button below."
        other: "There are %{count} open listings with this order type. If you change any of the settings below, those listings will retain the old settings. Those listings can be changed to the new settings by editing them manually. If you don't want to have any listings with the old settings visible on your site, you can close them by clicking the button below."
      close_listings_action:
        one: "Close %{count} listing"
        other: "Close %{count} listings"
      confirm_close_listings_action:
        one: "Are you sure you want to close %{count} listing?"
        other: "Are you sure you want to close %{count} listings?"
      successfully_closed: "Successfully closed listings"
      successfully_deleted: "Successfully deleted order type '%{order_type}'"
      pricing_and_checkout_title: "Pricing & checkout"
      online_payments_label: "Allow sellers to accept payments online"
      shipping_label: "Allow sellers to define a shipping fee"
      price_label: "Allow sellers to add a price to their listings"
      units_title: "Pricing units"
      units_desc: "If you have enabled pricing units, the listing price is displayed as \"price per pricing unit\". An example: \"$39 per hour\"."
      units:
        piece: "Per piece"
        hour: "Per hour"
        day: "Per day"
        night: "Per night"
        week: "Per week"
        month: "Per month"
        unit: "Per unit"
      can_not_find: "Can't find order type with id: %{id}"
      add_custom_unit: "+ Add a custom pricing unit…"
      delete_custom_unit: delete
      custom_unit_form:
        title: "New pricing unit"
        label_heading: Label
        selector_label_heading: "Selector label"
        label_placeholder: "eg. \"kg\", \"30 minutes\", \"person\", \"class\""
        selector_placeholder: "eg. \"Number of people\", \"Amount in kg\""
        per: Per
        unit_type:
          heading: "Unit type"
          quantity_label: "Quantity (per piece, per kg, per person, per 2 hour tour...)"
          time_label: "Time (per 30 minutes, per 2 weeks, per year...)"
    paypal_accounts:
      marketplace_paypal_integration: "Payment system preferences"
      preferences_updated: "Payment system preferences updated"
      contact_support_link_text: "contact support"
      integration_info_text: "The payment system of your marketplace is powered by PayPal. To allow your users to pay using your marketplace, you must connect your PayPal account. Once you have connected your PayPal account, you can choose a minimum transaction size and a possible commission fee."
      link_paypal_personal_account_label: "Are you providing products or services yourself?"
      link_paypal_personal_account: "If so, you will also need to connect your PayPal account to %{personal_payment_preferences_link}."
      link_stripe_personal_account: "If so, you will also need to add your payout details to %{personal_payment_preferences_link}."
      link_paypal_and_stripe_personal_account: "If so, you will also need to connect your PayPal or Stripe account to %{personal_payment_preferences_link}."
      personal_payment_preferences_link_text: "your personal marketplace account"
      read_more_about_paypal: "Read more about the payment system"
      edit_payment_settings: "Edit payment settings"
      supported_currencies_information_text: "Sharetribe's online payment system supports 24 currencies. If your currency is not on the list, please %{contact_support_link}. If you change the marketplace currency, existing listings will retain their old currency. You need to edit those listings individually to convert them to the new currency."
      currency_change_warning_text: "Heads up: if you move forward with this currency change, don't forget to ask your sellers to manually edit their existing listings to get the currency update."
      marketplace_currency_label: "Marketplace currency:"
      minimum_listing_price_label: "Minimum transaction size:"
      transaction_fee_label: "Seller transaction fee:"
      minimum_transaction_fee_label: "Seller minimum transaction fee:"
      save_settings: "Save settings"
      minimum_listing_price_below_tx_fee: "The minimum transaction size has to be greater than or equal to the minimum transaction fee: %{minimum_transaction_fee}."
      minimum_listing_price_below_min: "The minimum transaction size has to be greater than the minimum commission %{minimum_commission}."
    payment_preferences:
      title: "Payment system preferences"
      general_settings: "1. General settings"
      connect_a_payment_provider: "2. Connect a payment provider"
      contact_support: "contact support"
      no_payments_link_text: here
      your_country: "Your country:"
      you_cannot_use_online_payments: "You cannot use online payments in %{country_name} with %{currency}. Please choose a different currency or %{support_link} to change your country. You can read more about supported countries and currencies %{help_link}. In the future we might add more payment providers and support more currencies"
      which_to_choose: "Which one to choose?"
      you_can_use_stripe_or_paypal: "You can use either Stripe, PayPal or both as your payment providers. %{choose_link}"
      you_can_use_stripe_only: "You can use Stripe as your payment provider. %{read_more_link}"
      read_more_stripe: "Read more about Stripe payments."
      you_can_use_paypal_only: "You can use PayPal as your payment provider. %{read_more_link}"
      read_more_paypal: "Read more about PayPal payments."
      read_more_about_paypal_and_stripe: "Read more about online payments, Stripe and PayPal"
      general_settings_updated: "Payment system general settings updated"
      transaction_fee_settings_updated: "Transaction fee settings updated"
      choose_popup_text: |-
          If you want to allow your users to accept online payments, you need to choose the currency for your marketplace and then connect at least one of the two payment providers supported by Sharetribe: Stripe and PayPal. You can also choose to use both, which means your users will be able to accept payments with either payment method.
          You can create a new account with either service if you don't have one already. Once you have connected an account, you can choose a possible fee you're charging from each transaction.
          What's the difference between Stripe and PayPal? Stripe allows you to delay payout to the seller up to 3 months and offers one payment method (credit/debit card). Stripe also allows your sellers to receive money directly to their bank account simply by providing their bank details. PayPal provides two payment methods (credit card and PayPal account) and offers a protection program for buyers and sellers. It requires your sellers to create a PayPal Business Account to accept payments.
          If you use Stripe, its fees will be deducted from your transaction fee, so remember to set a high enough minimum fee. If you use PayPal, its fees will be charged from the seller separately, in addition to your transaction fee. Stripe and PayPal have a bit different fee structure. In most cases Stripe's fees are a bit lower.
      invalid_api_keys: "Invalid Stripe API keys"
      missing_api_keys: "Missing Stripe API keys"
      stripe_verified: "Stripe API access verified"
      change_settings: "Change settings and fees"
      configure_stripe: "Configure Stripe"
      configure_paypal: "Configure PayPal"
      transaction_fee_settings: "Transaction fee settings"
      transaction_fee_save: Save
      stripe_fee: "Stripe's fees"
      stripe_fee_notice: "%{stripe_fee_link} will be deducted from the transaction fee you are charging."
      fee_should_be_less_than_minimum_price: "Minimum transaction fee must be lower than minimum transaction size"
      the_transaction_fee_must_be_lower_than_100: "The transaction fee must be lower than 100%"
      confirm_disable: "Are you sure you want to disable %{gateway}? If you disable it, sellers will no longer be able to receive money and buyers will no longer be able to pay through this payment method. If sellers haven't configured another payment method, buyers will not be able to buy from them."
      commission_from_buyer_label: "Buyer transaction fee:"
      minimum_buyer_transaction_fee_label: "Buyer minimum transaction fee:"
      stripe_connected:
        title: "Stripe connected"
        disable: "Disable Stripe"
        disabled: "Stripe disabled"
        enable: "Enable Stripe again"
      paypal_connected:
        title: "PayPal connected"
        disable: "Disable PayPal"
        disabled: "PayPal disabled"
        enable: "Enable PayPal again"
      cannot_enable_gateway: "Cannot enable payment gateway %{gateway}."
      cannot_disable_gateway: "Cannot disable payment gateway %{gateway}."
      cannot_enable_gateway_because_of_buyer_commission: "Cannot enable payment gateway %{gateway} because the buyer's commission is used"
      stripe_form:
        add_your_api_keys: "Add your Stripe API keys"
        how_to_get_these: "How to get these?"
        publishable_key_example: "For example: %{api_publishable_key_example}"
        secret_key_example: "For example: %{api_secret_key_example}"
        save_api_keys: "Save Stripe API keys"
        invalid_secret: "That doesn't look like a correct %{secret_key}"
        invalid_publishable: "That doesn't look like a correct %{publishable_key}"
      index:
        header: "Available Payment Settings"
        info: "You can configure available payment gateways for use in your marketplace. Currently PayPal and Stripe are supported."
        active: Active
        gateway: Gateway
        process: Process
        commission: Commission
        minimum_price: Min.price
        minimum_fee: Min.fee
        api_verified: "API verified?"
        actions: Actions
        payments_not_enabled: "Payments are not enabled for your marketplace"
    transaction_types:
      sell: Selling
      sell_w_online_payment: "Selling with online payment"
      sell_wo_online_payment: "Selling without online payment"
      rent: "Renting out"
      rent_w_online_payment: "Renting out with online payment"
      rent_wo_online_payment: "Renting out without online payment"
      give: "Giving away"
      lend: Lending
      swap: Swapping
      service: Offering
      service_w_online_payment: "Offering with online payment"
      service_wo_online_payment: "Offering without online payment"
      request: Requesting
      inquiry: Announcement
      share_for_free: "Sharing for free"
      default_action_button_labels:
        sell: Buy
        rent: Rent
        request: Offer
        offer: Request
        inquiry: Contact
  common:
    edit_page: "Edit page"
    default_community_slogan: "Community marketplace"
    default_community_description: "This is a place to sell, rent, swap and share goods and services with the other members of the marketplace."
    cancel: Cancel
    fields_that_are_mandatory: "Fields marked with star (*) are mandatory."
    or: or
    password: Password
    service_name: "%{service_name}"
    share_types:
      request: request
      offer: offer
      borrow: borrowing
      buy: buying
      give_away: "giving away"
      lend: lending
      receive: "taking for free"
      rent: renting
      rent_out: "renting out"
      sell: selling
      offer_to_swap: swapping
      request_to_swap: swapping
      share_for_free: "sharing for free"
      accept_for_free: "wanting to use for free"
    categories:
      item: Items
      favor: Services
      rideshare: Rideshare
      housing: Spaces
      tools: Tools
      sports: Sports
      music: Music
      books: "Books & Magazines"
      games: "Games & Toys"
      furniture: Furniture
      outdoors: "Camping & Outdoors"
      food: "Food & Kitchen"
      electronics: Electronics
      pets: "Pets & Animals"
      film: "Film & Movies"
      clothes: "Clothes & Accessories"
      garden: Garden
      travel: Travel
      other: Other
    username: Username
    username_or_email: "Email or username"
    what_is_this: "What's this?"
    removed_user: "Removed user"
    payment_fee_info:
      title: "Commission and Payment processing fee"
      stripe: Stripe
      paypal: PayPal
      info: "Payments in %{service_name} are processed by the payment gateway listed below. %{service_name} will charge a commission depending on the payment gateway. The payment gateway may also charge a fee for each payment, as described below."
    paypal_fee_info:
      title: "PayPal's payment processing fee"
      body_text: |-
          For PayPal payments, %{service_name} charges a commission of %{paypal_commission}%. The minimum transaction fee per transaction is %{minimum_transaction_fee}. PayPal's fees are not included in this commission, so in addition to %{service_name} commission, you will also pay PayPal's fees for each. PayPal's fee is between 2% and 5% of the total sales price, depending on your monthly sales volume and the country of residence of the buyer. In general, domestic purchases have lower fees than international ones, and higher monthly sales give you a discount on fees.
          You can see the exact fees by logging in to your PayPal account and going %{link_to_paypal}. After each purchase you will get a receipt displaying the exact fee.
      body_text_accept: |-
          This transaction is processed by PayPal. PayPal charges a processing fee from each payment. This fee is between 2% and 5% of the total sales price, depending on your monthly sales volume and the country of residence of the buyer. In general, domestic purchases have lower fees than international ones, and higher monthly sales give you a discount on fees.
          You can see the exact fees by logging in to your PayPal account and going %{link_to_paypal}. After each purchase you will get a receipt displaying the exact fee.
      link_to_paypal_text: here
    stripe_fee_info:
      title: "Stripe's payment processing fee"
      body_text: "For Stripe payments, %{service_name} charges a commission of %{stripe_commission}%. The minimum commission per transaction is %{minimum_transaction_fee}. Stripe's fees are included in this commission."
      link_to_stripe_text: here
  conversations:
    accept:
      details: "Order details"
      order_by: "Order by %{orderer_link}"
      accept_offer: "Accept the offer"
      accept_request: "Accept the request"
      reject_offer: "Not this time"
      reject_request: "Not this time"
      close_listing: "Close the listing %{listing_title_link}"
      update_later: "Leave the listing open"
      optional_message: "Optional message"
      price_to_pay: "Total price to be paid"
      accept: Accept
      decline: Decline
      quantity_label: "Quantity:"
      sum_label: "Subtotal:"
      service_fee_label: "%{service_name} fee:"
      buyer_service_fee_label: "%{service_name} service fee:"
      you_will_get_label: "You will get:"
      total_label: "Total:"
      total_value: "%{seller_gets}*"
      total_value_paypal: "%{seller_gets}*"
      total_value_stripe: "%{seller_gets}"
      paypal_fee_info: "* Excludes <a id='%{fee_info_link_id}' href='#'>PayPal's payment processing fee</a>"
      payment_fee_info: "* Excludes <a id='%{fee_info_link_id}' href='#'>payment processing fee</a>"
      shipping_price_label: "Shipping:"
      stripe-fee_label: "Payment processing fee"
    confirm:
      confirm_description: "If your order has been fulfilled you should confirm it as done. Then you can give feedback to the other party."
      cancel_description: "If your order was not fulfilled, you can mark it as 'disputed'. You can still give feedback to the other party and describe what happened."
      cancel_payed_description: "If your request was accepted but you're having second thoughts, you can still cancel the request before the payment."
      canceling_payed_transaction: "Cancel transaction"
      confirm: "Mark completed"
      cancel: Dispute
      continue: Continue
      give_feedback_to: "Give feedback to %{person_link}"
      do_not_give_feedback: "Skip feedback"
    details:
      day: day
      days: days
      price_per_day: "Price per day: %{price}"
    index:
      loading_more_messages: "Loading more messages"
      message_partitive: message
      messages_partitive: messages
      no_received_messages: "No messages"
      no_sent_messages: "No sent messages"
    conversation:
      accepted_request: "Request accepted."
      accepted_offer: "Offer accepted."
      rejected_request: "Request rejected."
      rejected_offer: "Offer rejected."
      confirmed_request: "Order completed."
      confirmed_offer: "Offer completed."
      canceled_request: "Order canceled."
      canceled_offer: "Offer canceled."
      message_from: "Message from %{person}"
      about_listing: "About listing %{listing_title}"
      free_message: "Direct message"
      message_content_not_available: "Message content not available"
    message:
      accepted_request: "accepted the request"
      received_payment: "accepted the request, received payment for %{sum}"
      received_payment_wo_sum: "accepted the request, received payment"
      accepted_offer: "accepted the offer"
      rejected_request: "rejected the request, canceled the payment"
      rejected_offer: "rejected the offer"
      confirmed_request: "marked the order as completed"
      confirmed_offer: "marked the offer as completed"
      canceled_request: "canceled the order"
      canceled_offer: "canceled the offer"
      paid: "paid %{sum}"
      payment_preauthorized: "Payment authorized: %{sum}"
      payment_preauthorized_wo_sum: "Payment authorized"
      stripe:
        held_payment: "Accepted the request. Payment for %{sum} is being held by %{service_name} until the order is marked as completed."
        held_payment_wo_sum: "Accepted the request. Payment is being held by %{service_name} until the order is marked as completed."
        confirmed_request: "Marked the order as completed. The payment has now been transferred to %{author_name} bank account or will be transferred soon."
    new:
      message: Message
      message_to: "Message to %{author_name}"
      optional_message_to: "Optional message to %{author_name}"
      send_message: "Send message"
      send: Send
      this_message_is_private: "This message is private between you and %{person}. %{person} will be notified of this message by email."
      you_will_get_notified_of_acceptance: "You will get an email notification when %{person} accepts or rejects your proposal."
      you_will_get_notified: "You will get an email notification when %{person} answers you."
      title: Title
      send_message_to_user: "Send message to %{person}"
      about_listing: "About listing %{listing_title}"
      author_has_to_accept_request: "%{author_name} needs to accept the request before you can pay"
    show:
      in_response_to_listing: "about listing"
      message_sent_by: "Message sent by"
      message_sent_to: "Message sent to"
      send_reply: "Send reply"
      write_a_reply: "Write a reply:"
      conversation_about_listing: "With %{person} about %{listing}"
      conversation_with_user: "With %{person}"
      conversation_with: "Conversation with %{person}"
      last_message_at: "(latest message %{time})"
      price: "Price: %{price}"
      sum: "Total: %{sum}"
      total: "Total: %{total}"
    status:
      payment_errored: "Payment failed. Please try again."
      payment_errored_starter: "Payment failed. Please try again. If the problem continues, please contact Sharetribe support."
      payment_errored_author: "Payment failed. Please contact %{starter_name} and ask them to try the payment again."
      cancel_payed_transaction: Cancel
      feedback_given: "Feedback given"
      feedback_skipped: "Feedback skipped"
      give_feedback: "Give feedback"
      offer_accepted: Accepted
      offer_rejected: Rejected
      offer_canceled: Canceled
      offer_confirmed: Completed
      offer_paid: "Payment successful"
      offer_preauthorized: "Payment successful"
      offer_waiting_for_payment: "Waiting for %{requester_name} to pay"
      pay: Pay
      preauthorized: "Payment successful"
      paid: "Payment successful"
      pending_external:
        paypal:
          multicurrency: "We couldn't process the PayPal payment because your PayPal account has not been set up to receive money in %{currency}. Go to %{paypal_url} and log in to your account to manually accept or reject the payment."
          verify: "You cannot accept this transaction because you haven't verified your PayPal account. Go to %{paypal_url} to verify your account."
          intl: "We couldn't process the PayPal payment because your PayPal account does not have a withdrawal mechanism. Go to %{paypal_url} and log in to your account to manually accept or reject the payment."
      waiting_for_current_user_to_deliver_listing: "Waiting for you to fulfill the order for %{listing_title}"
      waiting_for_listing_author_to_deliver_listing: "Waiting for %{listing_author_name} to fulfill the order for %{listing_title}"
      request_accepted: Accepted
      request_rejected: Rejected
      request_confirmed: Completed
      request_canceled: Canceled
      request_paid: "Payment successful"
      request_preauthorized: "Payment authorized"
      skip_feedback: "Skip feedback"
      waiting_for_listing_author_to_accept_offer: "Waiting for %{listing_author_name} to accept the offer"
      waiting_for_listing_author_to_accept_request: "Waiting for %{listing_author_name} to accept the request. As soon as %{listing_author_name} accepts, you will be charged."
      waiting_for_you_to_accept_request: "Waiting for you to accept the request"
      waiting_confirmation_from_requester: "Waiting for %{requester_name} to mark the order completed"
      waiting_confirmation_from_you: "Waiting for you to mark the order completed"
      waiting_payment_from_requester: "Waiting for %{requester_name} to pay"
      waiting_payment_from_you: "Waiting for you to pay"
      waiting_feedback_from_you: "Waiting for you to give feedback"
      pending_external_inbox:
        paypal:
          multicurrency: "Waiting for you to accept the PayPal payment"
          intl: "Waiting for you to accept the PayPal payment"
          unknown_reason: "Payment is pending. Log in to your PayPal account to see more details."
          verify: "Waiting for you to verify your PayPal account"
      stripe:
        waiting_confirmation_from_requester: "Waiting for %{requester_name} to mark the order completed. Once the order is marked as completed, the payment will be released to your bank account."
    status_link:
      accept_offer: "Accept offer"
      accept_request: "Accept request"
      reject_offer: "Not this time"
      reject_request: "Not this time"
      accept_preauthorized_offer: "Accept offer"
      accept_preauthorized_request: "Accept request"
      reject_preauthorized_offer: "Not this time"
      reject_preauthorized_request: "Not this time"
      confirm: "Mark completed"
      cancel: Dispute
  feedback:
    feedback_subject: "New feedback from %{service_name}"
    feedback_body: "%{author_name_and_email} has sent the following feedback from %{service_name}"
    unlogged_user: "Unlogged user"
    anonymous_user: "Anonymous user"
  community_memberships:
    access_denied:
      access_denied: "Access denied"
      you_are_banned_in_this_community: "The %{service_name} team has disabled your account. If you want to message the %{service_name} team, you can %{link_to_contact_page}."
      contact_page_link: "contact them"
    new:
      welcome_fb_user: "Welcome to %{service_name}, %{name}!"
      fb_join_accept_terms: "There's one more step to join %{service_name}: you need to accept the terms of use."
      join_community: "Join %{service_name}"
      you_can_join: "You can join %{service_name} by accepting the terms of use and clicking 'Join %{service_name}' below."
      you_can_join_email_confirmation: "To join %{service_name} you need to have a valid email address that ends with %{email_ending}. You can join by filling in your email address, accepting the terms of use and clicking 'Join %{service_name}' below, and confirming your email."
      you_can_join_email_confirmation_multiple_addresses: "%{service_name} has email restrictions. You can only join if you have an allowed email address. You can join by filling in your email address, accepting the terms of use of %{service_name} and clicking 'Join %{service_name}' below."
      you_can_join_with_invite_only: "You have to have an invitation from another member to join %{service_name}. If you have an invitation code, you can join by typing the code to the field below, accepting the terms of use and clicking 'Join %{service_name}' below."
      if_want_to_view_content: "If you want to view the content in %{service_name} without joining it as a member you need to"
      log_out: "log out"
      join_community_button: "Join %{service_name}"
    give_consent:
      invitation_code_invalid_or_used: "The invitation code was invalid or already used."
      email_not_allowed: "This email is not allowed in %{service_name}."
      email_not_available: "The email you gave is already in use."
      consent_not_given: "The terms were not accepted."
  emails:
    accept_reminder:
      remember_to_accept_offer: "Remember to accept or reject an offer from %{sender_name}"
      remember_to_accept_request: "Remember to accept or reject a request from %{sender_name}"
      you_can_accept_or_reject_offer_at: "You can accept or reject the offer at"
      you_can_accept_or_reject_request_at: "You can accept or reject the request at"
      you_have_not_yet_accepted_or_rejected_offer: "You have not yet accepted or rejected the offer %{title} you received %{date}."
      you_have_not_yet_accepted_or_rejected_request: "You have not yet accepted or rejected the request %{title} you received %{date}."
      show_thread: "Show conversation"
    branding:
      powered_by: "%{service_name} is powered by the %{sharetribe_link} marketplace platform."
      create_own: "Want to create your own online marketplace website like %{service_name}? %{learn_more}."
      learn_more: "Learn more"
    confirm_reminder:
      you_have_not_yet_confirmed_or_canceled_request: "You have not yet completed or canceled the order %{request_link}. If the order has been completed, you should confirm that. After that you can give feedback to %{other_party_given_name}."
      remember_to_confirm_request: "Remember to confirm or cancel a request"
      if_will_not_happen_you_should_cancel: "If you think this order will not be completed for one reason or another, you can %{cancel_it_link}."
      cancel_it_link_text: "cancel it"
      automatic_confirmation: "If you don't confirm or cancel the order within %{days_to_automatic_confirmation} days after the request was accepted, we will mark it automatically as completed."
    payment_settings_reminder:
      remember_to_add_payment_details: "Remember to add your payment details to receive payments"
      you_have_added_listing_with_payment: "You have added a listing %{listing_link} with payment. However, you haven't yet added your payment details. In order to receive the payment you have to add your payment information."
      please_go_to_payment_settings: "Please go to your %{payment_settings_link} and fill in the required payment information."
      payment_settings_link: "payment settings"
    transaction_confirmed:
      here_is_a_message_from: "Here's a message from %{other_party_given_name}:"
      request_marked_as_confirmed: "Order completed - remember to give feedback"
      request_marked_as_canceled: "Order canceled"
      has_marked_request_as_confirmed: "%{other_party_full_name} has marked the order about '%{request}' completed. You can now give feedback to %{other_party_given_name}."
      has_marked_request_as_canceled: "%{other_party_full_name} has canceled the order about '%{request}'. You can still give feedback to %{other_party_given_name}."
      giving_feedback_is_good_idea: "Giving feedback is always a good idea. If everything went well, you should let others know that %{other_party_given_name} can be trusted. If there were any problems, it's good to mention those as well."
      give_feedback_to: "Give feedback to %{other_party_given_name}"
      stripe:
        has_marked_request_as_confirmed: "%{other_party_full_name} has marked the order about '%{request}' completed. The payment for this transaction has now been released to your bank account. You can now give feedback to %{other_party_given_name}."
    transaction_automatically_confirmed:
      subject: "Order automatically completed - remember to give feedback"
      we_have_marked_request_as_confirmed: "We have marked the order about '%{request}' completed. The order was automatically completed because %{days_passed} days have passed since the request was accepted."
    booking_transaction_automatically_confirmed:
      subject: "Order automatically completed - remember to give feedback"
      we_have_marked_request_as_confirmed: "We have marked the order about '%{request}' completed. The request was automatically completed because one day has passed since the booking period ended."
    automatically_confirmed_footer:
      giving_feedback_is_good_idea: "You can now give feedback to %{other_party_given_name}. Giving feedback is always a good idea. If everything went well, you should let others know that %{other_party_given_name} can be trusted. If there were any problems, it's good to mention those as well."
      give_feedback_to: "Give feedback to %{other_party_given_name}"
      show_thread: "Show conversation"
    confirmation_instructions:
      confirmation_instructions_signature: "Best regards,<br/>The %{service_name} team"
      need_to_confirm: "To join %{service_name}, confirm your email address by clicking the button below."
      confirmation_link_text: "Confirm my address"
      or_paste_link: "Alternatively, you can copy the following link to your browser's address bar:"
    common:
      hey: "Hello %{name},"
      kassi_team: "The %{service_name} team"
      thanks: "Thanks,"
      dont_want_to_receive_these_emails: "Don't want to receive these emails?"
      edit_your_email_settings_here: "Edit your email settings here"
      message_not_displaying_correctly: "Is this email not displaying correctly?"
      view_it_in_your_browser: "View it in your browser"
      or: or
      unsubscribe_from_these_emails_info: "You have received this email because you are a member of %{service_name}."
      unsubscribe_from_these_emails: "unsubscribe from these emails"
      unsubscribe_from_invitation_emails_info: "You have received this email because a member of %{service_name} has invited you to join them."
      unsubscribe_from_invitation_emails: "Unsubscribe from invitation emails to join %{service_name}"
    conversation_status_changed:
      has_accepted_your_offer: "%{accepter} has accepted your offer %{listing}."
      has_accepted_your_request: "%{accepter} has accepted your request %{listing}."
      has_rejected_your_offer: "%{accepter} has rejected your offer %{listing}."
      has_rejected_your_request: "%{accepter} has rejected your request %{listing}."
      view_thread: "View conversation"
      your_offer_was_accepted: "Your offer was accepted"
      your_offer_was_rejected: "Your offer was rejected"
      your_request_was_accepted: "Your request was accepted"
      your_request_was_rejected: "Your request was rejected"
      you_can_now_pay_to: "You can now pay the requested amount to %{payment_receiver}."
      pay_now: "Pay now"
      remember_to_confirm: "When the order is fulfilled, remember to mark it as completed. If the order is not fulfilled your have %{days_to_automatic_confirmation} days to cancel it. Otherwise it will be automatically marked as completed."
    invitation_to_kassi:
      hi: Hi!
      you_have_been_invited_to_kassi: "%{inviter} has invited you to %{service_name}."
      here_is_a_message_from: "Here is a personal message from %{inviter}:"
      join_now: "Join now"
      invitation_code: "Invitation code: %{code}"
    new_comment:
      has_commented_your_listing_in_kassi: "%{author} has commented on your listing '%{listing}'."
      view_comment: "View comment"
      you_have_a_new_comment: "%{author} has commented on your listing in %{service_name}"
      listing_you_follow_has_a_new_comment: "%{author} has commented on a listing you follow in %{service_name}"
      has_commented_listing_you_follow_in_kassi: "%{author} has commented on the listing '%{listing}' you are following in %{service_name}."
    new_message:
      view_message: "View message"
      has_sent_you_a_message_in_kassi: "%{sender} has sent you a message in %{service_name}."
      you_have_a_new_message: "A new message in %{service_name} from %{sender_name}"
    new_payment:
      new_payment: "You have received a new payment"
      price_per_unit_type: "Price per %{unit_type}"
      quantity: "Quantity:"
      you_have_received_new_payment: "You have been paid <b>%{payment_sum}</b> for <b>%{listing_title}</b> by %{payer_full_name}. Here is your receipt."
      listing_per_unit_title: "%{title}, per %{unit_type}"
    payment_receipt_to_seller:
      payment_gateway_fee: "Payment processing fee:"
      shipping_total: "Shipping:"
      product: "Product:"
      price_payer_paid: "Price %{payer_full_name} paid:"
      subtotal: "Subtotal:"
      service_fee: "%{service_name} service fee:"
      buyer_service_fee: "%{service_name} service fee:"
      you_will_get: "Total:"
      new_payment: "You have received a new payment"
      price_per_unit_type: "Price per %{unit_type}"
      quantity: "Quantity:"
      you_have_received_new_payment: "You have been paid <b>%{payment_sum}</b> for <b>%{listing_title}</b> by %{payer_full_name}. Here is your receipt."
      stripe:
        you_have_received_new_payment: "The amount of <b>%{payment_sum}</b> has been paid for <b>%{listing_title}</b> by %{payer_full_name}. The money is being held by %{service_name} until the order is marked as completed. Here is your receipt."
    payment_receipt_to_payer:
      receipt_of_payment: "Receipt of payment"
      you_have_made_new_payment: "You have paid <b>%{payment_sum}</b> for <b>%{listing_title}</b> to %{recipient_full_name}. Here is a receipt of the payment."
      product: Product
      price_per_unit_type: "Price per %{unit_type}"
      duration: Duration
      quantity: Quantity
      subtotal: Subtotal
      buyer_service_fee: "%{service_name} service fee:"
      total: Total
      price: Price
      service_fee: "Service fee"
      stripe_gateway_fee: "Stripe's fee:"
      paypal_gateway_fee: "PayPal's fee:"
      money_will_be_transferred: "The money will be transferred to %{recipient_name} when a) you have marked the request completed or b) %{automatic_confirmation_days} days have passed since you paid."
    paypal_new_payment:
      paypal_gateway_fee: "PayPal's fee:"
      shipping_total: "Shipping:"
    braintree_new_payment:
      product: "Product:"
      price_payer_paid: "Price %{payer_full_name} paid:"
      service_fee: "%{service_name} service fee:"
      you_will_get: "Total:"
    receipt_to_payer:
      receipt_of_payment: "Receipt of payment"
      you_have_made_new_payment: "You have paid <b>%{payment_sum}</b> for <b>%{listing_title}</b> to %{recipient_full_name}. Here is a receipt of the payment."
      product: Product
      price_per_unit_type: "Price per %{unit_type}"
      duration: Duration
      quantity: Quantity
      subtotal: Subtotal
      total: Total
      price: Price
      buyer_service_fee: "%{service_name} service fee"
      stripe_gateway_fee: "Stripe's fee:"
      paypal_gateway_fee: "PayPal's fee:"
      money_will_be_transferred: "The money will be transferred to %{recipient_name} when a) you have marked the request completed or b) %{automatic_confirmation_days} days have passed since you paid."
      listing_per_unit_title: "%{title}, per %{unit_type}"
      stripe:
        you_have_made_new_payment: "You have paid <b>%{payment_sum}</b> for <b>%{listing_title}</b>. The money is being held by %{service_name} and will be released to %{recipient_full_name} once you mark the order as completed. Here is a receipt of the payment."
    new_testimonial:
      has_given_you_feedback_in_kassi: "%{name} has given you feedback in %{service_name}"
      you_can_give_feedback_to: "You haven't yet given feedback to %{name}."
      view_feedback: "View feedback"
    new_update_to_listing:
      listing_you_follow_has_been_updated: "Listing you follow has been updated"
      has_updated_listing_you_follow_in_kassi: "%{author} has updated the listing '%{listing}' you are following in %{service_name}."
      view_changes: "View changes"
    community_updates:
      added_offer: "%{name_link} added a listing:"
      added_request: "%{name_link} added a listing:"
      added_listing: "%{name_link} added a listing:"
      update_mail_title: "%{title_link} update"
      title_link_text: "%{community_name}"
      intro_paragraph: "Here are some of the things that happened on %{community_link} during the past %{time_since_last_update}."
      intro_paragraph_link_text: "%{community_name}"
      reduce_email_footer_text: "Too much email? %{settings_link} or %{unsubscribe_link}."
      settings_link_text: "Edit your email settings here"
      unsubscribe_link_text: unsubscribe
    newsletter:
      hi: "Hi %{name},"
      newest_offers: "What people currently offer to others"
      newest_requests: "What people currently need"
      text_version_text: "Could you share something that others might need? Or do you need something that others might have? Add an offer or a request or check everything that the others are offering or requesting at %{url}"
    reset_password_instructions:
      change_my_password: "Change my password"
      reset_password_instructions: "<p>You have indicated that you have forgotten either your password or username in the %{service_name} service.</p><p>Your username is: %{username}</p><p>If you need to reset your password, click the following link: %{password_reset_link}</p><br/><p>If you didn't request this, please ignore this email. Your password won't change until you access the link above and create a new one.</p>"
    testimonial_reminder:
      remember_to_give_feedback_to: "Reminder: remember to give feedback to %{name}"
      you_have_not_given_feedback_yet: "You have not yet given feedback to %{name} about event '%{event}'. Remember to give feedback on how %{given_name} performed in the event."
    transaction_preauthorized:
      subject: "%{requester} is interested and has authorized payment for %{listing_title} published in %{service_name}"
      transaction_requested_by_user: "Great news! %{requester} is interested in \"%{listing_title}\" and has authorized payment for this listing."
      you_have_time_to_accept: "You need to accept or reject the request within %{payment_expires_in}."
      if_you_do_accept: "If you accept the request within this timeframe, you will receive the money immediately to your account."
      if_you_do_accept_stripe: "If you accept the request within this timeframe, the payment will go through. You will receive the money directly to your bank account after you have delivered %{listing_title} to %{requester}."
      if_you_do_not_accept: "If you reject the request or don't accept it within this timeframe, the transaction will be automatically cancelled, %{requester} will not be charged and you will not get paid."
      click_here_to_reply: "Click here to respond to the request"
    transaction_preauthorized_reminder:
      subject: "Remember to accept the request from %{requester} about listing %{listing_title}"
      remember_to_accept: "Remember to accept the request from %{requester} about listing \"%{listing_title}\". %{requester} has already paid for the listing. You have to accept the request in order to receive the payment."
      one_day_left: "If you don't accept the request within one day the request will be automatically rejected and you will not get paid."
      click_here_to_reply: "Click here to respond to the request"
    welcome_email:
      welcome_email_subject: "Welcome to %{service_name}"
      welcome_to_marketplace: "Welcome to %{service_name}! Glad to have you on board."
      love_marketplace_crew: "Love,<br /><i>%{service_name} crew</i>"
      welcome_email_footer_text: "What kind of emails do you want to receive from %{service_name}? %{settings_link}"
      settings_link_text: "Check your settings"
    new_listing_by_followed_person:
      subject: "%{author_name} has posted a new listing in %{service_name}"
      has_posted_a_new_listing: "%{author_name} has posted a new listing:"
      you_are_receiving_this_because: "You received this notification because you follow %{author_name}."
      view_listing: "View listing"
    new_member_notification:
      new_member_has_joined: "A new member has joined %{community}. They may still have to confirm their email address."
      this_is_automatic_message: "This is an automatic message sent to administrators of %{community}."
      person_name: "Name:"
      person_email: "Email:"
    listing_submited_for_review:
      subject: "New listing to review: \"%{listing_title}\" by %{author_name} in %{community}"
      there_is_a_new_listing_to_review: "There is a new listing to review: \"%{listing_title}\" by %{author_name}. You now have to approve or reject that listing."
      review_the_listing: "Review the new listing"
      this_is_automatic_message: "This is an automatic message sent to administrators of %{community}."
    listing_approved:
      subject: "The %{community} team has approved your listing \"%{listing_title}\""
      listing_has_been_approved: "Great news! Your listing \"%{listing_title}\" has been reviewed and approved by the %{community} team. It has been published."
      view_the_listing: "View the listing"
    listing_rejected:
      subject: "The %{community} team has rejected your listing \"%{listing_title}\""
      listing_has_been_rejected: "Unfortunately the %{community} team has rejected your listing \"%{listing_title}\" after reviewing it carefully. You can %{contact_link} to learn more or edit your listing and submit it for a new review."
      contact_link: "contact the %{community} team"
      edit_the_listing: "Edit the listing"
    edited_listing_submited_for_review:
      subject: "Edited listing to review: \"%{listing_title}\" by %{author_name} in %{community}"
      there_is_a_edited_listing_to_review: "There is an edited listing to review: \"%{listing_title}\" by %{author_name}. You now have to approve or reject that listing."
      review_the_listing: "Review the edited listing"
  error_messages:
    booking:
      booking_failed_payment_voided: "Booking failed due to an unexpected error. Please try again later. You haven't been charged."
      double_booking_payment_voided: "Unfortunately the dates you chose are no longer available. Please choose different dates. You haven’t been charged."
    onboarding:
      server_rendering: "Getting started guide failed to load. We have been informed about the situation and we are fixing it."
    listings:
      departure_time: "Departure time must be between current time and one year from now."
      share_type: "You must select one."
      valid_until: "This date must be between current time and 6 months from now."
      price: "Price must be a whole number."
      minimum_price: "Minimum price is %{minimum_price} %{currency}."
    testimonials:
      you_must_explain_not_neutral_feedback: "If you want to give non-neutral feedback, you must explain why."
      you_must_select_a_grade: "Remember to tell whether your experience was positive or negative."
    transaction_agreement:
      required_error: "You need to accept the agreement"
    paypal:
      transaction_cannot_complete: "Transaction cannot complete. This is most likely caused by the credit card failing bank authorization. Please, try purchasing again with an alternative payment method."
      buyer_cannot_pay_error: "The payment has been declined by PayPal. Please contact their Customer Service for more information: %{customer_service_link}"
      pending_review_error: "The payment was submitted but was flagged by PayPal as 'requiring a review'. When PayPal completes the review, the payment will be automatically authorized."
      seller_express_checkout_disabled: "PayPal Express Checkout has been disabled for the listing author's PayPal account. Please contact the author and let them know that there's an issue with their PayPal account, and advise them to contact PayPal Customer Service."
      seller_express_checkout_disabled_no_free: "PayPal Express Checkout has been disabled for the listing author's PayPal account. Please ask the %{service_name} team to contact the listing author and advise them to contact PayPal Customer Service."
      generic_error: "An error occurred during the payment process. Could not finalize your PayPal payment."
      cancel_error: "An error occurred during cancellation. Could not finalize cancel."
      accept_authorization_error: "An error occurred while trying to accept preauthorized Paypal payment. Please, try again."
      reject_authorization_error: "An error occurred while trying to reject preauthorized Paypal payment. Please, try again."
    stripe:
      generic_error: "An error occurred during the payment process. Could not finalize your Stripe payment."
      accept_authorization_error: "An error occurred while trying to accept preauthorized Stripe payment. Please, try again."
      reject_authorization_error: "An error occurred while trying to reject preauthorized Stripe payment. Please, try again."
  error_pages:
    back_to_kassi_front_page: "Back to the front page"
    error_404:
      if_you_believe: "If you believe that the address is correct and it should be working, please help us locate the error by letting us know what address caused the error and what should be seen on the page with the form below."
      page_can_not_be_found: "Page not found!"
      page_you_requested_can_not_be_found: "The page you requested cannot be found. Are you sure you spelled the address correctly?"
    error_404_title: "page not found"
    error_410:
      page_removed: "Page removed"
      page_you_requested_has_been_removed: "The page you requested has been removed."
      page_removed_reason: "There are a few possible reasons for this. For example, a user might have removed their account or a listing might have been removed."
    error_410_title: "page removed"
    error_500:
      temporary_unavailable: "Marketplace temporarily unavailable"
      unable_to_process: "The service is unable to process your request right now. Please try again in few moments."
      we_hate_this: "We hate when this happens! We have been informed about the situation and we are fixing it."
      refer_to_error_id: "If you wish to contact the support regarding this issue, please include an error ID \"%{error_id}\" in your message."
    error_500_title: "page loading failed"
    error_description: "Error description"
    no_javascript:
      javascript_is_disabled_in_your_browser: "Javascript is disabled in your browser"
      kassi_does_not_currently_work_without_javascript: "%{service_name} does not work properly without javascript. Try to enable javascript from your browser's preferences and then reload this page again."
      contact_us: "contact us"
      send_feedback: "Send message"
      your_feedback_to_admins: "Your message to the %{service_name} team"
    send: Send
    your_email_address: "Your email address"
  errors:
    messages:
      invalid_date: "is not a valid date"
      invalid_time: "is not a valid time"
      invalid_datetime: "is not a valid datetime"
      is_at: "must be at %{restriction}"
      before: "must be before %{restriction}"
      on_or_before: "must be on or before %{restriction}"
      after: "must be after %{restriction}"
      on_or_after: "must be on or after %{restriction}"
      positive_number: "Insert a number."
      from_must_be_less_than_till: "\"Start time\" must be less than \"End time\""
      section_with_this_id_already_exists: "This identifier is in use. Please choose another one."
      listing_with_this_id_does_not_exist: "Listing with this ID does not exist"
  event_feed_events:
    accept:
      has_accepted_lend_item: "%{offerer_name} agreed to lend %{listing_title} to %{requester_name} %{time_ago}."
      has_accepted_borrow_item: "%{offerer_name} agreed to lend %{listing_title} to %{requester_name} %{time_ago}."
      has_accepted_rent_out_item: "%{offerer_name} agreed to rent %{listing_title} to %{requester_name} %{time_ago}."
      has_accepted_rent_item: "%{offerer_name} agreed to rent %{listing_title} to %{requester_name} %{time_ago}."
      has_accepted_give_away_item: "%{offerer_name} agreed to give %{listing_title} to %{requester_name} %{time_ago}."
      has_accepted_receive_item: "%{offerer_name} agreed to give %{listing_title} to %{requester_name} %{time_ago}."
      has_accepted_sell_item: "%{offerer_name} agreed to sell %{listing_title} to %{requester_name} %{time_ago}."
      has_accepted_buy_item: "%{offerer_name} agreed to sell %{listing_title} to %{requester_name} %{time_ago}."
      has_accepted_trade_item: "%{offerer_name} agreed to swap %{listing_title} with %{requester_name} %{time_ago}."
      has_accepted_sell_housing: "%{offerer_name} agreed to sell %{listing_title} to %{requester_name} %{time_ago}."
      has_accepted_buy_housing: "%{offerer_name} agreed to sell %{listing_title} to %{requester_name} %{time_ago}."
      has_accepted_rent_out_housing: "%{offerer_name} agreed to rent %{listing_title} to %{requester_name} %{time_ago}."
      has_accepted_rent_housing: "%{offerer_name} agreed to rent %{listing_title} to %{requester_name} %{time_ago}."
      has_accepted_favor: "%{offerer_name} agreed to offer %{listing_title} to %{requester_name} %{time_ago}."
      has_accepted_rideshare: "%{offerer_name} agreed on sharing a ride %{listing_title} with %{requester_name} %{time_ago}."
    join:
      joined_kassi: "%{name} joined %{service_name} %{time_ago}."
    login:
      logged_in_to_kassi: "%{name} logged in to %{service_name} %{time_ago}."
    comment:
      commented: "%{commenter_name} commented on listing %{listing_title} %{time_ago}."
      offer_partitive: offer
      request_partitive: request
  header:
    about: About
    home: Home
    members: Community
    new_listing: "New listing"
    mobile_version: "Mobile version"
    offers: Offers
    requests: Requests
    search_kassi: "Search %{service_name}"
    create_new_marketplace: "Create a new marketplace"
    contact_us: "Contact us"
    profile: Profile
    manage_listings: "My listings"
    invite: "Invite new members"
    login: "Log in"
    signup: "Sign up"
    menu: Menu
  homepage:
    additional_private_listings_slate:
      additionally_one_private_offer_exists: "Additionally  there is <b>one other offer</b>,"
      additionally_one_private_request_exists: "Additionally  there is <b>one other request</b>,"
      additionally_some_private_offers_exist: "Additionally there are <b>%{number_of_listings} other offers</b>,"
      additionally_some_private_requests_exist: "Additionally there are <b>%{number_of_listings} other requests</b>,"
    blank_slate:
      add_first: "Add one!"
      but_that_is_visible_only_to_registered_members: "but that is visible only to registered members."
      but_those_are_visible_only_to_registered_members: "but those are visible only to registered members."
      create_new_account_for_yourself: "Create yourself a new account"
      examples_of_what_you_could_offer_to_others: "What could you offer to others"
      examples_of_what_you_could_request_to_others: "What could you request from the others"
      favor_offer_list: "computer assistance, clothes repair, baking, bike fixing"
      favor_request_list: "babysitting, piano lessons, walking dogs, mowing lawn"
      favors_to_offer: "Help: "
      favors_to_request: "Help: "
      item_offer_list: "tools, sports equipment, costumes, camping equipment"
      item_request_list: "tools, sports equipment, costumes, camping equipment"
      items_to_offer: "Goods to lend: "
      items_to_request: "Goods to borrow: "
      log_in: "log in!"
      no_offers_visible_unless_logged_in: "No item, service or rideshare offers visible to users who are not logged in."
      no_open_offers_currently: "No open item, service or rideshare offers."
      no_open_requests_currently: "No open item, service or rideshare requests."
      no_requests_visible_unless_logged_in: "No item, service or rideshare requests visible to users who are not logged in."
      one_private_offer_exists: "There is already <b>one offer</b>,"
      one_private_request_exists: "There is already <b>one request</b>,"
      ride_offer: "Take others' kids to their hobbies"
      ride_request: "A ride to work"
      some_private_offers_exist: "There are already <b>%{number_of_listings} offers</b>,"
      some_private_requests_exist: "There are already <b>%{number_of_listings} requests</b>,"
    custom_filters:
      update_view: "Update view"
      min: "Min:"
      max: "Max:"
    event_feed:
      latest_events: "What's going on"
    grid_item:
      processing_uploaded_image: "(Processing uploaded image...)"
    index:
      no_listings_with_your_search_criteria: "Sorry, no listings could be found for your search criteria. Maybe try other search terms?"
      no_listings_notification: "No listings. %{add_listing_link}."
      add_listing_link_text: "Add new listing"
      open_listing: "open listing"
      open_listings: "open listings"
      private_listing_notification_log_in: "log in"
      is: is
      are: are
      what_do_you_need: "What are you looking for?"
      post_new_listing: "Post a new listing"
      are_offering: offer
      add_news_item: "Add an article"
      lend_rent_help_carpool: "Sell, lend, help, share rides"
      loading_more_content: "Loading more content"
      more_events: "More events..."
      news: News
      no_news: "No news"
      more_news: "More news"
      or: and
      or_see_what_the_others: "...or see what the others"
      recent_events: "Recent events"
      requesting: need
      tell_it_here: "Tell it here!"
      welcome_to_new_kassi: "Welcome to new %{service_name}!"
      no_reviews: "No reviews"
      no_image: "No image"
      filter: Filter
      this_is_private_community: "You need to sign up before you can view the content."
    invitation_form:
      email: "Email address(es)"
      message: "A personal message"
      send_invitation: "Send invitation"
      add_email_addresses_description: "Add the email addresses of the people you are inviting to the field below. To add multiple email addresses, separate them with comma."
      add_lots_of_email_addresses: "As you are an administrator, here is a tip: if you plan to send lots of invitations, you should use an emailing tool. Check out %{this_article_link} to find out resources about suitable email services."
      this_article_link: "this article"
      invitation_emails_field_placeholder: "friend1@example.com, friend2@example.com, ..."
      invitation_message_field_placeholder: "I joined this amazing marketplace. You should too!"
      errors_in_emails: "Check that the email addresses you added are valid and don't contain any unusual characters. If you added multiple addresses, make sure they are separated with comma."
    list_item:
      review: review
      reviews: reviews
      distance_away: "%{distance} %{distance_unit} away"
    news_item:
      show_less: "Show less"
      show_more: "Show more"
    profile_info_empty_notification:
      add_your_info: "Add your contact info"
      add_a_profile_picture: "Add a profile picture"
      you_have_not_added_your_info: "You have not added your contact information. Please do, so others can get in touch with you more easily. Also add a profile picture so it's easier for others to trust you."
      add_your_info_link: "Add your info now"
    recent_listing:
      please_offer: Offer
      comment: comment
      comments: comments
    filters:
      show: "Filter:"
      search: Search
      map: "Show map"
      list: "Show list"
      map_button: Map
      grid_button: Grid
      list_button: List
      all_listing_types: "All listing types"
      all_categories: "All categories"
    errors:
      search_engine_not_responding: "Search is currently unavailable. Try searching again soon."
  infos:
    about:
      default_about_text_title: "What is Sharetribe?"
      default_about_text: "This marketplace is powered by Sharetribe platform. With Sharetribe you can easily create your own marketplace website. It's free and only takes a minute. %{click_here_link} to learn more!"
      click_here_link_text: "Click here"
    how_to_use:
      default_title: "How it works"
      default_content: "Here you can find information about how %{marketplace_name} works."
  landing_page:
    hero:
      search: Search
      signup: "Sign up"
      search_placeholder: "What are you looking for?"
      search_location_placeholder: Location
    listings:
      no_listing_image: "No picture"
  layouts:
    admin:
      admin: "%{service_name} admin panel"
    branding:
      powered_by: "%{service_name} is powered by the %{sharetribe_link} marketplace platform."
      create_own: "Want to create your own online marketplace website like %{service_name}? %{learn_more}."
      learn_more: "Learn more"
    no_tribe:
      inbox: Inbox
      settings: Settings
      feedback: "Contact the %{service_name} team"
    application:
      join_this_community: "Join marketplace"
      read_more: "Read more"
      feedback: "Your message to the %{service_name} team"
      dont_use_to_contact_support: "We noticed you're an admin of %{service_name}. This form is what your users use to contact you. You cannot use this form to contact Sharetribe support. You can do that via the support widget in the bottom right corner of the admin panel instead."
      feedback_forum: "feedback forum"
      feedback_handle: Feedback
      give_feedback: "Contact us"
      or_check_our: "...or check our"
      send_feedback_to_admin: "Send message"
      to_see_what_others_have_suggested: "to see what other users have suggested, and vote for the ideas there."
      your_email_address: "Your email address (to contact you)"
      connect: "Sign up"
      invite_your_friends: "Invite friends!"
      invite_your_neighbors: "Invite neighbors!"
      invite_your_friends_description: "The more people there are in %{service_name}, the more useful it is."
      invite_your_friends_invite_only_description: "People cannot join %{service_name} unless they are invited."
      join_without_facebook: "...or alternatively %{join_without_facebook_link}"
      join_without_facebook_link: "sign up without using Facebook"
    conversations:
      messages: Messages
      notifications: Notifications
      received: Received
      sent: Sent
    global-header:
      select_language: "Select language"
    infos:
      about: About
      how_to_use: "How it works"
      info_about_kassi: "Information about %{service_name}"
      news: News
      register_details: "Privacy Policy"
      terms: "Terms of use"
    logged_in:
      admin: Admin
      go_to_your_profile_page: Profile
      hi: Hi
      login: "Log in"
      logout: "Log out"
      notifications: Notifications
      requests: "Friend requests"
      settings: Settings
      sign_up: "Create account"
    logged_in_messages_icon:
      messages: Messages
    logged_in_notifications_icon:
      notifications: Notifications
    markdown_help:
      title: "Formatting help using Markdown"
      description: "Markdown is a simple way to format text that looks great on any device. It doesn’t do anything fancy like change the font size, color, or type — just the essentials, using keyboard symbols you already know."
      formatting: Formatting
      result: Result
      h1: H1
      h2: H2
      h3: H3
      italic: italic
      bold: bold
      underline: underline
      strikethrough: strikethrough
      inline_link: "Inline link"
      list: List
      one: One
      two: Two
      three: Three
    mobile_logged_in:
      admin: Admin
      go_to_your_profile_page: Profile
      hi: Hi
      login: "Log in"
      logout: "Log out"
      notifications: Notifications
      requests: "Friend requests"
      settings: Settings
      sign_up: "Sign up"
    notifications:
      listing_could_not_be_saved: "Listing could not be saved. Please try again. If the problem persists, please %{contact_admin_link}."
      contact_admin_link_text: "contact the %{service_name} team"
      test_welcome_email_delivered_to: "A test email was sent to %{email}."
      something_went_wrong: "Something went wrong"
      community_updated: "Details updated."
      community_update_failed: "Detail update failed."
      account_creation_succesful_you_still_need_to_confirm_your_email: "Your account was created successfully. Now you need to confirm your email address."
      community_joined_succesfully_you_still_need_to_confirm_your_email: "Thanks for joining %{service_name}. Now you need to confirm your email address."
      comment_cannot_be_empty: "Comment cannot be empty"
      comment_sent: "Comment sent"
      confirmation_link_is_wrong_or_used: "The confirmation link is already used or otherwise broken. Try logging in, or send feedback if the problem persists."
      additional_email_confirmed: "The email you entered is now confirmed."
      could_not_get_email_from_social_network: "Could not get email address from %{provider} and can't create an account without email."
      social_network_email_unconfirmed: "The email address '%{email}' associated with your %{provider} account is already used but it hasn't been confirmed yet. Please confirm the email address before logging in with %{provider}."
      create_new_listing: "Create another listing"
      create_one_here: "create one here"
      email_confirmation_sent_to_new_address: "Email confirmation is now sent to the new address."
      email_not_found: "The email you gave was not found from %{service_name} database."
      error_with_session: "Error with session."
      feedback_considered_spam: "Feedback not saved, due to its formatting. Try again or use the feedback forum."
      feedback_not_saved: "Feedback could not be sent."
      feedback_saved: "Thanks a lot for your message! We'll get back to you as soon as possible."
      feedback_sent_to: "Feedback sent to %{target_person}."
      feedback_skipped: "Feedback skipped"
      invitation_cannot_be_sent: "Invitation could not be sent"
      invitation_cannot_unsubscribe: "Cannot unsubscribe from invitation emails"
      invitation_limit_reached: "You were trying to send too many invitations. Daily limit reached."
      invitation_sent: "Invitation sent successfully"
      invitation_successfully_unsubscribed: "Successfully unsubscribed from invitation emails"
      inviting_new_users_is_not_allowed_in_this_community: "Inviting new users is not allowed."
      login_again: "Please log in again."
      login_failed: "Login failed. Please enter the correct credentials."
      account_creation_successful: "Welcome to %{service_name}, %{person_name}!"
      account_deleted: "Your account is now deleted."
      login_successful: "Welcome, %{person_name}!"
      logout_successful: "You have now been logged out of %{service_name}. See you soon!"
      news_item_created: "Article created"
      news_item_creation_failed: "Article creation failed"
      news_item_update_failed: "Article update failed"
      news_item_updated: "Article updated"
      news_item_deleted: "Article removed"
      offer_accepted: "Offer accepted"
      offer_confirmed: "Offer completed"
      offer_closed: "Offer closed"
      listing_created_successfully: "Listing created successfully. %{new_listing_link}."
      offer_rejected: "Offer rejected"
      offer_canceled: "Offer canceled"
      listing_updated_successfully: "Listing updated successfully"
      listing_updated_availability_management_enabled: "Listing updated successfully. Availability management enabled."
      listing_updated_availability_management_disabled: "Listing updated successfully. Availability management disabled."
      listing_deleted: "Listing deleted"
      only_kassi_administrators_can_access_this_area: "Please log in with an admin account to access this area"
      only_listing_author_can_close_a_listing: "Only listing author can close a listing"
      only_listing_author_can_edit_a_listing: "Only listing author can edit a listing"
      payment_successful: "Payment successful"
      payment_canceled: "Payment cancelled"
      error_in_payment: "Error in payment. If you didn't complete the payment yet, try again. If you did, please send us feedback."
      cannot_receive_payment: "The provider can't receive the payment due some error. Please contact the %{service_name} team to clarify the situation"
      payment_waiting_for_later_accomplishment: "When you have paid, we'll notify the seller and you will get a receipt in email"
      password_recovery_sent: "Instructions to change your password were sent to your email."
      person_activated: "User activated"
      person_deactivated: "User deactivated"
      person_updated_successfully: "Information updated"
      poll_answered: "Poll answered"
      poll_could_not_be_answered: "Poll could not be answered"
      poll_created: "Poll created"
      poll_creation_failed: "Poll creation failed"
      poll_update_failed: "Poll update failed"
      poll_updated: "Poll updated"
      poll_deleted: "Poll removed"
      read_more: "Read more!"
      registration_considered_spam: "Registration did not work, please contact us from header menu and mention \"email2 error\"."
      reply_cannot_be_empty: "You can't send an empty message"
      reply_sent: "Reply sent successfully"
      request_accepted: "Request accepted"
      request_confirmed: "Order completed"
      request_rejected: "Request rejected"
      request_canceled: "Order canceled"
      message_sent: "Message sent"
      message_not_sent: "Sending the message failed. Please try again."
      this_content_is_not_available_in_this_community: "This content is not available."
      unknown_error: "Unknown error. Please use the Contact us link to send details about what happened."
      update_error: "An error occurred when trying to update your information, please try again"
      you_are_not_allowed_to_give_feedback_on_this_transaction: "You are not authorized to give feedback on this event"
      you_are_not_authorized_to_do_this: "You are not authorized to do this"
      you_are_not_authorized_to_view_this_content: "You are not authorized to view this content"
      listing_closed: "This listing has been closed"
      send_instructions: "You will receive an email with instructions on how to reset your password in a few minutes."
      you_cannot_reply_to_a_closed_offer: "You cannot reply to a closed offer"
      you_cannot_send_message_to_yourself: "You cannot send a message to yourself"
      you_followed_listing: "You are now following this listing"
      you_have_already_given_feedback_about_this_event: "You have already given feedback about this event"
      you_are_now_member: "Welcome to %{service_name}!"
      you_are_already_member: "You are already a member of %{service_name}. Welcome back!"
      you_must_log_in_to_create_new_listing: "You must log in to %{service_name} to create a new listing. If you don't have an account you can %{sign_up_link}."
      additional_email_confirmed_dashboard: "Your email is now confirmed."
      you_must_log_in_to_give_feedback: "You must log in to give feedback"
      you_must_log_in_to_invite_new_users: "You must log in to invite new users to %{service_name}"
      you_must_log_in_to_send_a_comment: "You must log in to send a new comment"
      you_must_log_in_to_send_a_message: "You must log in to %{service_name} to send a message to another user."
      you_must_log_in_to_do_a_transaction: "You must log in to %{service_name} to do a transaction."
      you_must_log_in_to_view_this_content: "You must log in to view this content"
      you_must_log_in_to_view_this_page: "You must log in to view this page"
      you_must_log_in_to_view_your_inbox: "You must log in to %{service_name} to view your inbox."
      you_must_log_in_to_view_your_settings: "You must log in to %{service_name} to view your settings."
      you_must_log_in_to_add_news_item: "You must log in to %{service_name} to add a new article."
      you_must_log_in_to_change_profile_settings: "You must log in to %{service_name} to change profile settings"
      you_must_log_in_to_accept_or_reject: "You must log in to accept or reject the transaction"
      you_must_log_in_to_confirm_or_cancel: "You must log in to cancel or confirm the transaction"
      you_need_to_confirm_your_account_first: "You need to confirm your email."
      you_must_fill_all_the_fields: "You must fill all the fields"
      you_unfollowed_listing: "You are no longer following this listing"
      joining_community_failed: "Joining failed"
      can_not_delete_email: "You cannot remove the email address"
      user_does_not_have_email_to_delete: "You don't have the email address you're trying to remove"
      email_deleted: "Email removed"
      listing_author_payment_details_missing: "Please contact the author by pressing the 'Contact' button below. They need to update their payment details to receive payments."
      listing_author_payment_details_missing_no_free: "Please contact the %{service_name} team to ask them to contact and advise the listing author to update their payment details to receive payments."
      images_are_processing: "We are processing your images. Give us a minute or two and they'll be visible."
      maintenance_mode:
        zero: "The website will now go offline for maintenance"
        one: "The website will be offline for maintenance in %{count} minute"
        other: "The website will be offline for maintenance in %{count} minutes"
      automatically_logged_out_please_sign_in: "You have been automatically logged out. Please log in again."
      stripe_you_account_balance_is_not_0: "You account balance is not 0 so it cannot be deleted. This might mean that you have transactions waiting to be completed or that there is money waiting to be paid out to your bank account. Please contact the %{service_name} team to learn more."
      visit_admin: "Would you like to %{link}?"
      visit_admin_link: "visit your admin panel"
    settings:
      account: Account
      notifications: Notifications
      profile: "Profile info"
      settings: Settings
      paypal_payments: "PayPal Payments"
      stripe_payments: "Stripe Payments"
      payments: Payments
      listings: Listings
      listings_search_placeholder: "Search for a listing title"
  listings:
    bubble_listing_not_visible:
      listing_not_visible: "You do not have permission to view this listing."
    comment:
      wrote: wrote
      send_private_message: "Send private message to %{person}"
      delete: delete
      are_you_sure: "Are you sure you want to delete the comment?"
    comment_form:
      ask_a_question: "Comment on the listing or ask for more details. All the other users will be able to see your comment."
      log_in: "log in"
      send_comment: "Send comment"
      to_send_a_comment: "to send a new comment."
      write_comment: "Write a new comment:"
      you_cannot_send_a_new_comment_because_listing_is_closed: "You cannot send new comments because this listing is closed."
      you_must: "You must"
      subscribe_to_comments: "Notify me of new comments and updates"
    deleting_a_listing_cannot_be_undone: "Deleting a listing cannot be undone. Are you sure you want to proceed?"
    edit:
      edit_listing: "Edit listing"
    edit_links:
      close_listing: "Close listing"
      edit_listing: "Edit listing"
      reopen_listing: "Reopen listing"
      move_to_top: "Move to top of homepage"
      show_in_updates_email: "Show in the next newsletter"
      show_in_updates_email_loading: Loading...
      show_in_updates_email_error: "Couldn't reach server. Try again after page refresh."
      show_in_updates_email_success: "This listing will be shown in the next automatic update email sent to the users"
      listing_is_pending: "Listing is pending approval"
      listing_is_rejected: "Listing is rejected"
      approve_listing: "Approve listing"
      reject_listing: "Reject listing"
      delete_listing: "Delete listing"
    map:
      open_in_google_maps: "Open in Google Maps"
    error:
      something_went_wrong: "Something went wrong, error code: %{error_code}"
      something_went_wrong_plain: "Something went wrong"
      create_failed_to_connect_to_booking_service: "Listing creation failed: Failed to connect to the booking service. Please try again."
      update_failed_to_connect_to_booking_service: "Listing update failed: Failed to connect to the booking service. Please try again."
    follow_links:
      follow: "Get emails about new comments"
      unfollow: "Don't get emails about new comments"
    form:
      custom_field_partials:
        dropdown:
          select_one___: "Select one..."
      departure_time:
        at: At
        departure_time: "Departure time"
      departure_time_radio_buttons:
        repeated: "Repeated (add times and days in the field 'detailed description')"
      description:
        detailed_description: "Detailed description"
        youtube_info: "If your description contains YouTube links, the videos will be shown below the description."
        youtube_info_markdown: "You can %{link}. If your description contains YouTube links, the videos will be shown below the description."
      destination:
        destination: Destination
      form_content:
        favor: "a service"
        housing: "a space"
        item: "an item"
        offer_something: "Offer something"
        request_something: "Request something"
        rideshare: "a ride"
        i_want_to_offer: "I want to offer..."
        i_want_to_request: "I need..."
      googlemap:
        googlemap_copy: "End Points From Map"
        googlemap_description: Mapview
        googlemap_updatemap: "Update Map"
      images:
        image: Image
        best_result: "For best results, use JPG, GIF or PNG images that are %{width}x%{height} pixels"
        no_file_selected: "No file selected"
        remove_image: "Remove image"
        select_file: "Select file"
        add_more: "+ Add more"
        removing: Removing...
        processing: Processing...
        loading_image: Loading...
        image_uploading_in_progress: "Image upload in progress..."
        processing_takes_a_while: "All images uploaded! Processing them will take a bit of time, but it's ok to save the listing and move on."
        this_may_take_a_while: "this only takes a second"
        percentage_loaded: "%{percentage}%"
        uploading_failed: "Image uploading failed"
        image_processing_failed: "Image processing failed"
        file_too_large: "The file is too large"
        accepted_formats: "The image format must be either GIF, JPG or PNG."
        images_not_uploaded_confirm: "All images have not finished uploading. Do you really want to continue?"
      location:
        location: Location
      price:
        price: Price
        per: per
        per_day: "per day"
        mass: "piece, kg, l, m2, ..."
        time: "hour, day, month, ..."
        long_time: "week, month, ..."
        after_service_fee_you_will_get: "After %{service_name} and payment processor fees you will get %{sum_with_currency}"
        no_service_fee_you_will_get_paypal_text: "%{paypal_fee_info_link} will be deducted from the price."
        no_service_fee_you_will_get_payment_text: "%{payment_fee_info_link} will be deducted from the price."
        after_service_fee_you_will_get_payment_text: "Once someone makes an order, you'll receive this amount minus %{payment_fee_info_link}"
        payment_fee_info_link_text: "%{service_name} fee and a payment processing fee"
        delivery: "Delivery method"
        shipping: Shipping
        shipping_price: "Shipping fee"
        shipping_price_additional: "Additional items"
        pickup: Pickup
      origin:
        location: Location
        origin: Origin
      send_button:
        save_listing: "Post listing"
        submit_for_review: "Submit for review"
        will_be_reviewed: "All listings on %{service_name} will be reviewed before publishing. Once your listing has been approved, you will be notified by email and it will be visible to all."
        we_noticed_youre_an_admin: "We noticed you're an admin of %{service_name}. Your changes will be automatically applied and will not need a review or approval."
      share_type:
        select: Select
        borrow: Borrowing
        buy: Buying
        give_away: "Giving away"
        lend: Lending
        offer_type: "Offer type"
        receive: "Accepting for free"
        rent: Renting
        rent_out: "Renting out"
        request_type: "Request type"
        sell: Selling
        share_for_free: "Sharing for free"
        accept_for_free: "Accepting for free"
        trade: Swapping
      tag_list:
        comma_separate: "(comma separate)"
        tags: Tags
      title:
        listing_title: "Listing title"
      valid_until:
        valid_until: "Expiration date"
      valid_until_radio_buttons:
        for_the_time_being: "For the time being"
      privacy:
        privacy: Privacy
        private: "Private (only users who are logged in can see)"
        public: "Public (visible to users who are not logged in)"
    help_texts:
      help_share_type_title: "Type of the offer or request"
      help_tags_title: Tags
      help_valid_until_title: "Expiration date"
    index:
      all_categories: "All categories"
      all_offer_types: "All offer types"
      all_request_types: "All request types"
      category: Category
      did_not_found_what_you_were_looking_for: "Didn't find what you need?"
      favors: Services
      housing: Spaces
      items: Items
      list_view: "List view"
      listings: Listings
      map_view: "Map view"
      offer_something: "Let others know!"
      offer_type: "Offer type"
      offers: Offers
      request_something: "Request something!"
      request_type: "Request type"
      requests: Requests
      rideshare: Rideshare
      you_have_something_others_do_not: "Have something to offer?"
      feed_title: "%{listing_type} in %{service_name} %{optional_category}"
    left_panel_link:
      borrows: Borrowing
      buys: Buying
      favors: Services
      give_aways: "Giving away"
      housings: Spaces
      items: Items
      lends: Lending
      receives: "Taking for free"
      rent_outs: "Renting out"
      rents: Renting
      rideshares: Rideshare
      sells: Selling
      share_for_frees: "Sharing for free"
      accept_for_frees: "Accepting for free"
      trades: Swapping
    listing_actions:
      booking_from: From
      booking_to: To
      how_paypal_works: "How PayPal Works"
      payment_help: "Payment help"
      unable_load_availability: "Could not load availability information. Please try again later."
      booking_date: "Booking date"
      select_one: "Select one"
      start_time: "Start time"
      end_time: "End time"
      marketplace_fees_may_apply: "%{service_name} fees may apply"
    new:
      listing: listing
      selected_category: "Category: %{category}"
      selected_subcategory: "Subcategory: %{subcategory}"
      selected_transaction_type: "Listing type: %{transaction_type}"
      select_category: "Select category"
      select_subcategory: "Select subcategory"
      select_transaction_type: "Select listing type"
      you_need_to_fill_payout_details_before_accepting: "You need to fill in payout details before you can post a listing. Go to %{payment_settings_link} to fill in the details."
      contact_admin_link_text: "contact the %{service_name} team"
      community_not_configured_for_payments: "%{service_name} hasn't been configured for payments, so you cannot post new listings yet. Please %{contact_admin_link} for details."
      payment_settings_link: "payment settings"
      community_not_configured_for_payments_admin: "%{service_name} hasn't been configured for payments, so you cannot post new listings yet. Go to %{payment_settings_link} to fill in the payment details."
      you_are_now_posting_a_listing_on_behalf_of: "You are now posting a listing on behalf of %{name}"
    quantity:
      hour: "Number of hours:"
      day: "Number of days:"
      night: "Number of nights:"
      week: "Number of weeks:"
      month: "Number of months:"
      unit: "Number of units:"
      custom: "Quantity:"
    quantity_placeholder: Quantity
    please_comment: Comment
    reply_link:
      listing_closed: "Listing is closed"
    show:
      add_your_phone_number: "Add your phone number"
      add_profile_picture: "Add profile picture"
      comments: "Public discussion"
      contact_by_phone: "Contact by phone:"
      contact: Contact
      favor_offer: "Service offer"
      favor_request: "Service request"
      inquiry: Announcement
      item_offer_trade: "Swap offer"
      item_request_trade: "Swap request"
      no_description: "This listing doesn't have a description"
      no_image: "No image"
      no_reviews: "No reviews received"
      offer: Offer
      listing_created: Created
      open_until: "Open until %{date}"
      feedback: Feedback
      qr_code: "QR code"
      request: Request
      rideshare_offer: "Rideshare offer"
      rideshare_request: "Rideshare request"
      send_private_message: "Send private message"
      tags: Tags
      time: time
      times: times
      times_viewed: Viewed
      processing_uploaded_image: "(Processing uploaded image...)"
      listing_created_at: "Listing created"
      price:
        per_quantity_unit: "per %{quantity_unit}"
        per_day: "per day"
      delivery: "Delivery method"
      shipping: "Shipping (+%{price})"
      shipping_no_price: Shipping
      shipping_price_additional: "Shipping (+%{price}, additional items: +%{shipping_price_additional})"
      pickup: Pickup
      pickup_no_price: Pickup
      youtube_video_player: "YouTube video player"
    unit_types:
      piece: piece
      hour: hour
      day: day
      night: night
      week: week
      month: month
      unit: unit
    verification_required:
      verification_required: "Verification required"
  listing_conversations:
    preauthorize:
      dates_not_available: "Selected dates are not available"
      error_in_checking_availability: "Could not check availability for the selected dates"
      details: Details
      by: "%{listing} by %{author}"
      payment: Payment
      exp: "Exp:"
      you_will_be_charged: "You will be charged only if %{author} accepts the transaction. %{author} needs to accept the transaction within %{expiration_period} days. If %{author} declines or does not respond, no charge is made."
      day: day
      days: days
      night: night
      nights: nights
      invalid_parameters: "Invalid values for new transaction"
    transaction_agreement_checkbox:
      read_more: View.
    stripe_payment:
      payment: Payment
      pay_with_card: "Pay with credit or debit card"
      address: "Shipping address"
      address_country: "Country *"
      address_name: "First and last names *"
      address_city: "City *"
      address_state: State
      address_street1: "Street address line 1 *"
      address_street2: "Street address line 2"
      address_postal_code: "ZIP / Postal code *"
  mapview:
    index:
      all_categories: "All categories"
      all_offer_types: "All offer types"
      all_request_types: "All request types"
      category: Category
      did_not_found_what_you_were_looking_for: "Didn't find what you need?"
      favors: Services
      housing: Spaces
      items: Items
      list_view: "List view"
      map_view: "Map view"
      offer_something: "Let others know!"
      offer_type: "Offer type"
      offers: Offers
      request_something: "Request something!"
      request_type: "Request type"
      requests: Requests
      rideshare: Rideshare
      you_have_something_others_do_not: "Have something to offer?"
    please_comment: Comment
  mercury:
    content_too_long: "Inserted content was too long."
  okl:
    member_id: "Member id"
    member_id_or_email: "Member id or email"
  paypal_accounts:
    payout_info_title: "Receiving funds"
    paypal_account_email_connected: "<del>Connect PayPal account</del> Completed!"
    payout_info_paypal: "%{service_name} uses PayPal as its payment provider. A %{create_paypal_account_link} is required in order to accept payments for your listings, and must be connected to %{service_name}."
    paypal_billing_agreement_made: "<del>Grant %{service_name} permission to charge a transaction fee</del> Completed!"
    commission_permission_needed: "You will also need to grant %{service_name} permission to charge a transaction fee."
    create_paypal_account_link_text: "PayPal account"
    connected_account: "PayPal account '%{email}' connected successfully."
    paypal_receive_funds_info_label_australia_only: "Your PayPal account needs to be able to accept payments. This might require a Premier or Business account."
    paypal_receive_funds_info_label: "Your PayPal account needs to be able to accept payments. This might require a Business account."
    paypal_receive_funds_info_australia_only: "If you see an error when trying to connect your account to %{service_name}, either %{upgrade_paypal_account_link}, or (if you are an individual), create a new Premier account. Both account types are completely free."
    paypal_receive_funds_info: "If you see an error when trying to connect your account to %{service_name}, %{upgrade_paypal_account_link}. It's free and easy. If you're an individual, PayPal recommends using your name as the Business name."
    upgrade_paypal_account_link_text: "log in and upgrade your PayPal account to a business account"
    admin_account_not_connected: "Using %{service_name}'s payment system in order to receive payments is not possible since payments have not been set up. Please %{contact_admin_link} for details."
    contact_admin_link_text: "contact the %{service_name} team"
    you_are_ready_to_accept_payments: "You are ready to accept payments!"
    commission: "%{commission} %"
    not_now: "I do not want to connect PayPal account now"
    new:
      payout_info_you_need_to_connect: "In order to accept payments, you need to connect your PayPal account with %{service_name}."
      payout_info_text: "To connect your account, please complete the following steps."
      contact_admin_link_text: "contact the %{service_name} team"
      admin_account_not_connected: "Connecting your PayPal account is not possible since %{service_name} has not set up payments. Please %{contact_admin_link} for details."
      paypal_account_email: "Connect your PayPal account"
      paypal_account_email_placeholder: "Your PayPal email address"
      paypal_account_email_info_text: "If you don't have a PayPal account, you can create one by %{create_paypal_account}. If you get an error message when connecting your PayPal account, upgrade your PayPal account to a business account. Upgrading is free and easy. If you are an individual, you can use your first and last name as your \"business name\". To upgrade your account, %{upgrade_paypal_account} and find the upgrade link."
      create_paypal_account: "clicking here"
      upgrade_paypal_account: "log in to your PayPal account"
      paypal_account_billing_agreement: "Grant %{service_name} permission to charge a transaction fee"
      follow_steps: "Follow the steps below to start receiving funds:"
      connect_paypal_account_title: "Connect your PayPal account"
      connect_paypal_account_title_with_step: "Step %{current_step}/%{total_steps}: Connect your PayPal account"
      connect_paypal_account_instructions: "Click on the button below to log in to PayPal and connect your PayPal account with %{service_name}."
      connect_paypal_account: "Connect your PayPal account"
      paypal_account_billing_agreement_with_step: "Step %{current_step}/%{total_steps}: Grant permission to charge a transaction fee"
      paypal_account_billing_agreement_info_both: "After you make a sale on %{service_name}, a service fee (%{commission_from_seller} of the total item price, excluding shipping, minimum fee %{minimum_commission}) will be charged from your PayPal account. Permission to do this is required in order to accept payments in %{service_name}. The fee does not include %{paypal_info_link}."
      paypal_account_billing_agreement_info_fixed: "After you make a sale on %{service_name}, a service fee of %{minimum_commission} will be charged from your PayPal account. Permission to do this is required in order to accept payments in %{service_name}. The fee does not include %{paypal_info_link}."
      paypal_account_billing_agreement_info_relative: "After you make a sale on %{service_name}, a service fee (%{commission_from_seller} of the total item price, excluding shipping) will be charged from your PayPal account. Permission to do this is required in order to accept payments in %{service_name}. The fee does not include %{paypal_info_link}."
      paypal_account_billing_agreement_info_none: "%{service_name} does not currently charge a service fee. If service fees are enabled, you will need to grant %{service_name} permission to charge a service fee in order to accept payments. The fee does not include %{paypal_info_link}."
      paypal_info_link_text: "PayPal's payment processing fee"
      billing_agreement_description: "Grant %{service_name} permission to charge a transaction fee."
      billing_agreement: "Grant permission"
      permissions_not_granted: "Permissions to connect with your PayPal account were not granted."
      could_not_fetch_redirect_url: "Could not fetch redirect URL to connect with PayPal."
      paypal_not_enabled: "PayPal payments are not enabled."
      billing_agreement_canceled: "The billing agreement was canceled"
      billing_agreement_not_accepted: "You did not accept the billing agreement in PayPal."
      billing_agreement_wrong_account: "PayPal accounts did not match. Please use the same PayPal account that you connected in the first step."
      something_went_wrong: "Something went wrong. Please try again. If the problem persists, please contact the %{service_name} team."
      account_not_verified: "You have not verified your PayPal account. You need to go to paypal.com and verify your account before you can continue."
      account_restricted: "Your PayPal account is restricted and cannot be connected. Please log in to paypal.com to find out more or get in touch with PayPal customer support to resolve the issue."
    paypal_account_connected_title: "PayPal account connected"
    paypal_account_connected: "The PayPal account <%{email}> has been connected with %{service_name}."
    change_account: "Change PayPal account"
    missing: "You have open listings but your Paypal account is not set up to receive payments. Connect your Paypal account and grant %{service_name} permission to charge a transaction fee from your %{settings_link}."
    from_your_payment_settings_link_text: "payment settings"
    redirect_message: "Redirecting you to PayPal. If nothing happens, click %{redirect_link}."
    redirect_link_text: here
    paypal_account_all_set_up: "Hooray, everything is set up!"
    can_receive_payments: "You can now receive payments for your listings."
    paypal_account_connected_summary: "PayPal account <%{email}> connected successfully"
    paypal_permission_granted_summary: "Permission for transaction fees granted"
  paypal:
    pay_with_paypal: "Proceed to payment"
    checkout_with: "Checkout with"
    or_pay_with_paypal: or
    checkout_with_paypal: "Checkout with PayPal"
    cancel_succesful: "PayPal payment succesfully canceled"
    transaction:
      commission_payment_name: "Commission payment for %{listing_title}"
      commission_payment_description: "Marketplace %{service_name} took this commission from transaction regarding %{listing_title}"
    wait_while_loading: "Please wait."
    chatting_with_paypal: "We are chatting with PayPal."
  people:
    edit_links:
      activate: Activate
      deactivate: Deactivate
    help_texts:
      feedback_description_title: Feedback
      help_invitation_code_title: "You need an invite to join"
      terms_title: "%{service_name} terms of use"
      invite_only_help_text: "Select this option if you want that new members can join only if they are invited by an existing user."
      invite_only_help_text_title: Invite-only
    inactive_notification:
      this_person_is_not_active_in_kassi: "This user is no longer active in %{service_name}"
      inactive_description: "This user has stopped using %{service_name}. You cannot contact this user, give feedback to them or comment their listings."
    new:
      create_new_account: "Create account"
      email: "Email address"
      email_is_in_use: "The email you gave is already in use."
      email_is_in_use_or_not_allowed: "This email is not allowed or it is already in use. If you can't get in, contact us."
      email_not_allowed: "This email is not allowed in %{service_name}. Please use an email address that is allowed. If you still cannot get in, contact us."
      invalid_username_or_email: "The username or email are invalid or already in use"
      email_restriction_instructions:
        one: "The access to %{service_name} is restricted. To join you need a '%{allowed_emails}' email address."
        other: "The access to %{service_name} is restricted. You need an email address that proves that you are entitled to join."
      family_name: "Last name"
      given_name: "First name"
      i_accept_the_terms_and_privacy: "I accept the %{terms} and %{privacy}"
      admin_emails_consent: "I agree to receive occasional emails from the %{service_name} team and understand that I can change my mind at any time"
      invalid_invitation_code: "The invitation code is not valid."
      invitation_code: "Invitation code"
      not_required: ", not required"
      notification_is_mandatory: "You must pick at least one email address for receiving notifications. If you don't want to receive any emails from %{service_name}, check your email notification settings."
      password_again: "Confirm password"
      show_my_name_to_others: "Show my real name to other %{service_name} users"
      sign_up: "Create a new %{service_name} account"
      terms: "Terms of Use"
      privacy: "Privacy Policy"
      username_is_in_use: "This username is already in use."
      username_is_invalid: "Username is invalid. Allowed characters are letters, numbers and underscore."
      visible_only_to_you: "visible only to you and the %{service_name} team"
      visible_to_everybody: "visible to everybody"
      create_account_with_provider: "Sign up with %{provider}"
      OR: OR
      signup_with_email: "Sign up with email"
      this_field_will_be_publicly_visible: "(This field will be publicly visible)"
    profile_feedback:
      grade: "grade:"
      and_gave_following_feedback: "and gave the following feedback"
    profile_listings:
      no_image: "No image"
      manage_listings: "Manage all my listings"
    show:
      contact: "Contact %{person}"
      about_me: "About me:"
      add_description: "Share something about yourself"
      add_location: "Add location"
      add_phone_number: "Add phone number"
      address: "Location:"
      as_expected: "As expected"
      edit_profile_info: "Edit profile"
      exceeded_expectations: "Exceeded expectations"
      positive: positive
      hide_description: "Show less"
      less_than_expected: "Worse than expected"
      phone_number: "Phone number:"
      show_all_feedback: "Show all feedback"
      show_all_testimonials: "Show all feedback"
      show_full_description: "Show more"
      slightly_better_than_expected: "Exceeded expectations"
      slightly_less_than_expected: "Worse than expected"
      what_are_these: "What are these?"
      review: "received review"
      reviews: "received reviews"
      listing: listing
      listings: listings
      open_listing: "open listing"
      open_listings: "open listings"
      no_listings: "No listings"
      no_open_listings: "No open listings"
      no_reviews: "No reviews"
      show_all_listings: "Show all listings"
      show_all_open_listings: "Show all open listings"
      show_all_reviews: "Show all reviews"
      admin_actions: "Admin actions"
      post_listing_as: "Post listing as"
    followed_people:
      you_follow_plural: "You follow %{count} people"
      you_follow_singular: "You follow %{count} person"
      they_follow_plural: "%{count} followed people"
      they_follow_singular: "%{count} followed person"
      show_all_followed_people: "Show all followed people"
      no_followed_people: "No followed people"
    follow_button:
      following: Following
      follow: Follow
      unfollow: Unfollow
  sessions:
    new:
      create_new_account: "Create a new account"
      i_forgot_my_password: "Forgot username or password"
      login: "Log in"
      login_to_kassi: "Log in to %{service_name}"
      connect_your_facebook_to_kassi: "Connect your Facebook account to %{service_name}"
      facebook_account: "Facebook account:"
      log_in_to_link_account: "If you already have a %{service_name} account, log in to link it with your Facebook account."
      you_can_also_create_new_account: "If you don't have an account in %{service_name}, %{accont_creation_link} to create one with your Facebook login."
      account_creation_link_text: "click here"
      cancle_facebook_connect: "If you don't want to link this account, you can %{cancel_link}."
      facebook_cancel_link_text: cancel
      log_in_with_your_provider_account: "Log in with %{provider}"
      or_sign_up_with_your_username: "...or with your username or email:"
      we_will_not_post_without_asking_you: "We will never post to Facebook without asking you."
    password_forgotten:
      email: Email
      password_recovery_instructions: "Enter your email address to receive your username and reset your password."
      request_new_password: "Request new password"
      change_your_password: "Change your password"
    confirmation_pending:
      welcome_to_kassi: "Welcome to %{service_name}!"
      check_your_email: "Check your inbox"
      resend_confirmation_instructions: "Resend confirmation instructions"
      your_current_email_is: "Your email is %{email}."
      change_email: Change
      confirm_your_email: "Please confirm your email address"
      account_confirmation_instructions: "You will soon receive an email with a link to confirm your email address. Don't forget to check your spam folder! After confirming your address, you can join %{service_name}."
      account_confirmation_instructions_title_admin: "Confirm your email address"
      before_full_access_you_need_to_confirm_email: "Before we can give you full access to your marketplace, there's just one more thing we need to do: confirm your email address."
      before_confirmation_only_access_admin_dashboard: "Before confirmation you can only access the %{admin_dashboard_link}."
      admin_dashboard_link_text: "admin panel"
      account_confirmation_instructions_admin: "You should have received an email at %{email_address} with a confirmation link. If you don't see it, check your spam folder or click the button below to resend the email. Once it arrives, open the included link to confirm your address, after which you'll get full access to your marketplace. If you need any help, don't hesitate to %{support_link}."
      contact_support_link_text: "contact Sharetribe support"
  settings:
    account:
      change: Change
      confirm_new_password: "Confirm new password"
      delete_account: "Delete account"
      delete_account_button: "Permanently delete my account"
      delete_account_confirmation_popup: "Are you sure you really want to delete your user account and permanently lose all data related to it? Account deletion cannot be reversed."
      email_addresses: "Email addresses"
      new_email: "New email address"
      delete_personal_information: "If you delete your account, your personal information (name, phone number, address, email, profile picture, etc.) will be deleted permanently and can't be recovered. All the listings you have created will be removed. You won't be able to reactivate your account. Your username will become available for others to register on %{service_name}."
      delete_information_others_involved: "Information where other members are involved (conversations with other people, transactions you've made, reviews you've given to others, etc) is not removed when you delete your account. However, your name will no longer be displayed next to this information."
      unfinished_transactions: "Your account can't be deleted because you have ongoing transactions. Please complete all transactions before deleting your account."
      only_admin: "Your account can't be deleted because you are the only administrator of the marketplace."
      new_password: "New password"
      save: Save
      these_fields_are_shown_only_to_you: "Username is shown in your profile unless you have given your name. Other information is only shown to you."
      email_already_confirmed: "Your email address is already confirmed."
      email:
        address_title: Address
        remove_title: Remove
        remove_confirmation: "Are you sure you want to remove this email address?"
        receive_notifications_title_desktop: "Receive notifications"
        receive_notifications_title_mobile: "Receive notifications"
        receive_notifications_new_title_mobile: "Receive notifications"
        add_new_with_plus: "+ Add new email address"
        add_new_cancel: Cancel
        confirmation_title_mobile: "Confirmation:"
        confirmation_title_desktop: Confirmation
        confirmation_resend: Resend
        status_confirmed: Confirmed
        status_pending: Pending
    notifications:
      email_from_admins: "I agree to receive occasional emails from the %{service_name} team"
      i_want_to_get_email_notification_when: "I want to get an email notification when..."
      newsletters: "Emails from administrators"
      community_updates: Newsletters
      email_about_confirm_reminders: "...I have forgotten to confirm an order as completed"
      email_about_new_comments_to_own_listing: "...someone comments on my offer or request"
      email_about_new_messages: "...someone sends me a message"
      email_about_new_received_testimonials: "...someone gives me feedback"
      email_about_testimonial_reminders: "...I have forgotten to give feedback on an event"
      email_daily_community_updates: "Send me a <b>daily</b> newsletter if there are new listings"
      email_weekly_community_updates: "Send me a <b>weekly</b> newsletter if there are new listings"
      do_not_email_community_updates: "Don't send me newsletters"
      email_when_conversation_accepted: "...someone accepts my offer or request"
      email_when_conversation_rejected: "...someone rejects my offer or request"
      email_about_completed_transactions: "...someone marks my order as completed"
      email_about_new_payments: "...I receive a new payment"
      email_about_new_listings_by_followed_people: "...someone I follow posts a new listing"
      unsubscribe_succesful: "Unsubscribe succesful"
      unsubscribe_info_text: "You will no longer receive these emails. Check your %{settings_link} to choose what kind of emails you want to receive from %{service_name}, or return to the %{homepage_link}."
      settings_link: settings
      homepage_link: homepage
      unsubscribe_unsuccesful: "Error in unsubscribing"
      unsuccessful_unsubscribe_info_text: "The unsubscribe link has expired. Log in to change your email subscription settings."
    profile:
      about_you: "About you"
      city: City
      family_name: "Last name"
      given_name: "First name"
      first_name_with_initial: "(only first letter shown to other users)"
      first_name_only: "(not shown to other users)"
      display_name: "Display name"
      display_name_description: "If you represent an organization, you can use its name as your display name. Display name is shown to other users instead of your first and last name."
      location_description: "You can provide either your street address or only a city or zip/postal code. It’s good to also add your country when adding your location. Examples: \"10117 Berlin, Germany\" or \"2000 Sand Hill Road, CA, USA\"."
      profile_picture_description: "The profile picture should be in a square format (1:1 ratio), for example, 800x800 pixels. Otherwise, it will be cropped to fit."
      phone_number: "Phone number"
      profile_picture: "Profile picture"
      postal_code: "Postal code"
      profile_page: "in your profile page"
      profilemap: Mapview
      street_address: Location
      these_fields_are_shown_in_your: "Some of this information is visible to all %{service_name} users"
      visible_to_everybody: "visible to everybody"
      visible_to_registered_users: "(visible to users that have logged in)"
      default_in_listing: "(used only as a default when creating a new listing)"
      invisible: "(not shown to other users)"
      image_is_processing: "Hang on tight. We are processing your profile picture. It will be ready in a minute or two."
      shown_in_your_public_profile: "(shown in your public profile)"
      editing_profile_of: "You are now editing the profile of %{name}"
      format_markdown_link: "format your description using Markdown"
      format_markdown: "You can %{link}."
    save_information: "Save information"
  shipping_address:
    shipping_address: "Shipping address"
  tag_cloud:
    tag_used:
      with_tag: "With tag"
      without_tag: "Without tag"
  terms:
    show:
      accept_terms: "Accepting %{service_name} terms of use"
      here: "by clicking here"
      i_accept_new_terms: "I accept the new terms"
      i_accept_terms: "I accept the terms"
      terms: "%{service_name} terms of use"
      terms_have_changed: "Terms of use have changed"
      you_can_view_the_new_terms: "You can view the new terms"
      you_need_to_accept: "Welcome to %{service_name}! This seems to be the first time you are using the service. Before starting you must first accept the"
      you_need_to_accept_new_terms: "%{service_name} terms of use have changed. You have to accept the new terms in order to continue using %{service_name}. The new terms are intended to enable the upkeep of the service after the research project has ended."
  testimonials:
    index:
      all_testimonials: "All feedback"
      feedback_altogether: "Feedback altogether: "
      loading_more_testimonials: "Loading more testimonials"
      no_testimonials: "No received feedback."
    new:
      as_expected: "As expected"
      exceeded_expectations: "Much better than expected"
      give_feedback_to: "Give feedback to %{person}"
      grade: "What is your overall feeling?"
      less_than_expected: "Worse than expected"
      send_feedback: "Send feedback"
      slightly_better_than_expected: "Slightly better than expected"
      slightly_less_than_expected: "Slightly worse than expected"
      textual_feedback: "How did things go?"
      this_will_be_shown_in_profile: "The feedback you give will be visible to other members in the profile page of %{person}. It helps them to evaluate whether %{person} is a trustworthy person."
      positive: Positive
      negative: Negative
      default_textual_feedback: "Everything went smoothly, thanks a lot!"
    testimonial:
      about_listing: "about listing"
  date:
    formats:
      long_with_abbr_day_name: "%a, %b %d, %Y"
    first_day_of_week: 0
  datepicker:
    days:
      sunday: Sunday
      monday: Monday
      tuesday: Tuesday
      wednesday: Wednesday
      thursday: Thursday
      friday: Friday
      saturday: Saturday
    days_short:
      sunday: Sun
      monday: Mon
      tuesday: Tue
      wednesday: Wed
      thursday: Thu
      friday: Fri
      saturday: Sat
    days_min:
      sunday: Su
      monday: Mo
      tuesday: Tu
      wednesday: We
      thursday: Th
      friday: Fr
      saturday: Sa
    months:
      january: January
      february: February
      march: March
      april: April
      may: May
      june: June
      july: July
      august: August
      september: September
      october: October
      november: November
      december: December
    months_short:
      january: Jan
      february: Feb
      march: Mar
      april: Apr
      may: May
      june: Jun
      july: Jul
      august: Aug
      september: Sep
      october: Oct
      november: Nov
      december: Dec
    today: Today
    clear: Clear
    format: mm/dd/yyyy
  time:
    formats:
      short: "%b %e, %Y at %H:%M"
      shorter: "%b %e at %H:%M"
      short_date: "%b %e, %Y"
      hours_only: "%l:%M %P"
  timestamps:
    day_ago: "%{count} day ago"
    days_ago: "%{count} days ago"
    hour_ago: "%{count} hour ago"
    hours_ago: "%{count} hours ago"
    minute_ago: "%{count} minute ago"
    minutes_ago: "%{count} minutes ago"
    month_ago: "%{count} month ago"
    months_ago: "%{count} months ago"
    seconds_ago: "%{count} seconds ago"
    year_ago: "%{count} year ago"
    years_ago: "%{count} years ago"
    days_since:
      one: "%{count} day"
      other: "%{count} days"
    time_to:
      seconds:
        one: "%{count} second"
        other: "%{count} seconds"
      minutes:
        one: "%{count} minute"
        other: "%{count} minutes"
      hours:
        one: "%{count} hour"
        other: "%{count} hours"
      days:
        one: "%{count} day"
        other: "%{count} days"
  transactions:
    initiate:
      booked_days: "Booked days:"
      booked_nights: "Booked nights:"
      booked_days_label:
        one: "Booked day:"
        other: "Booked days:"
      booked_nights_label:
        one: "Booked night:"
        other: "Booked nights:"
      booked_hours_label:
        one: "Booked hour:"
        other: "Booked hours:"
      price_per_day: "Price per day:"
      price_per_night: "Price per night:"
      price_per_hour: "Price per hour:"
      price_per_unit: "Price per unit:"
      quantity: "Quantity:"
      subtotal: "Subtotal:"
      shipping-price: "Shipping:"
      stripe-fee: "Stripe Fee (estimated):"
      duration_in_hours:
        one: "(1 hour)"
        other: "(%{count} hours)"
      start_end_time: "%{start_time} to %{end_time}"
    price_per_quantity: "Price per %{unit_type}:"
    price: "Price:"
    quantity: "Quantity: %{quantity}"
    unit_price: "Unit price: %{unit_price}"
    total: "Total:"
    total_to_pay: "Payment total:"
  unit:
    day: day
    days: days
  web:
    listings:
      errors:
        availability:
          something_went_wrong: "We're not able to display availability information. Try to reload the page."
          saving_failed: "We're not able to save availability changes. Try to reload the page."
        working_hours:
          required: required
          overlaps: overlaps
          covers: covers
      pricing_units:
        piece: piece
        hour: hour
        day: day
        night: night
        week: week
        month: month
      edit_availability_header: Availability
      save_and_close_availability_editing: "Save and close"
      confirm_discarding_unsaved_availability_changes_explanation: "You have unsaved changes to your availability information. If you proceed, these changes will be lost."
      confirm_discarding_unsaved_availability_changes_question: "Are you sure you want to discard your changes?"
      edit_listing_availability: "Edit listing availability"
      working_hours:
        default_schedule: "Default schedule"
        i_am_available_on: "I'm available on..."
        start_time: "Start time"
        end_time: "End time"
        add_another_time_slot: "+ Add another time slot"
        save: Save
    no_listings:
      sorry: "Sorry, no listings could be found for your search criteria."
      try_other_search_terms: "Maybe try other search terms?"
    listing_card:
      add_picture: "Add picture"
      no_picture: "No picture"
    search:
      page: Page
      page_of_pages: "of %{total_number_of_pages}"
    topbar:
      menu: Menu
      more: More
      search_placeholder: Search...
      search_location_placeholder: Location
      user: User
      inbox: Inbox
      profile: Profile
      manage_listings: "My listings"
      settings: Settings
      logout: "Log out"
      login: "Log in"
      signup: "Sign up"
      admin_dashboard: "Admin panel"
      language: Language
      listings: "My listings"
    utils:
      km: km
      mi: mi
    branding:
      powered_by: "%{service_name} is powered by the %{sharetribe_link} marketplace platform."
      create_own: "Want to create your own online marketplace website like %{service_name}? %{learn_more}."
      learn_more: "Learn more"
  will_paginate:
    models:
      person:
        zero: users
        one: user
        few: users
        other: users
      transaction:
        zero: transactions
        one: transaction
        few: transactions
        other: transactions
    previous_label: "&#8592; Previous"
    next_label: "Next &#8594;"
    page_gap: "&hellip;"
    page_entries_info:
      single_page:
        zero: "No %{model} found"
        one: "Displaying 1 %{model}"
        other: "Displaying all %{count} %{model}"
      single_page_html:
        zero: "No %{model} found"
        one: "Displaying <b>1</b> %{model}"
        other: "Displaying <b>all&nbsp;%{count}</b> %{model}"
      multi_page: "Displaying %{model} %{from} - %{to} of %{count} in total"
      multi_page_html: "Displaying %{model} <b>%{from}&nbsp;-&nbsp;%{to}</b> of <b>%{count}</b> in total"
    person:
      community_members_entries_info:
        single_page:
          zero: "No %{model} found"
          one: "Displaying %{accepted_count} accepted %{accepted_model} and %{other_count} other %{other_model}"
          other: "Displaying %{accepted_count} accepted %{accepted_model} and %{other_count} other %{other_model}"
        single_page_html:
          zero: "No %{model} found"
          one: "Displaying <b>%{accepted_count}</b> accepted %{accepted_model} and %{other_count} other %{other_model}"
          other: "Displaying <b>%{accepted_count}</b> accepted %{accepted_model} and %{other_count} other %{other_model}"
        multi_page: "Displaying %{model} %{from} - %{to} of %{accepted_count} accepted %{accepted_model} and %{other_count} other %{other_model}"
        multi_page_html: "Displaying %{model} <b>%{from}&nbsp;-&nbsp;%{to}</b> of <b>%{accepted_count}</b> accepted %{accepted_model} and %{other_count} other %{other_model}"
  stripe_accounts:
    admin_account_not_connected: "Using %{service_name}'s payment system in order to receive payments is not possible since payments have not been set up. Please %{contact_admin_link} for details."
    contact_admin_link_text: "contact the %{service_name} team"
    you_are_ready_to_accept_payments: "You are ready to accept payments!"
    commission: "%{commission} %"
    pay_with_stripe: "Pay with Stripe using %{card}"
    add_and_pay: "Confirm payment"
    card_not_stored: "Your payment is securely processed by Stripe. %{service_name} does not store your credit/debit card information."
    missing_payment: "You have open listings but your account is not set up to receive money. To configure your payment preferences, visit %{settings_link}"
    stripe_bank_connected: "Bank account details configured successfully!"
    stripe_can_accept: "You are now all set to receive money to your bank account"
    stripe_credit_card: "Credit card"
    paypal: PayPal
    paypal_connected: "PayPal account connected successfully!"
    paypal_can_accept: "You are now all set to receive money to your PayPal account"
    paypal_connected_give_permission: "To complete setup and start receiving funds to your PayPal account <%{email}>, please grant permission to charge a transaction fee."
    stripe_account_restricted: "Online payments to your account are restricted!"
    stripe_account_restricted_info: "You should edit your bank account details to provide more information to the payment provider."
    stripe_account_restricted_soon: "Online payments to your account will be restricted soon."
    stripe_account_restricted_soon_info: "You should edit your bank account details to provide more information to the payment provider."
    stripe_account_pending_verification: "Account details saved successfully. Waiting for account verification from the payment provider."
    stripe_account_pending_verification_info: "Check back later to make sure that everything is in order."
    form_new:
      need_info: "We need some information about you to be able to send you money."
      select_country: "Select country..."
      legal_name: "Legal name"
      first_name: "First name"
      last_name: "Last name"
      first_name_kana: "First name kana"
      last_name_kana: "Last name kana"
      first_name_kanji: "First name kanji"
      last_name_kanji: "Last name kanji"
      country: Country
      birth_date: "Birth date"
      ssn_last_4: "SSN Last 4"
      personal_id_number: "Personal ID number"
      address_country: Country
      address_state: State
      address_province: Province
      address_city: City
      address_postal_code: "Postal code"
      address_line1: "Street address"
      tos_link: "By adding your payout details you accept the %{stripe_link}."
      tos_link_title: "Stripe Connected Account Agreement"
      save_details: "Save details"
      edit: "Edit details"
      cancel: Cancel
      gender: Gender
      phone_number: "Phone number"
      address_kana_postal_code: "Postal code kana"
      address_kana_state: "State kana"
      address_kana_city: "City kana"
      address_kana_town: "Town kana"
      address_kana_line1: "Street address kana"
      address_kanji_postal_code: "Postal code kanji"
      address_kanji_state: "State kanji"
      address_kanji_city: "City kanji"
      address_kanji_town: "Town kanji"
      address_kanji_line1: "Street address kanji"
      male: male
      female: female
    form_bank:
      bank_account_number: "Bank account number"
      bank_routing_number: "Routing number"
      bank_routing_1: "Bank code"
      bank_routing_2: "Branch code"
      bank_currency: "Bank account currency"
      update_also_bank_account: "Update also Bank account"
      messages:
        account_number: "Account number"
        routing_number: "Routing number"
        bank_code: "Bank code"
        branch_code: "Branch code"
        transit_number: "Transit number"
        institution_number: "Institution number"
        format_varies_by_bank: "Format varies by bank"
        bsb: BSB
        error_message: "Invalid format"
        clearing_code: "Clearing code"
        sort_code: "Sort code"
        must_match: "must be in the following format:"
        a_dash: "a dash"
        digits: digits
        digits_or_chars: "digits or A-Z chars"
    form_verification:
      personal_id_number: "Personal ID Number"
      document: "Proof of identity (passport, government-issued ID)"
      send_verification: "Send Verification"
      need_verification: "Need additional verification"
    form_pin:
      social_insurance_number: "Social Insurance Number (SIN)"
      social_security_number: "Social Security Number (SSN)"
      ssn_last_4: "Last 4 digits of Social Security Number (SSN)"
      hong_kong_identity_card: "Hong Kong Identity Card Number (HKID)"
      singapore_identity_card: "National Registration Identity Card (NRIC) or Foreign Identification Number (FIN)"
      messages:
        social_insurance_number: "must be valid Social Insurance Number (SIN)"
  payment_settings:
    title: "Payout preferences"
    bank_account: "Bank account"
    paypal: PayPal
    bank_account_details: "To receive money to your bank account, you need to provide your bank details. Your customers will be able to pay with their credit card."
    add_bank_details: "Add bank details"
    can_accept_stripe_and_paypal: "You can receive money to your bank account or your PayPal account."
    to_accept_paypal: "To receive money to your PayPal account, you need to connect your PayPal account. Your customers will be able to pay with PayPal."
    connect_paypal: "Connect PayPal account"
    wrong_setup: "There is something wrong with the payment system setup in this marketplace: Stripe Connect has not been enabled. Please contact the team to let them know that they should enable Stripe Connect in their Stripe Dashboard."
    invalid_bank_account_number: "Please check that your bank account is entered correctly and matches your country."
    invalid_postal_code: "Invalid postal code for %{country}"
  seo_sections:
    you_can_use_variables: "You can use the following variables: %{vars}"
    placeholder:
      search_results: "Search results - %{variable}"
      search_results_for: "Search results for: %{placeholder1} on %{placeholder2}"
      listing_description: "%{title} for %{price} by %{author} on %{marketplace}"
      listing_description_without_price: "%{title} by %{author} on %{marketplace}"
      category_description: "%{category} on %{marketplace}"
      profile_title: "Profile of %{user} - %{marketplace}"
      profile_description: "Learn more about %{user} on %{marketplace}"
  activemodel:
    attributes:
      landing_page_version/section/base:
        id: Section unique name
        title: Title
        paragraph: Paragraph
        button_color: Button color
        button_color_hover: Button color hover
        button_title: Text
        button_path: URL
        button_path_string: URL
        background_image: Background image
        background_image_variation: Background image variation
        background_color: Background color
        background_color_string: Background color
        icon_color: Icon color
      landing_page_version/section/listings:
        listing_1_id: Listing 1 ID
        listing_2_id: Listing 2 ID
        listing_3_id: Listing 3 ID
<|MERGE_RESOLUTION|>--- conflicted
+++ resolved
@@ -117,11 +117,7 @@
         logo_mobile_icon_instructions_text_with_dimensions: "This square logo will be shown when people bookmark your site to the home screen of their mobile device. The dimensions should be (at least) %{width}x%{height} pixels."
         cover_photo_visibility: "Cover photo is shown in the homepage for users who are not logged in."
         cover_photo_instructions_text_with_dimensions: "The photo will be resized to %{width}x%{height} pixels size and taller images will be cut in the middle. %{see_how_it_looks_like}."
-<<<<<<< HEAD
-        cover_photo_ready_made: "Are you looking for some ready-made and optimized cover pictures? Or would you like some inspiration and websites where to find great cover pictures? <a href=\"https://help.sharetribe.com/en/articles/666084\" target=\"_blank\">We have you covered!</a>"
-=======
         cover_photo_ready_made: "Are you looking for some ready-made and optimized cover pictures? Or would you like some inspiration and websites where to find great cover pictures? <a href=\"https://help.sharetribe.com/en/articles/666084\" target=\"_blank\">We have you covered</a>!"
->>>>>>> b13e1c86
         small_cover_photo_visibility: "Small cover photo is shown in all pages except in the homepage for users who are not logged in."
         small_cover_photo_instructions_text_with_dimensions: "The photo will be resized to %{width}x%{height} pixels size and taller images will be cut in the middle."
         main_content_width: "When choosing cover photos please note that the page main content is %{main_width} pixels wide at most. Remember to also check how your cover photo looks on the smaller screens (e.g. by using a more narrow browser window)."
