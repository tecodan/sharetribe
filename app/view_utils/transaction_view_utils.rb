module TransactionViewUtils
  extend MoneyRails::ActionViewExtension
  extend ActionView::Helpers::TranslationHelper
  extend ActionView::Helpers::TagHelper

  MessageBubble = EntityUtils.define_builder(
    [:content, :string, :mandatory],
    [:sender, :mandatory],
    [:created_at, :time, :mandatory],
    [:mood, one_of: [:positive, :negative, :neutral]]
  )

  PriceBreakDownLocals = EntityUtils.define_builder(
    [:listing_price, :money, :mandatory],
    [:localized_unit_type, :string],
    [:localized_selector_label, :string],
    [:booking, :to_bool, default: false],
    [:start_on, :date],
    [:end_on, :date],
    [:duration, :fixnum],
    [:quantity, :fixnum],
    [:subtotal, :money],
    [:total, :money],
    [:shipping_price, :money],
    [:total_label, :string],
    [:unit_type, :symbol],
    [:sum, :money],
    [:fee, :money],
    [:seller_gets, :money],
    [:start_time, :time],
    [:end_time, :time],
    [:per_hour, :to_bool, default: false],
    [:buyer_fee, :money]
  )


  module_function

  def merge_messages_and_transitions(messages, transitions)
    messages = messages.map { |msg| MessageBubble[msg] }
    transitions = transitions.map { |tnx| MessageBubble[tnx] }

    (messages + transitions).sort_by { |hash| hash[:created_at] }
  end

  def create_messages_from_actions(transitions, author, starter, payment_sum, payment_gateway, show_sum=true)
    return [] if transitions.blank?

    ignored_transitions = [
      "free",
      "pending", # Deprecated
      "initiated",
      "payment_intent_requires_action",
<<<<<<< HEAD
=======
      "payment_intent_failed",
>>>>>>> 3339549b
      "pending_ext",
      "errored"
    ] # Transitions that should not generate auto-message

    previous_states = [nil] + transitions.map { |transition| transition[:to_state] }

    if transitions.map { |t| t[:to_state] }.include?("pending")
      ActiveSupport::Deprecation.warn("Transaction state 'pending' is deprecated and will be removed in the future.")
    end

    transitions
      .zip(previous_states)
      .reject { |(transition, previous_state)|
        ignored_transitions.include? transition[:to_state]
      }
      .map { |(transition, previous_state)|
        create_message_from_action(transition, previous_state, author, starter, payment_sum, payment_gateway, show_sum)
      }
  end

  def conversation_messages(messages, name_display_type)
    messages.map { |message|
      MessageBubble.call(
        content: message.content,
        sender: message.sender,
        created_at: message.created_at,
        mood: :neutral
      )
    }
  end

  def transition_messages(transaction, conversation, name_display_type)
    if transaction.present?
      transitions = transaction.transaction_transitions
      payment_sum = transaction.payment_total
      payment_gateway = transaction.payment_gateway
      show_sum = transaction.buyer_commission <= 0
      create_messages_from_actions(transitions, transaction.author, transaction.starter, payment_sum, payment_gateway, show_sum)
    else
      []
    end
  end

  def create_message_from_action(transition, old_state, author, starter, payment_sum, payment_gateway, show_sum)
    preauthorize_accepted = ->(new_state) { new_state == "paid" && old_state == "preauthorized" }
    post_pay_accepted = ->(new_state) {
      # The condition here is simply "if new_state is paid", since due to migrations from old system there might be
      # transitions in "paid" state without previous state.
      new_state == "paid"
    }

    message = case transition[:to_state]
    when "preauthorized"
      {
        sender: starter,
        mood: :positive
      }
    when "accepted"
      ActiveSupport::Deprecation.warn("Transaction state 'accepted' is deprecated and will be removed in the future.")
      {
        sender: author,
        mood: :positive
      }
    when "rejected"
      {
        sender: author,
        mood: :negative
      }
    when preauthorize_accepted
      {
        sender: author,
        mood: :positive
      }
    when post_pay_accepted
      ActiveSupport::Deprecation.warn("Transaction state 'paid' without previous state is deprecated and will be removed in the future.")
      {
        sender: starter,
        mood: :positive
      }
    when "canceled"
      {
        sender: starter,
        mood: :negative
      }
    when "confirmed"
      {
        sender: starter,
        mood: :positive
      }
    else
      raise("Unknown transition to state: #{transition[:to_state]}")
    end

    MessageBubble[message.merge(
      created_at: transition[:created_at],
      content: create_content_from_action(transition[:to_state], old_state, payment_sum, payment_gateway, author, show_sum)
    )]
  end

  def create_content_from_action(state, old_state, payment_sum, payment_gateway, author, show_sum)
    preauthorize_accepted = ->(new_state) { new_state == "paid" && old_state == "preauthorized" }
    post_pay_accepted = ->(new_state) {
      # The condition here is simply "if new_state is paid", since due to migrations from old system there might be
      # transitions in "paid" state without previous state.
      new_state == "paid"
    }
    amount = MoneyViewUtils.to_humanized(payment_sum)

    message = case state
    when "preauthorized"
      if show_sum
        t("conversations.message.payment_preauthorized", sum: amount)
      else
        t("conversations.message.payment_preauthorized_wo_sum")
      end
    when "accepted"
      ActiveSupport::Deprecation.warn("Transaction state 'accepted' is deprecated and will be removed in the future.")
      t("conversations.message.accepted_request")
    when "rejected"
      t("conversations.message.rejected_request")
    when preauthorize_accepted
      if payment_gateway == :stripe
        if show_sum
          t("conversations.message.stripe.held_payment", sum: amount)
        else
          t("conversations.message.stripe.held_payment_wo_sum")
        end
      elsif show_sum
        t("conversations.message.received_payment", sum: amount)
      else
        t("conversations.message.received_payment_wo_sum")
      end
    when post_pay_accepted
      ActiveSupport::Deprecation.warn("Transaction state 'paid' without previous state is deprecated and will be removed in the future.")
      t("conversations.message.paid", sum: amount)
    when "canceled"
      t("conversations.message.canceled_request")
    when "confirmed"
      if payment_gateway == :stripe
        t("conversations.message.stripe.confirmed_request", author_name: author[:display_name])
      else
        t("conversations.message.confirmed_request")
      end
    else
      raise("Unknown transition to state: #{state}")
    end
  end

  def price_break_down_locals(opts)
    PriceBreakDownLocals.call(opts)
  end

  def parse_booking_date(str)
    Date.parse(str) unless str.blank?
  end

  def parse_booking_datetime(str)
    Time.zone.parse(str) unless str.blank?
  end

  def stringify_booking_date(date)
    date.iso8601
  end

  def parse_quantity(quantity)
    Maybe(quantity)
      .select { |q| StringUtils.is_numeric?(q) }
      .map(&:to_i)
      .select { |q| q > 0 }
      .or_else(1)
  end


end<|MERGE_RESOLUTION|>--- conflicted
+++ resolved
@@ -51,10 +51,7 @@
       "pending", # Deprecated
       "initiated",
       "payment_intent_requires_action",
-<<<<<<< HEAD
-=======
       "payment_intent_failed",
->>>>>>> 3339549b
       "pending_ext",
       "errored"
     ] # Transitions that should not generate auto-message
