--- conflicted
+++ resolved
@@ -14,24 +14,14 @@
       design: %w[logos_color landing_page display experimental cover_photos topbar footer],
       users: %w[manage_users signup_login user_rights invitations],
       listings: %w[listing_approval listing_comments manage_listings],
-<<<<<<< HEAD
       transactions_reviews: %w[config_transactions conversations manage_transactions],
       payment_system: %w[country_currencies],
       emails: %w[newsletters welcome_emails email_users],
-=======
-      transactions_reviews: %w[config_transactions manage_transactions conversations],
-      payment_system: %w[country_currencies],
-      emails: %w[newsletters email_users welcome_emails],
->>>>>>> 148ead09
       search_location: %w[search locations],
       social_media: %w[image_tags twitter],
       seo: %w[sitemap landing_pages search_pages listing_pages category_pages profile_pages google_console],
       analytics: %w[google sharetribe google_manager],
-<<<<<<< HEAD
-      advanced: %w[custom_scripts]
-=======
       advanced: %w[custom_scripts delete_marketplaces]
->>>>>>> 148ead09
     }
   end
 
@@ -143,16 +133,7 @@
       translations[locale_value] = { language: locale_name, translation: translation }
     end
   end
-<<<<<<< HEAD
-  
-=======
 
-  def person_name(person)
-    display_name = person.display_name.present? ? " (#{person.display_name})" : ''
-    "#{person.given_name} #{person.family_name}#{display_name}"
-  end
-
->>>>>>> 148ead09
   def admin_email_options
     options = %i[all_users posting_allowed with_listing with_listing_no_payment with_payment_no_listing no_listing_no_payment]
     options.delete(:posting_allowed) unless @current_community.require_verification_to_post_listings
@@ -162,12 +143,9 @@
   def email_languages
     [[t('admin2.email_users.any_language'), 'any']] | available_locales
   end
-<<<<<<< HEAD
 
   def person_name(person)
     display_name = person.display_name.present? ? " (#{person.display_name})" : ''
     "#{person.given_name} #{person.family_name}#{display_name}"
   end
-=======
->>>>>>> 148ead09
 end