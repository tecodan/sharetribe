--- conflicted
+++ resolved
@@ -16,11 +16,7 @@
       listings: %w[listing_approval listing_comments],
       transactions_reviews: %w[config_transactions],
       payment_system: %w[country_currencies],
-<<<<<<< HEAD
-      emails: %w[newsletters email_users],
-=======
-      emails: %w[newsletters welcome_emails],
->>>>>>> 11d33f64
+      emails: %w[newsletters welcome_emails email_users],
       search_location: %w[search locations],
       social_media: %w[image_tags twitter],
       seo: %w[sitemap landing_pages search_pages listing_pages category_pages profile_pages],
