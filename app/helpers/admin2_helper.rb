--- conflicted
+++ resolved
@@ -19,15 +19,9 @@
       emails: %w[newsletters email_users welcome_emails],
       search_location: %w[search locations],
       social_media: %w[image_tags twitter],
-<<<<<<< HEAD
-      seo: %w[sitemap landing_pages search_pages listing_pages category_pages profile_pages],
-      analytics: %w[google sharetribe],
-      advanced: %w[custom_scripts delete_marketplaces]
-=======
       seo: %w[sitemap landing_pages search_pages listing_pages category_pages profile_pages google_console],
       analytics: %w[google sharetribe google_manager],
-      advanced: %w[custom_scripts]
->>>>>>> d5259a31
+      advanced: %w[custom_scripts delete_marketplaces]
     }
   end
 
