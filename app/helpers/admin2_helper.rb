module Admin2Helper

  def expand_ul(group_name)
    'show' if expand_rules[group_name.to_sym]&.include?(controller_name)
  end

  def active_li(menu_name)
    'active' if menu_name == controller_name
  end

  def expand_rules
    {
      general: %w[essentials privacy static_content admin_notifications],
      design: %w[logos_color landing_page display experimental cover_photos topbar footer],
      users: %w[manage_users signup_login user_rights invitations],
      listings: %w[listing_approval listing_comments manage_listings],
      transactions_reviews: %w[config_transactions conversations],
      payment_system: %w[country_currencies],
      emails: %w[newsletters welcome_emails email_users],
      search_location: %w[search locations],
      social_media: %w[image_tags twitter],
      seo: %w[sitemap landing_pages search_pages listing_pages category_pages profile_pages],
      analytics: %w[google sharetribe],
      advanced: %w[custom_scripts]
    }
  end

  def community_name_tag(locale)
    @current_community.full_name(locale).presence
  end

  def social_media_title_placeholder(locale)
    "#{community_name_tag(locale)} - #{community_slogan}"
  end

  def social_media_description_placeholder
    "#{community_description(false)} - #{community_slogan}"
  end

  def admin_title
    title = t('admin2.seo.title', title: content_for(:title), service_name: title_service_name)
    strip_tags(custom_meta_title(title.squish))
  end

  def admin_description
    title = t('admin2.seo.description', title: content_for(:title), service_name: title_service_name)
    strip_tags(custom_meta_description(title.squish))
  end

  def title_service_name
    @current_community.full_name(I18n.locale).to_s
  end

  def community_private_homepage_content
    translations = find_community_customizations(:private_community_homepage_content)
    {
      header: t('admin2.privacy.header'),
      input_classes: 'form-control',
      info_text: t('admin2.privacy.info_text'),
      input_name: 'private_community_homepage_content',
      translations: translations
    }
  end

  def community_posting_rights_content
    translations = find_community_customizations(:verification_to_post_listings_info_content)
    {
      input_classes: 'form-control',
      info_text: t('admin2.user_rights.info_text'),
      input_name: 'verification_to_post_listings_info_content',
      translations: translations
    }
  end

  def community_essentials_hash
    translations = find_community_customizations(:name)
    {
      header: t('admin2.essentials.community_name'),
      input_classes: 'form-control',
      info_text: t('admin2.essentials.community_info_text'),
      input_name: 'name',
      translations: translations
    }
  end

  def community_slogan_hash
    translations = find_community_customizations(:slogan)
    {
      header: t('admin2.essentials.community_slogan'),
      input_classes: 'form-control',
      info_text: t('admin2.essentials.community_slogan_info_text'),
      input_name: 'slogan',
      translations: translations
    }
  end

  def community_description_hash
    translations = find_community_customizations(:description)
    {
      header: t('admin2.essentials.community_description'),
      input_classes: 'form-control',
      info_text: t('admin2.essentials.community_description_info_text'),
      input_name: 'description',
      translations: translations
    }
  end

  def bootstrap_class_for(flash_type)
    { success: 'alert-success',
      error: 'alert-danger',
      alert: 'alert-warning',
      notice: 'alert-info' }.stringify_keys[flash_type.to_s] || flash_type.to_s
  end

  def flash_messages(opts = {})
    flash.each do |msg_type, message|
      concat(content_tag(:div, message, class: "alert #{bootstrap_class_for(msg_type)}", role: "alert") do
        concat content_tag(:button, 'x', class: "close", data: { dismiss: 'alert' })
        concat message
      end)
    end
    nil
  end

  def period_emails_send
    [[t("admin2.automatic_newsletter.newsletter_daily"), 1],
     [t("admin2.automatic_newsletter.newsletter_weekly"), 7]]
  end

  def find_community_customizations(customization_key)
    available_locales.each_with_object({}) do |(locale_name, locale_value), translations|
      translation = @community_customizations[locale_value][customization_key] || ""
      translations[locale_value] = { language: locale_name, translation: translation }
    end
  end

<<<<<<< HEAD
  def admin_email_options
    options = %i[all_users posting_allowed with_listing with_listing_no_payment with_payment_no_listing no_listing_no_payment]
    options.delete(:posting_allowed) unless @current_community.require_verification_to_post_listings
    options.map { |option| [I18n.t("admin.emails.new.recipients.options.#{option}"), option] }
  end

  def email_languages
    [[t('admin2.email_users.any_language'), 'any']] | available_locales
  end
  
=======
>>>>>>> 05eeb3b2
  def person_name(person)
    display_name = person.display_name.present? ? " (#{person.display_name})" : ''
    "#{person.given_name} #{person.family_name}#{display_name}"
  end
end<|MERGE_RESOLUTION|>--- conflicted
+++ resolved
@@ -133,8 +133,7 @@
       translations[locale_value] = { language: locale_name, translation: translation }
     end
   end
-
-<<<<<<< HEAD
+  
   def admin_email_options
     options = %i[all_users posting_allowed with_listing with_listing_no_payment with_payment_no_listing no_listing_no_payment]
     options.delete(:posting_allowed) unless @current_community.require_verification_to_post_listings
@@ -144,9 +143,7 @@
   def email_languages
     [[t('admin2.email_users.any_language'), 'any']] | available_locales
   end
-  
-=======
->>>>>>> 05eeb3b2
+
   def person_name(person)
     display_name = person.display_name.present? ? " (#{person.display_name})" : ''
     "#{person.given_name} #{person.family_name}#{display_name}"
