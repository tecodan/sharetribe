--- conflicted
+++ resolved
@@ -14,11 +14,7 @@
       design: %w[logos_color landing_page display experimental cover_photos topbar footer],
       users: %w[manage_users signup_login user_rights invitations],
       listings: %w[listing_approval listing_comments manage_listings],
-<<<<<<< HEAD
-      transactions_reviews: %w[config_transactions conversations manage_transactions],
-=======
-      transactions_reviews: %w[config_transactions manage_transactions conversations manage_reviews],
->>>>>>> b8618195
+      transactions_reviews: %w[config_transactions conversations manage_transactions manage_reviews],
       payment_system: %w[country_currencies],
       emails: %w[newsletters welcome_emails email_users],
       search_location: %w[search locations],
