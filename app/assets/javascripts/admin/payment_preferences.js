window.ST = window.ST || {};

(function(module) {

<<<<<<< HEAD
  var initPaymentTabs = function(min_price) {
=======
  var initPaymentTabs = function() {
>>>>>>> 370f2644
    $(".tab-link").click(function(){
      $(".tab-link").removeClass("active");
      $(this).addClass("active");
      $(".tab-content").hide();
      $("#"+$(this).data('tab')).show();
      return false;
    });

    $("#config_paypal_toggle").click(function(){
      $(".connect-row").hide();
      $(".payment-tabs").show();
      $(".tab-link.paypal").click();
      return false;
    });

    $("#config_stripe_toggle").click(function(){
      $(".connect-row").hide();
      $(".payment-tabs").show();
      $(".tab-link.stripe").click();
      return false;
    });

    $("#transaction_preferences_form_paypal, #transaction_preferences_form_stripe").each(function() {
      $(this).validate({
        errorPlacement: function(error, element) {
          error.appendTo(element.parent());
        },
<<<<<<< HEAD
        rules: {
          "payment_preferences_form[commission_from_seller]": {
            required: true,
            number_min: 0,
            number_max: 99,
            number_no_decimals: true
          },
          "payment_preferences_form[minimum_transaction_fee]": {
            required: true,
            number_max: min_price,
            number_min: 0,
          }
        },
        messages: {
          "payment_preferences_form[minimum_transaction_fee]": ST.t('admin.payment_preferences.fee_should_be_less_than_minimum_price'),
          "payment_preferences_form[commission_from_seller]": ST.t('admin.payment_preferences.the_transaction_fee_must_be_lower_than_100')
        }
=======
>>>>>>> 370f2644
      });
    });
  };
  module.initPaymentTabs = initPaymentTabs;

})(window.ST);<|MERGE_RESOLUTION|>--- conflicted
+++ resolved
@@ -2,11 +2,7 @@
 
 (function(module) {
 
-<<<<<<< HEAD
-  var initPaymentTabs = function(min_price) {
-=======
   var initPaymentTabs = function() {
->>>>>>> 370f2644
     $(".tab-link").click(function(){
       $(".tab-link").removeClass("active");
       $(this).addClass("active");
@@ -34,26 +30,6 @@
         errorPlacement: function(error, element) {
           error.appendTo(element.parent());
         },
-<<<<<<< HEAD
-        rules: {
-          "payment_preferences_form[commission_from_seller]": {
-            required: true,
-            number_min: 0,
-            number_max: 99,
-            number_no_decimals: true
-          },
-          "payment_preferences_form[minimum_transaction_fee]": {
-            required: true,
-            number_max: min_price,
-            number_min: 0,
-          }
-        },
-        messages: {
-          "payment_preferences_form[minimum_transaction_fee]": ST.t('admin.payment_preferences.fee_should_be_less_than_minimum_price'),
-          "payment_preferences_form[commission_from_seller]": ST.t('admin.payment_preferences.the_transaction_fee_must_be_lower_than_100')
-        }
-=======
->>>>>>> 370f2644
       });
     });
   };
