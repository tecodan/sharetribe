module CustomLandingPage
  class SectionPresenter
    private

    attr_reader :service

    public

    delegate :community, :params, :landing_page_version, :section,
      to: :service, prefix: false, allow_nil: false

    def initialize(service:)
      @service = service
    end

    def section_info_single_column?
      section.is_a?(LandingPageVersion::Section::InfoSingleColumn)
    end

    def section_info_multi_column?
      section.is_a?(LandingPageVersion::Section::InfoMultiColumn)
    end

    def section_hero?
      section.is_a?(LandingPageVersion::Section::Hero)
    end

    def section_footer?
      section.is_a?(LandingPageVersion::Section::Footer)
    end

<<<<<<< HEAD
    def section_listings?
      section.is_a?(LandingPageVersion::Section::Listings)
=======
    def section_categories?
      section.is_a?(LandingPageVersion::Section::Categories)
>>>>>>> e1d0493b
    end

    def section_errors?
      section.errors.any?
    end

    def section_errors
      section.errors.full_messages.join(', ')
    end

    def id_error?
      section.errors.key?(:id)
    end

    def section_background_image_present?
      section_background_image.present?
    end

    def section_background_image_url
      section_background_image['src']
    end

    def section_background_image_filename
      section_background_image['src'].split('/').last
    end

    def section_background_image
      return nil unless section&.background_image
      return @section_background_image if defined?(@section_background_image)

      @section_background_image = asset_resolver.call('assets', section.background_image['id'], landing_page_version.parsed_content)
    end

    def categories_for_select(locale)
      return @categories_tree if defined?(@categories_tree)

      @categories_tree = []
      padding = "\u00A0" * 4
      categories = community.top_level_categories.includes(:translations, children: :translations)
      categories.each do |category|
        @categories_tree << [category.display_name(locale), category.id]
        category.children.each do |subcategory|
          @categories_tree << [padding + subcategory.display_name(locale).to_s, subcategory.id]
        end
      end
      @categories_tree
    end

    def category_image(index)
      return nil unless section.categories[index]

      asset_id = section.categories[index].asset_id
      return nil if asset_id.nil?

      asset_resolver.call('assets', asset_id, landing_page_version.parsed_content)
    end

    def category_image_url(index)
      category_image(index)['src']
    end

    def category_image_filename(index)
      category_image(index)['src'].split('/').last
    end

    private

    def asset_resolver
      @asset_resolver ||= CustomLandingPage::LinkResolver::AssetResolver.new('', community.ident)
    end
  end
end<|MERGE_RESOLUTION|>--- conflicted
+++ resolved
@@ -29,13 +29,12 @@
       section.is_a?(LandingPageVersion::Section::Footer)
     end
 
-<<<<<<< HEAD
     def section_listings?
       section.is_a?(LandingPageVersion::Section::Listings)
-=======
+    end
+
     def section_categories?
       section.is_a?(LandingPageVersion::Section::Categories)
->>>>>>> e1d0493b
     end
 
     def section_errors?
