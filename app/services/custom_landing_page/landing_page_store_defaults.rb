--- conflicted
+++ resolved
@@ -9,11 +9,7 @@
       "page" => {
         "social_media_title" => { "type" => "marketplace_data", "id" => "social_media_title" },
         "social_media_description" => { "type" => "marketplace_data", "id" => "social_media_description" },
-<<<<<<< HEAD
-        "social_media_logo"        => { "type" => "marketplace_data", "id" => "social_media_logo" },
-=======
         "social_media_logo" => { "type" => "marketplace_data", "id" => "social_media_logo" },
->>>>>>> 576d57ab
         "meta_description" => { "type" => "marketplace_data", "id" => "meta_description" }
       }
     }.freeze
