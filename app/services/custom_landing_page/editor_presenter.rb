--- conflicted
+++ resolved
@@ -54,13 +54,6 @@
     end
 
     def position_up_class(position, index)
-<<<<<<< HEAD
-      position.removable? && index == 2 ? 'disabled' : ''
-    end
-
-    def position_down_class(position, index)
-      position.removable? && index == positions_size - 1 ? 'disabled' : ''
-=======
       if position.removable?
         index == 2 ? 'disabled' : ''
       else
@@ -74,7 +67,6 @@
       else
         'disabled'
       end
->>>>>>> faad957c
     end
 
     private
