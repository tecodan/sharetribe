--- conflicted
+++ resolved
@@ -69,11 +69,7 @@
 
   def destroy
     person = membership.person
-<<<<<<< HEAD
-    unless membership.banned?
-=======
     unless membership.banned? || membership.pending_consent? || membership.pending_email_confirmation?
->>>>>>> 5e980144
       @error_message = I18n.t('admin.communities.manage_members.only_delete_disabled')
       return false
     end
