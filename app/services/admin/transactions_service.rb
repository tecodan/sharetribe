--- conflicted
+++ resolved
@@ -37,11 +37,7 @@
         pattern = "%#{params[:q]}%"
         scope = scope.search_by_party_or_listing_title(pattern)
       end
-<<<<<<< HEAD
-      if params[:status]&.reject(&:empty?).present?
-=======
       if params[:status].present? && params[:status].is_a?(String) || params[:status]&.reject(&:empty?).present?
->>>>>>> 148ead09
         scope = scope.where(current_state: params[:status])
       end
       if params[:sort].nil? || params[:sort] == "last_activity"
