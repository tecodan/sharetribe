module FeatureFlagService::Store

  class FeatureFlag
    FeatureFlagModel = ::FeatureFlag

    CommunityFlag = EntityUtils.define_builder(
      [:community_id, :fixnum, :mandatory],
      [:features, :mandatory, :set])

    PersonFlag = EntityUtils.define_builder(
      [:person_id, :string, :mandatory],
      [:features, :mandatory, :set])

    CombinedFlag = EntityUtils.define_builder(
      [:community_id, :fixnum, :mandatory],
      [:person_id, :string, :mandatory],
      [:features, :mandatory, :set])

    FLAGS = [
      :topbar_v1,
      :searchpage_v1,
      :manage_searchpage,
      :stripe,
      :footer,
      :clp_editor,
      :email_layout_v2,
<<<<<<< HEAD
=======
      :canceled_flow
>>>>>>> 2d96bcef
    ].to_set

    def initialize(additional_flags:)
      @additional_flags = additional_flags.to_set
    end

    def known_flags
      FLAGS.dup.merge(@additional_flags)
    end

    def get(community_id, person_id)
      Maybe(FeatureFlagModel.where("community_id = ? AND (person_id IS NULL OR person_id = ?)", community_id, person_id))
        .map { |features|
          from_combined_models(community_id, person_id, features)
        }.or_else(no_combined_flags(community_id, person_id))
    end

    def get_for_community(community_id)
      Maybe(FeatureFlagModel.where(community_id: community_id, person_id: nil))
        .map { |features|
          from_community_models(community_id, features)
        }.or_else(no_community_flags(community_id))
    end

    def get_for_person(community_id, person_id)
      Maybe(FeatureFlagModel.where(community_id: community_id, person_id: person_id))
        .map { |features|
          from_person_models(person_id, features)
        }.or_else(no_person_flags(person_id))
    end

    def enable(community_id, person_id, features)
      flags_to_enable = known_flags.intersection(features).map { |flag| [flag, true] }.to_h
      update_flags!(community_id, person_id, flags_to_enable)

      if person_id
        get_for_person(community_id, person_id)
      else
        get_for_community(community_id)
      end
    end

    def disable(community_id, person_id, features)
      flags_to_disable = known_flags.intersection(features).map { |flag| [flag, false] }.to_h
      update_flags!(community_id, person_id, flags_to_disable)

      if person_id
        get_for_person(community_id, person_id)
      else
        get_for_community(community_id)
      end
    end


    private

    def from_combined_models(community_id, person_id, feature_models)
      CombinedFlag.call(
        community_id: community_id,
        person_id: person_id,
        features: feature_models.select { |m| known_flags.include?(m.feature.to_sym) && m.enabled }
          .map { |m| m.feature.to_sym }
          .to_set)
    end

    def from_community_models(community_id, feature_models)
      CommunityFlag.call(
        community_id: community_id,
        features: feature_models.select { |m| known_flags.include?(m.feature.to_sym) && m.enabled }
          .map { |m| m.feature.to_sym }
          .to_set)
    end

    def from_person_models(person_id, feature_models)
      PersonFlag.call(
        person_id: person_id,
        features: feature_models.select { |m| known_flags.include?(m.feature.to_sym) && m.enabled }
          .map { |m| m.feature.to_sym }
          .to_set)
    end

    def no_combined_flags(community_id, person_id)
      CombinedFlag.call(community_id: community_id, person_id: person_id, features: Set.new)
    end

    def no_community_flags(community_id)
      CommunityFlag.call(community_id: community_id, features: Set.new)
    end

    def no_person_flags(person_id)
      PersonFlag.call(person_id: person_id, features: Set.new)
    end

    def update_flags!(community_id, person_id, flags)
      flags.each { |feature, enabled|
        FeatureFlagModel
          .where(community_id: community_id, person_id: person_id, feature: feature)
          .first_or_create
          .update(enabled: enabled)
      }
    end
  end

  class CachingFeatureFlag

    def initialize(additional_flags:)
      @feature_flag_store = FeatureFlag.new(additional_flags: additional_flags)
    end

    def known_flags
      @feature_flag_store.known_flags
    end

    # The result of this query is not cached, as there is no trivial
    # way to invalidate cache for combined queries that fetch
    # person and community specific feature falgs.
    #
    # This method is only invoked for users with admin rights and
    # feature flags for non-admin users are fetched with
    # get_by_community_id(community_id).
    #
    # This method is still preserved in this class to
    # achieve uniform API among feature flag store classes.
    def get(community_id, person_id)
      @feature_flag_store.get(community_id, person_id)
    end

    def get_for_community(community_id)
      Rails.cache.fetch(cache_key(community_id: community_id)) do
        @feature_flag_store.get_for_community(community_id)
      end
    end

    def get_for_person(community_id, person_id)
      Rails.cache.fetch(cache_key(community_id: community_id, person_id: person_id)) do
        @feature_flag_store.get_for_person(community_id, person_id)
      end
    end

    def enable(community_id, person_id, features)
      Rails.cache.delete(cache_key(community_id: community_id, person_id: person_id))
      @feature_flag_store.enable(community_id, person_id, features)
    end

    def disable(community_id, person_id, features)
      Rails.cache.delete(cache_key(community_id: community_id, person_id: person_id))
      @feature_flag_store.disable(community_id, person_id, features)
    end


    private

    def cache_key(community_id: nil, person_id: nil)
      unless (community_id && person_id) || community_id
        raise ArgumentError.new("You must specify a valid community_id or person_id and community_id.")
      end

      if community_id && person_id
        "/feature_flag_service/#{community_id}-#{person_id}"
      else
        "/feature_flag_service/#{community_id}"
      end
    end
  end
end<|MERGE_RESOLUTION|>--- conflicted
+++ resolved
@@ -24,10 +24,7 @@
       :footer,
       :clp_editor,
       :email_layout_v2,
-<<<<<<< HEAD
-=======
       :canceled_flow
->>>>>>> 2d96bcef
     ].to_set
 
     def initialize(additional_flags:)
