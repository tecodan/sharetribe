--- conflicted
+++ resolved
@@ -23,12 +23,9 @@
       :stripe,
       :footer,
       :stripe_payment_intents,
-<<<<<<< HEAD
       :clp_editor,
       :hide_location,
-=======
       :email_layout_v2
->>>>>>> d33d86aa
     ].to_set
 
     def initialize(additional_flags:)
