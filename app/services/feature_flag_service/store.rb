--- conflicted
+++ resolved
@@ -24,11 +24,8 @@
       :footer,
       :clp_editor,
       :stripe_payment_intents,
-<<<<<<< HEAD
       :clp_editor,
-=======
       :email_layout_v2
->>>>>>> 1b4f0c7a
     ].to_set
 
     def initialize(additional_flags:)
