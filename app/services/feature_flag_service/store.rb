--- conflicted
+++ resolved
@@ -24,11 +24,6 @@
       :footer,
       :buyer_commission,
       :admin_acts_as_user,
-<<<<<<< HEAD
-      :login_google_linkedin,
-=======
-      :buyer_commission,
->>>>>>> 00eff499
     ].to_set
 
     def initialize(additional_flags:)
