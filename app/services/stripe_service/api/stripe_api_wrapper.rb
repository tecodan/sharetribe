class StripeService::API::StripeApiWrapper
  class << self

    # rubocop:disable ClassVars
    @@mutex ||= Mutex.new

    def payment_settings_for(community)
      PaymentSettings.where(community_id: community, payment_gateway: :stripe, payment_process: :preauthorize).first
    end

    def configure_payment_for(settings)
<<<<<<< HEAD
      Stripe.api_version = if FeatureFlagHelper.feature_enabled?(:new_stripe_api)
        '2019-02-19'
      else
        '2017-06-05'
                           end
=======
      new_stripe_api = FeatureFlag.feature_enabled?(settings.community_id, :new_stripe_api)
      Stripe.api_version = new_stripe_api ? '2019-02-19' : '2017-06-05'
>>>>>>> 7216fa49
      Stripe.api_key = TransactionService::Store::PaymentSettings.decrypt_value(settings.api_private_key, settings.key_encryption_padding)
    end

    def reset_configurations
      Stripe.api_key = ""
    end

    # This method should be used for all actions that require setting correct
    # Merchant details for the Stripe gem
    def with_stripe_payment_config(community, &block)
      @@mutex.synchronize {
        payment_settings = payment_settings_for(community)
        configure_payment_for(payment_settings)

        return_value = block.call(payment_settings)

        reset_configurations

        return return_value
      }
    end

    def register_customer(community:, email:, card_token:, metadata: {})
      with_stripe_payment_config(community) do |payment_settings|
        Stripe::Customer.create({
            email: email,
            card: card_token
          }.merge(metadata: metadata))
      end
    end

    def update_customer(community:, customer_id:, token:)
      with_stripe_payment_config(community) do |payment_settings|
        customer = Stripe::Customer.retrieve(customer_id)
        customer.source = token
        customer.save
        customer
      end
    end

    def publishable_key(community)
      with_stripe_payment_config(community) do |payment_settings|
        payment_settings.api_publishable_key
      end
    end

    def charge(community:, token:, seller_account_id:, amount:, fee:, currency:, description:, metadata: {})
      with_stripe_payment_config(community) do |payment_settings|
        case charges_mode(community)
        when :separate
          Stripe::Charge.create({
            source: token,
            amount: amount,
            description: description,
            currency: currency,
            capture: false
          }.merge(metadata: metadata))
        when :destination
          Stripe::Charge.create({
            source: token,
            amount: amount,
            description: description,
            currency: currency,
            capture: false,
            destination: {
              account: seller_account_id,
              amount: amount - fee
            }
          }.merge(metadata: metadata))
        end
      end
    end

    def capture_charge(community:, charge_id:, seller_id:)
      with_stripe_payment_config(community) do |payment_settings|
        case charges_mode(community)
        when :separate, :destination
          charge = Stripe::Charge.retrieve(charge_id)
        end
        charge.capture
      end
    end

    def create_token(community:, customer_id:, account_id:)
      with_stripe_payment_config(community) do |payment_settings|
        Stripe::Token.create({customer: customer_id}, {stripe_account: account_id})
      end
    end

    def register_seller(community:, account_info:, metadata: {})
      with_stripe_payment_config(community) do |payment_settings|
        case charges_mode(community)
        when :separate
          # platform holds captured funds until completion, up to 90 days, then makes transfer
          payout_mode = {}
        when :destination
          # managed accounts, make payout after completion om funds availability date
          payout_mode = if FeatureFlagHelper.feature_enabled?(:new_stripe_api)
            {
              settings: {
                payouts: {
                  schedule: {
                    interval: 'manual'
                  }
                }
              }
            }
          else
            {
              payout_schedule: {
                interval: 'manual'
              }
            }
          end
        end
        data = {
          type: 'custom',
          country: account_info[:address_country],
          email: account_info[:email],
          account_token: account_info[:token],
        }
        if FeatureFlagHelper.feature_enabled?(:new_stripe_api) && account_info[:address_country] == 'US'
          data[:requested_capabilities] = ['card_payments']
          data[:business_profile] = {
            mcc: account_info[:mcc],
            url: account_info[:url]
          }
        end
        data.deep_merge!(payout_mode).deep_merge!(metadata: metadata)
        Stripe::Account.create(data)
      end
    end

    def check_balance(community:)
      with_stripe_payment_config(community) do |payment_settings|
        Stripe::Balance.retrieve
      end
    rescue
      nil
    end

    def create_bank_account(community:, account_info:)
      with_stripe_payment_config(community) do |payment_settings|
        stripe_account = Stripe::Account.retrieve account_info[:stripe_seller_id]
        routing = account_info[:bank_routing_number].present? ? { routing_number: account_info[:bank_routing_number] } : {}
        data = {
          external_account: {
            object: 'bank_account',
            account_number: account_info[:bank_account_number],
            currency:       account_info[:bank_currency],
            country:        account_info[:bank_country],
            account_holder_name: account_info[:bank_holder_name],
            account_holder_type: 'individual'
          }.merge(routing),
          default_for_currency: true
        }

        stripe_account.external_accounts.create(data)
      end
    end

    def get_account_balance(community:, account_id:)
      with_stripe_payment_config(community) do |payment_settings|
        Stripe::Balance.retrieve({stripe_account: account_id})
      end
    end

    def perform_payout(community:, account_id:, amount_cents:, currency:, metadata: {})
      with_stripe_payment_config(community) do |payment_settings|
        Stripe::Payout.create({amount: amount_cents, currency: currency}.merge(metadata: metadata), {stripe_account: account_id})
      end
    end

    def perform_transfer(community:, account_id:, amount_cents:, amount_currency:, initial_amount:, charge_id:, metadata: {})
      with_stripe_payment_config(community) do |payment_settings|
        charge = Stripe::Charge.retrieve(charge_id)
        balance_txn = Stripe::BalanceTransaction.retrieve(charge.balance_transaction)
        balance_currency = balance_txn.currency.upcase
        # when platform balance is, say in EUR, but prices are in USD, recalc amount
        fixed_amount = balance_currency == amount_currency ? amount_cents : (amount_cents * 1.0 / initial_amount * balance_txn.amount).to_i
        Stripe::Transfer.create({
            amount: fixed_amount,
            currency: balance_currency,
            destination: account_id,
            source_transaction: charge_id
          }.merge(metadata: metadata))
      end
    end

    def get_card_info(customer:)
      default_id = customer.default_source
      customer.sources.data.each do |source|
        if source.id == default_id && source.object == 'card'
          masked_card =  [source.brand, "****#{source.last4}", "Exp.#{source.exp_month}/#{source.exp_year}"].join(" ")
          return [masked_card, source.country]
        end
      end
      return nil
    end

    DESTINATION_TYPES = [:separate, :destination]
    # System supports different payment modes, see https://stripe.com/docs/connect/charges for details
    #
    # :separate    - Separate charges and transfers, payment goes to admin account, with delayed transfer to seller
    # :destination - Destination charges, payment goes to admin account, with instant partial transfer to seller
    #
    # By default :destination mode is used
    def charges_mode(community)
      APP_CONFIG.stripe_charges_mode.to_sym
    end

    def send_verification(community:, account_id:, personal_id_number:, file_path:)
      with_stripe_payment_config(community) do |payment_settings|
        document = Stripe::FileUpload.create({
            purpose: 'identity_document',
            file: File.new(file_path)
          },
          { stripe_account: account_id})
        account = Stripe::Account.retrieve(account_id)
        account.legal_entity.verification.document = document.id
        account.legal_entity.personal_id_number = personal_id_number
        account.save
      end
    end

    def get_seller_account(community:, account_id:)
      with_stripe_payment_config(community) do |payment_settings|
        Stripe::Account.retrieve(account_id)
      end
    end

    def get_customer_account(community:, customer_id:)
      with_stripe_payment_config(community) do |payment_settings|
        Stripe::Customer.retrieve(customer_id)
      end
    end

    def cancel_charge(community:, charge_id:, account_id:, reason:, metadata:  {})
      with_stripe_payment_config(community) do |payment_settings|
        reason_data = reason.present? ? {reason: reason} : {}
        case charges_mode(community)
        when :separate, :destination
          Stripe::Refund.create({charge: charge_id}.merge(reason_data).merge(metadata: metadata))
        end
      end
    end

    def get_balance_txn(community:, balance_txn_id:, account_id:)
      with_stripe_payment_config(community) do |payment_settings|
        case charges_mode(community)
        when :separate, :destination
          Stripe::BalanceTransaction.retrieve(balance_txn_id)
        end
      end
    end

    def update_account(community:, account_id:, attrs:)
      with_stripe_payment_config(community) do |payment_settings|
        account = Stripe::Account.retrieve(account_id)
        account.account_token = attrs[:token]
        if FeatureFlagHelper.feature_enabled?(:new_stripe_api) && attrs[:address_country] == 'US'
          account.business_profile.mcc = attrs[:mcc]
          account.business_profile.url = attrs[:url]
        end
        account.save
      end
    end

    def empty_string_as_nil(value)
      value.present? ? value : nil
    end

    def get_charge(community:, charge_id:)
      with_stripe_payment_config(community) do |payment_settings|
        Stripe::Charge.retrieve charge_id
      end
    end

    def get_transfer(community:, transfer_id:)
      with_stripe_payment_config(community) do |payment_settings|
        Stripe::Transfer.retrieve transfer_id
      end
    end

    def test_mode?(community)
      with_stripe_payment_config(community) do |payment_settings|
        Stripe.api_key =~ /^sk_test/
      end
    end

    def delete_account(community:, account_id:)
      with_stripe_payment_config(community) do |payment_settings|
        account = Stripe::Account.retrieve(account_id)
        account.delete
      end
    end
  end
end<|MERGE_RESOLUTION|>--- conflicted
+++ resolved
@@ -9,16 +9,8 @@
     end
 
     def configure_payment_for(settings)
-<<<<<<< HEAD
-      Stripe.api_version = if FeatureFlagHelper.feature_enabled?(:new_stripe_api)
-        '2019-02-19'
-      else
-        '2017-06-05'
-                           end
-=======
       new_stripe_api = FeatureFlag.feature_enabled?(settings.community_id, :new_stripe_api)
       Stripe.api_version = new_stripe_api ? '2019-02-19' : '2017-06-05'
->>>>>>> 7216fa49
       Stripe.api_key = TransactionService::Store::PaymentSettings.decrypt_value(settings.api_private_key, settings.key_encryption_padding)
     end
 
