--- conflicted
+++ resolved
@@ -219,48 +219,6 @@
   end
 
   class SetupPhase
-<<<<<<< HEAD
-    attr_reader :community, :strategy, :provider
-    def initialize(env)
-      @community = env[:current_marketplace]
-      @provider = env["omniauth.strategy"].name
-      @strategy = env["omniauth.strategy"]
-    end
-
-    def run
-      case provider
-      when FACEBOOK
-        # Facebook setup phase hook, that is used to dynamically set up a omniauth strategy for facebook on customer basis
-        strategy.options[:iframe] = true
-        strategy.options[:scope] = "public_profile,email"
-        strategy.options[:info_fields] = "name,email,last_name,first_name"
-
-        if community.facebook_connect_enabled?
-          strategy.options[:client_id] = community.facebook_connect_id || APP_CONFIG.fb_connect_id
-          strategy.options[:client_secret] = community.facebook_connect_secret || APP_CONFIG.fb_connect_secret
-        else
-          # to prevent plain requests to /people/auth/facebook even when "login with Facebook" button is hidden
-          strategy.options[:client_id] = ""
-          strategy.options[:client_secret] = ""
-          strategy.options[:client_options][:authorize_url] = login_url
-          strategy.options[:client_options][:site_url] = login_url
-        end
-      when GOOGLE_OAUTH2
-        if community.google_connect_enabled?
-          strategy.options[:client_id] = community.google_connect_id
-          strategy.options[:client_secret] = community.google_connect_secret
-        else
-          strategy.options[:client_id] = ""
-          strategy.options[:client_secret] = ""
-        end
-      when LINKEDIN
-        if community.linkedin_connect_enabled?
-          strategy.options[:client_id] = community.linkedin_connect_id
-          strategy.options[:client_secret] = community.linkedin_connect_secret
-        else
-          strategy.options[:client_id] = ""
-          strategy.options[:client_secret] = ""
-=======
     class << self
       def call(env)
         community = env[:current_marketplace]
@@ -299,15 +257,8 @@
             strategy.options[:client_id] = ""
             strategy.options[:client_secret] = ""
           end
->>>>>>> b50b3afc
         end
       end
     end
-
-    class << self
-      def call(env)
-        new(env).run
-      end
-    end
   end
 end