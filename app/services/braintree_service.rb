#
# This class makes Braintree calls thread-safe even though we're using
# different configurations per Braintree call
#
class BraintreeService
<<<<<<< HEAD
  class << self
    @@mutex = Mutex.new
=======
>>>>>>> 1cae49e4

  class << self

    @@mutex = Mutex.new
    
    def configure_for(community)
      Braintree::Configuration.environment = :sandbox
      Braintree::Configuration.merchant_id = community.community_payment_gateways.first.braintree_merchant_id
      Braintree::Configuration.public_key = community.community_payment_gateways.first.braintree_public_key
      Braintree::Configuration.private_key = community.community_payment_gateways.first.braintree_private_key
    end
    
    def reset_configurations
      Braintree::Configuration.merchant_id = nil
      Braintree::Configuration.public_key = nil
      Braintree::Configuration.private_key = nil
    end

    def create_merchant_account(braintree_account, community)
      with_braintree_config(community) do
        Braintree::MerchantAccount.create(
            :applicant_details => {
              :first_name => braintree_account.first_name,
              :last_name => braintree_account.last_name,
              :email => braintree_account.email,
              :phone => braintree_account.phone,
              :address => {
                :street_address => braintree_account.address_street_address,
                :postal_code => braintree_account.address_postal_code,
                :locality => braintree_account.address_locality,
                :region => braintree_account.address_region
              },
              :date_of_birth => braintree_account.date_of_birth,
              :ssn => braintree_account.ssn,
              :routing_number => braintree_account.routing_number,
              :account_number => braintree_account.account_number
            },
            :tos_accepted => true,
<<<<<<< HEAD
            :id => braintree_account.person_id,
=======
>>>>>>> 1cae49e4
            :master_merchant_account_id => master_merchant_id(community),
            :id => braintree_account.person_id
          )
<<<<<<< HEAD

        if merchant_account_result.success?
          puts "success!: created merchant account"
          puts merchant_account_result.merchant_account.inspect
        else
          puts "error: in creating merchant account"
          puts merchant_account_result.errors
        end
        return merchant_account_result
        
=======
>>>>>>> 1cae49e4
      end
    end
    
    def master_merchant_id(community)
      community.community_payment_gateways.first.braintree_master_merchant_id
    end
    
    def with_braintree_config(community, &block)
<<<<<<< HEAD
      
=======
>>>>>>> 1cae49e4
      @@mutex.synchronize {
        configure_for(community)

        return_value = block.call

        reset_configurations()

        return return_value
      }
    end

    def webhook_notification_verify(community, challenge)
      with_braintree_config(community) do
        Braintree::WebhookNotification.verify(challenge)
      end
    end
<<<<<<< HEAD
    
    def configure_for(community)
      Braintree::Configuration.environment = :sandbox
      Braintree::Configuration.merchant_id = community.community_payment_gateways.first.braintree_merchant_id
      Braintree::Configuration.public_key = community.community_payment_gateways.first.braintree_public_key
      Braintree::Configuration.private_key = community.community_payment_gateways.first.braintree_private_key
=======

    def webhook_notification_parse(community, signature, payload)
      with_braintree_config(community) do
        Braintree::WebhookNotification.parse(signature, payload)
      end
>>>>>>> 1cae49e4
    end

    def webhook_testing_sample_notification(community, kind, id)
      with_braintree_config(community) do
        Braintree::WebhookTesting.sample_notification(kind, id)
      end
    end
  end
end<|MERGE_RESOLUTION|>--- conflicted
+++ resolved
@@ -3,12 +3,6 @@
 # different configurations per Braintree call
 #
 class BraintreeService
-<<<<<<< HEAD
-  class << self
-    @@mutex = Mutex.new
-=======
->>>>>>> 1cae49e4
-
   class << self
 
     @@mutex = Mutex.new
@@ -25,6 +19,21 @@
       Braintree::Configuration.public_key = nil
       Braintree::Configuration.private_key = nil
     end
+    
+    # This method should be used for all actions that require setting correct
+    # Merchant details for the Braintree gem
+    def with_braintree_config(community, &block)
+      @@mutex.synchronize {
+        configure_for(community)
+
+        return_value = block.call
+
+        reset_configurations()
+
+        return return_value
+      }
+    end
+
 
     def create_merchant_account(braintree_account, community)
       with_braintree_config(community) do
@@ -46,26 +55,9 @@
               :account_number => braintree_account.account_number
             },
             :tos_accepted => true,
-<<<<<<< HEAD
-            :id => braintree_account.person_id,
-=======
->>>>>>> 1cae49e4
             :master_merchant_account_id => master_merchant_id(community),
             :id => braintree_account.person_id
           )
-<<<<<<< HEAD
-
-        if merchant_account_result.success?
-          puts "success!: created merchant account"
-          puts merchant_account_result.merchant_account.inspect
-        else
-          puts "error: in creating merchant account"
-          puts merchant_account_result.errors
-        end
-        return merchant_account_result
-        
-=======
->>>>>>> 1cae49e4
       end
     end
     
@@ -73,41 +65,16 @@
       community.community_payment_gateways.first.braintree_master_merchant_id
     end
     
-    def with_braintree_config(community, &block)
-<<<<<<< HEAD
-      
-=======
->>>>>>> 1cae49e4
-      @@mutex.synchronize {
-        configure_for(community)
-
-        return_value = block.call
-
-        reset_configurations()
-
-        return return_value
-      }
-    end
-
     def webhook_notification_verify(community, challenge)
       with_braintree_config(community) do
         Braintree::WebhookNotification.verify(challenge)
       end
     end
-<<<<<<< HEAD
-    
-    def configure_for(community)
-      Braintree::Configuration.environment = :sandbox
-      Braintree::Configuration.merchant_id = community.community_payment_gateways.first.braintree_merchant_id
-      Braintree::Configuration.public_key = community.community_payment_gateways.first.braintree_public_key
-      Braintree::Configuration.private_key = community.community_payment_gateways.first.braintree_private_key
-=======
 
     def webhook_notification_parse(community, signature, payload)
       with_braintree_config(community) do
         Braintree::WebhookNotification.parse(signature, payload)
       end
->>>>>>> 1cae49e4
     end
 
     def webhook_testing_sample_notification(community, kind, id)
@@ -115,5 +82,6 @@
         Braintree::WebhookTesting.sample_notification(kind, id)
       end
     end
+    
   end
 end