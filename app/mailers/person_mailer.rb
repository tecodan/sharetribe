# rubocop:disable Style/MixinUsage
include ApplicationHelper
include ListingsHelper
include TruncateHtmlHelper
# rubocop:enable Style/MixinUsage

class PersonMailer < ActionMailer::Base
  include MailUtils

  # Enable use of method to_date.
  require 'active_support/core_ext'

  require "truncate_html"

  default :from => APP_CONFIG.sharetribe_mail_from_address
  layout 'email'

  add_template_helper(EmailTemplateHelper)

  def conversation_status_changed(transaction, community)
    @email_type =  (transaction.status == "accepted" ? "email_when_conversation_accepted" : "email_when_conversation_rejected")
    recipient = transaction.other_party(transaction.listing.author)
    set_up_layout_variables(recipient, community, @email_type)
    with_locale(recipient.locale, community.locales.map(&:to_sym), community.id) do
      @transaction = transaction

      mail(:to => recipient.confirmed_notification_emails_to,
           :from => community_specific_sender(community),
           :subject => t("emails.conversation_status_changed.your_request_was_#{transaction.status}")) do |format|
        format.html do
          render v2_template(community.id, 'conversation_status_changed'), layout: v2_layout(community.id)
        end
      end
    end
  end

  def new_message_notification(message, community)
    @email_type =  "email_about_new_messages"
    recipient = message.conversation.other_party(message.sender)
    set_up_layout_variables(recipient, community, @email_type)
    with_locale(recipient.locale, community.locales.map(&:to_sym), community.id) do
      @message = message
      sending_params = {:to => recipient.confirmed_notification_emails_to,
                        :subject => t("emails.new_message.you_have_a_new_message", :sender_name => PersonViewUtils.person_display_name(message.sender, community)),
                        :from => community_specific_sender(community)}

      mail(sending_params) do |format|
        format.html do
          render v2_template(community.id, 'new_message_notification'), layout: v2_layout(community.id)
        end
      end
    end
  end

  def transaction_confirmed(conversation, community)
    @email_type =  "email_about_completed_transactions"
    @conversation = conversation
    recipient = conversation.seller
    set_up_layout_variables(conversation.seller, community, @email_type)
    with_locale(recipient.locale, community.locales.map(&:to_sym), community.id) do
      premailer_mail(:to => recipient.confirmed_notification_emails_to,
                     :from => community_specific_sender(community),
                     :subject => t("emails.transaction_confirmed.request_marked_as_#{@conversation.status}"))
    end
  end

  def transaction_automatically_confirmed(conversation, community)
    @email_type =  "email_about_completed_transactions"
    @conversation = conversation
    recipient = conversation.buyer
    set_up_layout_variables(recipient, community, @email_type)
    with_locale(recipient.locale, community.locales.map(&:to_sym), community.id) do
      premailer_mail(:to => recipient.confirmed_notification_emails_to,
                     :from => community_specific_sender(community),
                     :template_path => 'person_mailer/automatic_confirmation',
                     :subject => t("emails.transaction_automatically_confirmed.subject"))
    end
  end

  def booking_transaction_automatically_confirmed(transaction, community)
    @email_type = "email_about_completed_transactions"
    @transaction = transaction
    recipient = @transaction.buyer
    set_up_layout_variables(recipient, community, @email_type)
    with_locale(recipient.locale, community.locales.map(&:to_sym), community.id) do
      mail(:to => @recipient.confirmed_notification_emails_to,
           :from => community_specific_sender(community),
           :template_path => 'person_mailer/automatic_confirmation',
           :subject => t("emails.booking_transaction_automatically_confirmed.subject"))
    end
  end

  def new_testimonial(testimonial, community)
    @email_type =  "email_about_new_received_testimonials"
    recipient = testimonial.receiver
    set_up_layout_variables(recipient, community, @email_type)
    with_locale(recipient.locale, community.locales.map(&:to_sym), community.id) do
      @testimonial = testimonial
      @wating_testimonial = @testimonial.tx.waiting_testimonial_from?(@testimonial.receiver.id)
      mail(:to => recipient.confirmed_notification_emails_to,
           :from => community_specific_sender(community),
           :subject => t("emails.new_testimonial.has_given_you_feedback_in_kassi", :name => PersonViewUtils.person_display_name(testimonial.author, community))) do |format|
        format.html do
          render v2_template(community.id, 'new_testimonial'), layout: v2_layout(community.id)
        end
      end
    end
  end

  # Remind user to fill in payment details
  def payment_settings_reminder(listing, recipient, community)
    set_up_layout_variables(recipient, community)
    with_locale(recipient.locale, community.locales.map(&:to_sym), community.id) do
      @listing = listing
      @recipient = recipient

      if community.payments_in_use?
        @payment_settings_link = person_payment_settings_url(recipient, @url_params.merge(locale: recipient.locale))
      end
      @skip_unsubscribe_footer = true

<<<<<<< HEAD
      mail(:to => recipient.confirmed_notification_emails_to,
           :from => community_specific_sender(community),
           :subject => t("emails.payment_settings_reminder.remember_to_add_payment_details")) do |format|
        format.html do
          render v2_template(community.id, 'payment_settings_reminder'), :locals => {:skip_unsubscribe_footer => true}, layout: v2_layout(community.id)
        end
      end
=======
      premailer_mail(:to => recipient.confirmed_notification_emails_to,
                     :from => community_specific_sender(community),
                     :subject => t("emails.payment_settings_reminder.remember_to_add_payment_details"))
>>>>>>> 5188b87a
    end
  end

  # Remind users of conversations that have not been accepted or rejected
  def confirm_reminder(conversation, _, community, days_to_cancel)
    @email_type = "email_about_confirm_reminders"
    recipient = conversation.buyer
    set_up_layout_variables(recipient, community, @email_type)
    with_locale(recipient.locale, community.locales.map(&:to_sym), community.id) do
      @conversation = conversation
      @days_to_cancel = days_to_cancel
      mail(:to => recipient.confirmed_notification_emails_to,
           :from => community_specific_sender(community),
           :subject => t("emails.confirm_reminder.remember_to_confirm_request")) do |format|
        format.html { render v2_template(community.id, "confirm_reminder"), layout: v2_layout(community.id) }
      end
    end
  end

  # Remind users to give feedback
  def testimonial_reminder(conversation, recipient, community)
    @email_type = "email_about_testimonial_reminders"
    set_up_layout_variables(recipient, community, @email_type)
    with_locale(recipient.locale, community.locales.map(&:to_sym), community.id) do
      @conversation = conversation
      @other_party = @conversation.other_party(recipient)
      mail(:to => recipient.confirmed_notification_emails_to,
           :from => community_specific_sender(community),
           :subject => t("emails.testimonial_reminder.remember_to_give_feedback_to", :name => PersonViewUtils.person_display_name(@other_party, community))) do |format|
        format.html { render v2_template(community.id, "testimonial_reminder"), layout: v2_layout(community.id) }
      end
    end
  end

  def new_comment_to_own_listing_notification(comment, community)
    @email_type = "email_about_new_comments_to_own_listing"
    recipient = comment.listing.author
    set_up_layout_variables(recipient, community, @email_type)
    with_locale(recipient.locale, community.locales.map(&:to_sym), community.id) do
      @comment = comment
      premailer_mail(:to => recipient.confirmed_notification_emails_to,
                     :from => community_specific_sender(community),
                     :subject => t("emails.new_comment.you_have_a_new_comment", :author => PersonViewUtils.person_display_name(comment.author, community)))
    end
  end

  def new_comment_to_followed_listing_notification(comment, recipient, community)
    set_up_layout_variables(recipient, community)
    with_locale(recipient.locale, community.locales.map(&:to_sym), community.id) do
      @comment = comment
      premailer_mail(:to => recipient.confirmed_notification_emails_to,
                     :from => community_specific_sender(community),
                     :subject => t("emails.new_comment.listing_you_follow_has_a_new_comment", :author => PersonViewUtils.person_display_name(comment.author, community)))
    end
  end

  def new_update_to_followed_listing_notification(listing, recipient, community)
    set_up_layout_variables(recipient, community)
    with_locale(recipient.locale, community.locales.map(&:to_sym), community.id) do
      @listing = listing
      premailer_mail(:to => recipient.confirmed_notification_emails_to,
                     :from => community_specific_sender(community),
                     :subject => t("emails.new_update_to_listing.listing_you_follow_has_been_updated"))
    end
  end

  def new_listing_by_followed_person(listing, recipient, community)
    set_up_layout_variables(recipient, community)
    with_locale(recipient.locale, community.locales.map(&:to_sym), community.id) do
      @listing = listing
      @no_recipient_name = true
      @author_name = PersonViewUtils.person_display_name(listing.author, community)
      @listing_url = listing_url(@url_params.merge({:id => listing.id}))
      @translate_scope = [:emails, :new_listing_by_followed_person]
      premailer_mail(:to => recipient.confirmed_notification_emails_to,
                     :from => community_specific_sender(community),
                     :subject => t("emails.new_listing_by_followed_person.subject",
                                   :author_name => @author_name,
                                   :community => community.full_name_with_separator(recipient.locale)))
    end
  end

  def invitation_to_kassi(invitation)
    @invitation = invitation
    mail_locale = @invitation.inviter.locale
    @invitation_code_required = invitation.community.join_with_invite_only
    set_up_layout_variables(nil, invitation.community)
    @url_params[:locale] = mail_locale
    @url_params[:code] = invitation.code
    @invitation_community = invitation.community.full_name_with_separator(invitation.inviter.locale)
    with_locale(mail_locale, invitation.community.locales.map(&:to_sym), invitation.community.id) do
      subject = t("emails.invitation_to_kassi.you_have_been_invited_to_kassi", :inviter => PersonViewUtils.person_display_name(invitation.inviter, invitation.community), :community => @invitation_community)
      premailer_mail(:to => invitation.email,
                     :from => community_specific_sender(invitation.community),
                     :subject => subject,
                     :reply_to => invitation.inviter.confirmed_notification_email_to)
    end
  end

  # A message from the community admin to a single community member
  def community_member_email(sender, recipient, email_subject, hello_line, email_content, community)
    @email_type = "email_from_admins"
    set_up_layout_variables(recipient, community, @email_type)

    sender_address = EmailService::API::Api.addresses.get_sender(community_id: community.id).data
    if sender_address[:type] == :default
      sender_name = sender.name(community)
      sender_email = sender.confirmed_notification_email_to
      reply_to = "\"#{sender_name}\"<#{sender_email}>"
    else
      reply_to = sender_address[:smtp_format]
    end

    with_locale(recipient.locale, community.locales.map(&:to_sym), community.id) do
      @email_content = email_content
      @hello_line = hello_line
      @no_recipient_name = true
      @recipient = recipient
      mail(:to => recipient.confirmed_notification_emails_to,
           :from => community_specific_sender(community),
           :subject => email_subject,
           :reply_to => reply_to) do |format|
        format.html { render v2_template(community.id, "community_member_email"), layout: v2_layout(community.id) }
      end
    end
  end

  # Used to send notification to marketplace admins when somebody
  # gives feedback on marketplace throught the contact us button in menu
  def new_feedback(feedback, community)
    subject = t("feedback.feedback_subject", service_name: community.name(I18n.locale))

    premailer_mail(
      :to => mail_feedback_to(community, APP_CONFIG.feedback_mailer_recipients),
      :from => community_specific_sender(community),
      :subject => subject,
      :reply_to => feedback.email) do |format|
        format.html {
          render locals: {
                   author_name_and_email: feedback_author_name_and_email(feedback.author, feedback.email, community),
                   community_name: community.name(I18n.locale),
                   content: feedback.content
                 }
      }
    end
  end

  def mail_feedback_to(community, platform_admin_email)
    if community.admin_emails.any?
      community.admin_emails.join(",")
    else
      platform_admin_email
    end
  end

  # Old layout

  def new_member_notification(new_member, community, admin)
    @community = community
    @no_settings = true
    @person = new_member
    @email = new_member.emails.last.address
    with_locale(admin.locale, community.locales.map(&:to_sym), community.id) do
      address = admin.confirmed_notification_emails_to
      if address.present?
        premailer_mail(:to => address,
                       :from => community_specific_sender(community),
                       :subject => "New member in #{@community.full_name(@person.locale)}",
                       :template_name => "new_member_notification")
      end
    end
  end

  def email_confirmation(email, community)
    @current_community = community
    @no_settings = true
    @resource = email.person
    @confirmation_token = email.confirmation_token
    @host = community.full_domain
    @email_address = email.address
    @show_branding_info = !PlanService::API::Api.plans.get_current(community_id: community.id).data[:features][:whitelabel]
    with_locale(email.person.locale, community.locales.map(&:to_sym), community.id) do
      email.update_attribute(:confirmation_sent_at, Time.now)
      mail(:to => email.address,
           :from => community_specific_sender(community),
           :subject => t("devise.mailer.confirmation_instructions.subject")
          ) do |format|
        format.html { render "devise/mailer/" + v2_template(community.id, 'confirmation_instructions'), layout: v2_layout(community.id) }
      end
    end
  end

  def reset_password_instructions(person, email_address, reset_token, community)
    set_up_layout_variables(nil, community) # Using nil as recipient, as we don't want auth token here.
    @person = person
    @no_settings = true
    premailer_mail(
         to: email_address,
         from: community_specific_sender(@community),
         subject: t("devise.mailer.reset_password_instructions.subject")) do |format|
      format.html {
        render layout: false, locals: { reset_token: reset_token,
                                        host: @community.full_domain}
      }
     end
  end

  def welcome_email(person, community, regular_email=nil, test_email=false)
    @recipient = person
    recipient = person
    with_locale(recipient.locale, community.locales.map(&:to_sym), community.id) do

      @current_community = community

      @regular_email = regular_email
      @url_params = {}
      @url_params[:host] = "#{community.full_domain}"
      @url_params[:locale] = recipient.locale
      @url_params[:ref] = "welcome_email"
      @url_params.freeze # to avoid accidental modifications later
      @test_email = test_email
      @show_branding_info = !PlanService::API::Api.plans.get_current(community_id: community.id).data[:features][:whitelabel]

      subject = t("emails.welcome_email.welcome_email_subject", :community => community.full_name(recipient.locale), :person => PersonViewUtils.person_display_name_for_type(person, "first_name_only"))
      premailer_mail(:to => recipient.confirmed_notification_emails_to,
                     :from => community_specific_sender(community),
                     :subject => subject) do |format|
        format.html { render :layout => 'email_blank_layout' }
      end
    end
  end

  # A message from the community admin to a community member
  def self.community_member_email_from_admin(sender, recipient, community, email_content, email_locale, test = false)
    if recipient.should_receive?("email_from_admins") && (email_locale.eql?("any") || recipient.locale.eql?(email_locale))
      subject = I18n.t('admin.emails.new.email_subject_text',
                       :service_name => community.name(email_locale), :locale => recipient.locale)
      subject = "[TEST] #{subject}" if test
      content_hello = I18n.t('admin.emails.new.hello_firstname_text',
                             :person => PersonViewUtils.person_display_name_for_type(recipient, "first_name_only"),
                             :locale => recipient.locale)
      begin
        MailCarrier.deliver_now(community_member_email(sender, recipient, subject, content_hello, email_content, community))
      rescue StandardError => e
        # Catch the exception and continue sending the emails
        ApplicationHelper.send_error_notification("Error sending email to all the members of community #{community.full_name(email_locale)}: #{e.message}", e.class)
      end
    end
  end

  def listing_submited_for_review(listing, recipient)
    community = listing.community
    set_up_layout_variables(recipient, community)
    with_locale(recipient.locale, community.locales.map(&:to_sym), community.id) do
      @community_name = community.name(I18n.locale)
      @listing = listing
      @author_name = PersonViewUtils.person_display_name(listing.author, community)
      @listing_url = listing_url(@url_params.merge({:id => listing.id}))
      premailer_mail(:to => recipient.confirmed_notification_emails_to,
                     :from => community_specific_sender(community),
                     :subject => t("emails.listing_submited_for_review.subject",
                                   :listing_title => @listing.title,
                                   :author_name => @author_name,
                                   :community => @community_name)
                    )
    end
  end

  def listing_approved(listing)
    community = listing.community
    recipient = listing.author
    set_up_layout_variables(recipient, community)
    with_locale(recipient.locale, community.locales.map(&:to_sym), community.id) do
      @community_name = community.name(I18n.locale)
      @listing = listing
      @author_name = PersonViewUtils.person_display_name(listing.author, community)
      @listing_url = listing_url(@url_params.merge({:id => listing.id}))
      premailer_mail(:to => recipient.confirmed_notification_emails_to,
                     :from => community_specific_sender(community),
                     :subject => t("emails.listing_approved.subject",
                                   :listing_title => @listing.title,
                                   :community => @community_name)
                    )
    end
  end

  def listing_rejected(listing)
    community = listing.community
    recipient = listing.author
    set_up_layout_variables(recipient, community)
    with_locale(recipient.locale, community.locales.map(&:to_sym), community.id) do
      @community_name = community.name(I18n.locale)
      @listing = listing
      @author_name = PersonViewUtils.person_display_name(listing.author, community)
      @listing_url = listing_url(@url_params.merge({:id => listing.id}))
      @contact_url = new_user_feedback_url(@url_params)
      premailer_mail(:to => recipient.confirmed_notification_emails_to,
                     :from => community_specific_sender(community),
                     :subject => t("emails.listing_rejected.subject",
                                   :listing_title => @listing.title,
                                   :community => @community_name)
                    )
    end
  end

  def edited_listing_submited_for_review(listing, recipient)
    community = listing.community
    set_up_layout_variables(recipient, community)
    with_locale(recipient.locale, community.locales.map(&:to_sym), community.id) do
      @community_name = community.name(I18n.locale)
      @listing = listing
      @author_name = PersonViewUtils.person_display_name(listing.author, community)
      @listing_url = listing_url(@url_params.merge({:id => listing.id}))
      premailer_mail(:to => recipient.confirmed_notification_emails_to,
                     :from => community_specific_sender(community),
                     :subject => t("emails.edited_listing_submited_for_review.subject",
                                   :listing_title => @listing.title,
                                   :author_name => @author_name,
                                   :community => @community_name)
                    )
    end
  end

  def premailer_mail(opts, &block)
    premailer(mail(opts, &block))
  end

  private

  def feedback_author_name_and_email(author, email, community)
    present = ->(x) {x.present?}
      case [author, email]
      when matches([present, present])
        "#{PersonViewUtils.person_display_name(author, community)} (#{email})"
      when matches([nil, present])
        "#{t("feedback.unlogged_user")} (#{email})"
      else
        "#{t("feedback.anonymous_user")}"
      end
  end
end<|MERGE_RESOLUTION|>--- conflicted
+++ resolved
@@ -119,19 +119,13 @@
       end
       @skip_unsubscribe_footer = true
 
-<<<<<<< HEAD
       mail(:to => recipient.confirmed_notification_emails_to,
            :from => community_specific_sender(community),
            :subject => t("emails.payment_settings_reminder.remember_to_add_payment_details")) do |format|
         format.html do
-          render v2_template(community.id, 'payment_settings_reminder'), :locals => {:skip_unsubscribe_footer => true}, layout: v2_layout(community.id)
+          render v2_template(community.id, 'payment_settings_reminder'), layout: v2_layout(community.id)
         end
       end
-=======
-      premailer_mail(:to => recipient.confirmed_notification_emails_to,
-                     :from => community_specific_sender(community),
-                     :subject => t("emails.payment_settings_reminder.remember_to_add_payment_details"))
->>>>>>> 5188b87a
     end
   end
 
