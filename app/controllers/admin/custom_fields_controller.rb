--- conflicted
+++ resolved
@@ -9,14 +9,9 @@
     @selected_left_navi_link = "listing_fields"
     @community = @current_community
     @custom_field = CustomField.new
-<<<<<<< HEAD
+    @custom_fields = @current_community.categories.flat_map(&:custom_fields).uniq.sort
     @custom_field.options = [CustomFieldOption.new, CustomFieldOption.new]
     session[:option_amount] = 2
-=======
-    @custom_field.options.build
-    @custom_fields = @current_community.categories.flat_map(&:custom_fields).uniq.sort
-    session[:option_amount] = 1
->>>>>>> 21ca2119
   end
   
   def create
