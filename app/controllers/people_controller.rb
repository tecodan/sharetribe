class PeopleController < Devise::RegistrationsController
  
  include PeopleHelper
  
  skip_before_filter :verify_authenticity_token, :only => [:creates]
  
  before_filter :only => [ :update, :update_avatar ] do |controller|
    controller.ensure_authorized t("layouts.notifications.you_are_not_authorized_to_view_this_content")
  end
  
  before_filter :person_belongs_to_current_community, :only => [:show]
  before_filter :ensure_is_admin, :only => [ :activate, :deactivate ]
  
  skip_filter :check_email_confirmation, :only => [ :update]
  skip_filter :dashboard_only
  skip_filter :single_community_only, :only => [ :create, :update, :check_username_availability, :check_email_availability, :check_email_availability_and_validity, :check_email_availability_for_new_tribe]
  skip_filter :cannot_access_without_joining, :only => [ :check_email_availability_and_validity, :check_invitation_code ]
  
  # Skip auth token check as current jQuery doesn't provide it automatically
  skip_before_filter :verify_authenticity_token, :only => [:activate, :deactivate]
  
  
  helper_method :show_closed?
  
  def index
    @selected_tribe_navi_tab = "members"
    params[:page] = 1 unless request.xhr?
    @people = @current_community.members.order("created_at DESC").paginate(:per_page => 15, :page => params[:page])
    request.xhr? ? (render :partial => "additional_members") : (render :action => :index)
  end
  
  def show
    @selected_tribe_navi_tab = "members"
    @community_membership = CommunityMembership.find_by_person_id_and_community_id_and_status(@person.id, @current_community.id, "accepted")
    @listings = persons_listings(@person)
  end

  def new
    @selected_tribe_navi_tab = "members"
    redirect_to root if logged_in?
    session[:invitation_code] = params[:code] if params[:code]
    @person = Person.new
    @container_class = params[:private_community] ? "container_12" : "container_24"
    @grid_class = params[:private_community] ? "grid_6 prefix_3 suffix_3" : "grid_10 prefix_7 suffix_7"
  end

  def create
    @current_community ? domain = @current_community.full_url : domain = "#{request.protocol}#{request.host_with_port}"
    error_redirect_path = domain + sign_up_path
    
    if params[:person][:email_confirmation].present? # Honey pot for spammerbots
      flash[:error] = t("layouts.notifications.registration_considered_spam")
      ApplicationHelper.send_error_notification("Registration Honey Pot is hit.", "Honey pot")
      redirect_to error_redirect_path and return
    end
    
    if @current_community && @current_community.join_with_invite_only? || params[:invitation_code]

      unless Invitation.code_usable?(params[:invitation_code], @current_community)
        # abort user creation if invitation is not usable. 
        # (This actually should not happen since the code is checked with javascript)
        session[:invitation_code] = nil # reset code from session if there was issues so that's not used again
        ApplicationHelper.send_error_notification("Invitation code check did not prevent submiting form, but was detected in the controller", "Invitation code error")
        
        # TODO: if this ever happens, should change the message to something else than "unknown error"
        flash[:error] = t("layouts.notifications.unknown_error")
        redirect_to error_redirect_path and return
      else
        invitation = Invitation.find_by_code(params[:invitation_code].upcase)
      end
    end
    
    # Check that email is not taken
    unless Person.email_available?(params[:person][:email])
      flash[:error] = t("people.new.email_is_in_use")
      redirect_to error_redirect_path and return
    end
    
    # Check that the email is allowed for current community
    if @current_community && ! @current_community.email_allowed?(params[:person][:email])
      flash[:error] = t("people.new.email_not_allowed")
      redirect_to error_redirect_path and return
    end
    
    @person = Person.new
    if APP_CONFIG.use_recaptcha && @current_community && @current_community.use_captcha && !verify_recaptcha_unless_already_accepted(:model => @person, :message => t('people.new.captcha_incorrect'))
        
      # This should not actually ever happen if all the checks work at Sharetribe's end.
      # Anyway if Captha responses with error, show message to user
      # Also notify admins that this kind of error happened.
      # TODO: if this ever happens, should change the message to something else than "unknown error"
      flash[:error] = t("layouts.notifications.unknown_error")
      ApplicationHelper.send_error_notification("New user Sign up failed because Captha check failed, when it shouldn't.", "Captcha error")
      redirect_to error_redirect_path and return
    end


    params[:person][:locale] =  params[:locale] || APP_CONFIG.default_locale
    params[:person][:test_group_number] = 1 + rand(4)
    
    # skip email confirmation unless it's required in this community
    params[:person][:confirmed_at] = (@current_community.email_confirmation ? nil : Time.now) if @current_community
    
    params[:person][:show_real_name_to_other_users] = false unless (params[:person][:show_real_name_to_other_users] || ! @current_community || !@current_community.select_whether_name_is_shown_to_everybody)
    
    

    params["person"].delete(:terms) #remove terms part which confuses Devise
    
<<<<<<< HEAD
      @person.set_default_preferences
      # Make person a member of the current community
      if @current_community
        membership = CommunityMembership.new(:person => @person, :community => @current_community, :consent => @current_community.consent, :status => "accepted")
        membership.invitation = invitation if invitation.present?
        membership.save!
        session[:invitation_code] = nil
      end
    rescue RestClient::RequestFailed => e
      logger.info "Person create failed because of #{JSON.parse(e.response.body)["messages"]}"
      # This should not actually ever happen if all the checks work at Sharetribe's end.
      # Anyway if ASI responses with error, show message to user
      # Now it's unknown error, since picking the message from ASI and putting it visible without translation didn't work for some reason.
      # Also notify admins that this kind of error happened.
      flash[:error] = t("layouts.notifications.unknown_error")
      ApplicationHelper.send_error_notification("New user Sign up failed because ASI returned: #{JSON.parse(e.response.body)["messages"]}", "Signup error")
      redirect_to error_redirect_path and return
=======
    # This part is copied from Devise's regstration_controller#create
    build_resource
    @person = resource
    if @person.save!
      sign_in(resource_name, resource)
    end
  
    @person.set_default_preferences
    # Make person a member of the current community
    if @current_community
      membership = CommunityMembership.new(:person => @person, :community => @current_community, :consent => @current_community.consent)
      membership.invitation = invitation if invitation.present?
      membership.save!
      session[:invitation_code] = nil
>>>>>>> 1e971537
    end
  
    session[:person_id] = @person.id
    
    # If invite was used, reduce usages left
    invitation.use_once! if invitation.present?
    
    Delayed::Job.enqueue(CommunityJoinedJob.new(@person.id, @current_community.id)) if @current_community
    
    if !@current_community
      session[:consent] = APP_CONFIG.consent
      session[:unconfirmed_email] = params[:person][:email]
      session[:allowed_email] = "@#{params[:person][:email].split('@')[1]}" if community_email_restricted?
      redirect_to domain + new_tribe_path
    elsif @current_community.email_confirmation
      flash[:notice] = t("layouts.notifications.account_creation_succesful_you_still_need_to_confirm_your_email")
      redirect_to :controller => "sessions", :action => "confirmation_pending"
    else
      flash[:notice] = t("layouts.notifications.account_creation_successful", :person_name => view_context.link_to((@person.given_name_or_username).to_s, person_path(@person))).html_safe
      redirect_to(session[:return_to].present? ? domain + session[:return_to]: domain + root_path)
    end
  end
  
  def create_facebook_based
    username = Person.available_username_based_on(session["devise.facebook_data"]["username"])
    
    person_hash = {
      :username => username,
      :given_name => session["devise.facebook_data"]["given_name"],
      :family_name => session["devise.facebook_data"]["family_name"],
      :email => session["devise.facebook_data"]["email"],
      :facebook_id => session["devise.facebook_data"]["id"],
      :locale => I18n.locale,
      :test_group_number => 1 + rand(4),
      :confirmed_at => Time.now,  # We trust that Facebook has already confirmed these and save the user few clicks
      :password => Devise.friendly_token[0,20]
    }
    @person = Person.create!(person_hash)
    @person.set_default_preferences

    @person.store_picture_from_facebook
    

    session[:person_id] = @person.id    
    sign_in(resource_name, @person)
    flash[:notice] = t("layouts.notifications.login_successful", :person_name => view_context.link_to(@person.given_name_or_username, person_path(@person))).html_safe
    
    # We can create a membership for the user if there are no restrictions
    # - not an Invite only community
    # - has same terms of use
    # - if there's email limitation the user has suitable email in FB
    # But as this is bit complicated, for now   
    # we don't create the community membership yet, because we can use the already existing checks for invitations and email types.
    session[:fb_join] = "true"
    redirect_to :controller => :community_memberships, :action => :new
  end
  
  def update

	  if params[:person] && params[:person][:location] && (params[:person][:location][:address].empty? || params[:person][:street_address].blank?)
      params[:person].delete("location")
      if @person.location
        @person.location.delete
      end
	  end
	  	  
	  #Check that people don't exploit changing email to be confirmed to join an email restricted community
	  if params["request_new_email_confirmation"] && @current_community && ! @current_community.email_allowed?(params[:person][:email])
	    flash[:error] = t("people.new.email_not_allowed")
	    redirect_to :back and return
    end
    
    # If person is changing email address, store the old confirmed address as additional email
    # One point of this is that same email cannot be used more than one in email restricted community
    # (This has to be remembered also when creating a possibility to modify additional emails)
    if params[:person][:email] && @person.confirmed_at
      Email.create(:person => @person, :address => @person.email, :confirmed_at => @person.confirmed_at) unless Email.find_by_address(@person.email)
    end

    begin
      if @person.update_attributes(params[:person], session[:cookie])
        if params[:person][:password]
          #if password changed Devise needs a new sign in.
          sign_in @person, :bypass => true
        end
        flash[:notice] = t("layouts.notifications.person_updated_successfully")
        
        # Send new confirmation email, if was changing for that 
        if params["request_new_email_confirmation"]
            @person.send_confirmation_instructions
            flash[:notice] = t("layouts.notifications.email_confirmation_sent_to_new_address")
        end
      else
        flash[:error] = t("layouts.notifications.#{@person.errors.first}")
      end
    rescue RestClient::RequestFailed => e
      flash[:error] = t("layouts.notifications.update_error")
    end
    
    redirect_to :back
    
  end
  
  def update_avatar
    if params[:person] && params[:person][:image] && @person.update_attributes(params[:person])
      flash[:notice] = t("layouts.notifications.avatar_upload_successful")
    else 
      flash[:error] = t("layouts.notifications.avatar_upload_failed")
    end
    redirect_to avatar_person_settings_path(:person_id => @current_user.id.to_s)  
  end
  
  def check_username_availability
    respond_to do |format|
      format.json { render :json => Person.username_available?(params[:person][:username]) }
    end
  end
  
  #This checks also that email is allowed for this community
  def check_email_availability_and_validity
    
    # If asked from dashboard, only check availability
    return check_email_availability if @current_community.nil?
    
    # this can be asked from community_membership page or new user page 
    email = params[:person] && params[:person][:email] ? params[:person][:email] : params[:community_membership][:email]
        
    available = true
    
    #first check if the community allows this email
    if @current_community.allowed_emails.present?
      available = @current_community.email_allowed?(email)
    end
    
    if available
      # Then check if it's already in use
      check_email_availability
    else #respond false  
      respond_to do |format|
        format.json { render :json => available }
      end
    end
  end
  
  # this checks only that email is not already in use
  def check_email_availability
    email = params[:person] ? params[:person][:email] : params[:email] || params[:community_membership][:email]
    available = email_available_for_user?(@current_user, email)
    
    respond_to do |format|
      format.json { render :json => available }
    end
  end
  
  # this checks only that email is not already in use
  def check_email_availability_for_new_tribe
    email = params[:person] ? params[:person][:email] : params[:email]
    if email_available_for_user?(@current_user, email)
      existing_communities = Community.find_by_allowed_email(email)
      if existing_communities.size > 0 && Community.email_restricted?(params[:community_category])
        available = restricted_tribe_already_exists_error_message(existing_communities.first)      
      else
        available = true
      end
    else
      available = t("communities.signup_form.email_in_use_message")
    end
    
    respond_to do |format|
      format.json { render :json => available.to_json }
    end
  end
  
  def check_invitation_code
    respond_to do |format|
      format.json { render :json => Invitation.code_usable?(params[:invitation_code], @current_community) }
    end
  end
  
  def show_closed?
    params[:closed] && params[:closed].eql?("true")
  end

  def check_captcha
    if verify_recaptcha_unless_already_accepted
      render :json => "success" and return
    else
      render :json => "failed" and return
    end
  end
  
  # Showed when somebody tries to view a profile of
  # a person that is not a member of that community
  def not_member
  end

  def activate
    change_active_status("activated")
  end
  
  def deactivate
    change_active_status("deactivated")
  end

  private
  
  def verify_recaptcha_unless_already_accepted(options={})
    # Check if this captcha is already accepted, because ReCAPTCHA API will return false for further queries
    if session[:last_accepted_captha] == "#{params["recaptcha_challenge_field"]}#{params["recaptcha_response_field"]}"
      return true
    else
      accepted = verify_recaptcha(options)
      if accepted
        session[:last_accepted_captha] = "#{params["recaptcha_challenge_field"]}#{params["recaptcha_response_field"]}"
      end
      return accepted
    end
  end
  
  def change_active_status(status)
    @person = Person.find(params[:id])
    #@person.update_attribute(:active, 0)
    @person.update_attribute(:active, (status.eql?("activated") ? true : false))
    @person.listings.update_all(:open => false) if status.eql?("deactivated") 
    flash[:notice] = t("layouts.notifications.person_#{status}")
    respond_to do |format|
      format.html {
        redirect_to @person
      }
      format.js {
        render :layout => false 
      }
    end
  end
  
end<|MERGE_RESOLUTION|>--- conflicted
+++ resolved
@@ -107,25 +107,7 @@
 
     params["person"].delete(:terms) #remove terms part which confuses Devise
     
-<<<<<<< HEAD
-      @person.set_default_preferences
-      # Make person a member of the current community
-      if @current_community
-        membership = CommunityMembership.new(:person => @person, :community => @current_community, :consent => @current_community.consent, :status => "accepted")
-        membership.invitation = invitation if invitation.present?
-        membership.save!
-        session[:invitation_code] = nil
-      end
-    rescue RestClient::RequestFailed => e
-      logger.info "Person create failed because of #{JSON.parse(e.response.body)["messages"]}"
-      # This should not actually ever happen if all the checks work at Sharetribe's end.
-      # Anyway if ASI responses with error, show message to user
-      # Now it's unknown error, since picking the message from ASI and putting it visible without translation didn't work for some reason.
-      # Also notify admins that this kind of error happened.
-      flash[:error] = t("layouts.notifications.unknown_error")
-      ApplicationHelper.send_error_notification("New user Sign up failed because ASI returned: #{JSON.parse(e.response.body)["messages"]}", "Signup error")
-      redirect_to error_redirect_path and return
-=======
+
     # This part is copied from Devise's regstration_controller#create
     build_resource
     @person = resource
@@ -136,11 +118,10 @@
     @person.set_default_preferences
     # Make person a member of the current community
     if @current_community
-      membership = CommunityMembership.new(:person => @person, :community => @current_community, :consent => @current_community.consent)
+      membership = CommunityMembership.new(:person => @person, :community => @current_community, :consent => @current_community.consent, :status => "accepted")
       membership.invitation = invitation if invitation.present?
       membership.save!
       session[:invitation_code] = nil
->>>>>>> 1e971537
     end
   
     session[:person_id] = @person.id
