class PaymentsController < ApplicationController
  
  include MathHelper
  
  before_filter :payment_can_be_conducted
  
  before_filter :only => [ :new ] do |controller|
    controller.ensure_logged_in t("layouts.notifications.you_must_log_in_to_view_your_inbox")
  end
  
  skip_filter :dashboard_only
  
  def new
    @conversation = Conversation.find(params[:message_id])
    @payment = @conversation.payment  #This expects that each conversation already has a (pending) payment at this point
    
    @payment_gateway = @current_community.payment_gateways.first
<<<<<<< HEAD
    if @payment_gateway.can_receive_payments_for?(@payment.recipient)
=======
    if @payment_gateway.can_receive_payments_for?(@payment.recipient, @conversation.listing)
>>>>>>> 552271a8
      @payment_data = @payment_gateway.payment_data(@payment, 
                :return_url => done_person_message_payment_url(:id => @payment.id),
                :cancel_url => new_person_message_payment_url,
                :locale => I18n.locale,
                :mock => @current_community.settings["mock_cf_payments"])
    else
      flash[:error] = t("layouts.notifications.cannot_receive_payment")
      redirect_to single_conversation_path(:conversation_type => :received, :id => @conversation.id) and return
    end
  end
  
  def choose_method
    
  end
  
  def done
    @payment = Payment.find(params[:id])
    @payment_gateway = @current_community.payment_gateways.first
    
    check = @payment_gateway.check_payment(@payment, { :params => params, :mock =>@current_community.settings["mock_cf_payments"]})
    
    if check.nil? || check[:status].blank?
      flash[:error] = t("layouts.notifications.error_in_payment")
    elsif check[:status] == "paid"
      @payment.paid!
      @payment_gateway.handle_paid_payment(@payment)
      flash[:notice] = check[:notice]
    else # not yet paid
      flash[:notice] = check[:notice]
      flash[:warning] = check[:warning]
      flash[:error] = check[:error]
    end

    redirect_to person_message_path(:id => params[:message_id])
  end
  
  
  private
  
  def payment_can_be_conducted
    @conversation = Conversation.find(params[:message_id])
    redirect_to person_message_path(@current_user, @conversation) unless @conversation.requires_payment?(@current_community)
  end
  
end<|MERGE_RESOLUTION|>--- conflicted
+++ resolved
@@ -15,11 +15,7 @@
     @payment = @conversation.payment  #This expects that each conversation already has a (pending) payment at this point
     
     @payment_gateway = @current_community.payment_gateways.first
-<<<<<<< HEAD
-    if @payment_gateway.can_receive_payments_for?(@payment.recipient)
-=======
     if @payment_gateway.can_receive_payments_for?(@payment.recipient, @conversation.listing)
->>>>>>> 552271a8
       @payment_data = @payment_gateway.payment_data(@payment, 
                 :return_url => done_person_message_payment_url(:id => @payment.id),
                 :cancel_url => new_person_message_payment_url,
