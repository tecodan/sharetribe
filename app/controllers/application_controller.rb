--- conflicted
+++ resolved
@@ -638,10 +638,6 @@
   helper_method :show_location?
 
   def show_location?
-<<<<<<< HEAD
-    FeatureFlagHelper.feature_enabled?(:hide_location) ? @current_community.show_location? : true
-=======
     @current_community.show_location?
->>>>>>> 174a0da6
   end
 end