class InboxesController < ApplicationController
  include MoneyRails::ActionViewExtension

  before_action do |controller|
    controller.ensure_logged_in t("layouts.notifications.you_must_log_in_to_view_your_inbox")
  end

  def show
    # We use pageless scroll, so the page should be always the first one (1) when request was not AJAX request
    params[:page] = 1 unless request.xhr?

    pagination_opts = PaginationViewUtils.parse_pagination_opts(params)

    inbox_rows = InboxService.inbox_data(
      @current_user.id,
      @current_community.id,
      pagination_opts[:limit],
      pagination_opts[:offset])

    count = InboxService.inbox_data_count(@current_user.id, @current_community.id)

    inbox_rows = inbox_rows.map { |inbox_row|
      extended_inbox = inbox_row.merge(
        path: path_to_conversation_or_transaction(inbox_row),
        last_activity_ago: time_ago(inbox_row[:last_activity_at]),
        title: inbox_title(inbox_row)
      )

      if inbox_row[:type] == :transaction
        extended_inbox.merge(
          listing_url: listing_path(id: inbox_row[:listing_id])
        )
      else
        extended_inbox
      end
    }

    paginated_inbox_rows = WillPaginate::Collection.create(pagination_opts[:page], pagination_opts[:per_page], count) do |pager|
      pager.replace(inbox_rows)
    end

    if request.xhr?
      render :partial => "inbox_row",
        :collection => paginated_inbox_rows, :as => :conversation,
        locals: {
          payments_in_use: @current_community.payments_in_use?
        }
    else
      render locals: {
        inbox_rows: paginated_inbox_rows,
        payments_in_use: @current_community.payments_in_use?
      }
    end
  end

  private

  def inbox_title(inbox_item)
    title = if InboxService.last_activity_type(inbox_item) == :message
      inbox_item[:last_message_content]
    else
      action_messages = TransactionViewUtils.create_messages_from_actions(
        inbox_item[:transitions],
        inbox_item[:other],
        inbox_item[:starter],
        Maybe(inbox_item)[:payment_total].or_else(nil),
<<<<<<< HEAD
        inbox_item[:payment_gateway]
=======
        inbox_item[:payment_gateway],
        !inbox_item[:buyer_commission]
>>>>>>> bc5bf60d
      )

      action_messages.last[:content]
    end
  end

  def path_to_conversation_or_transaction(inbox_item)
    if inbox_item[:type] == :transaction
      person_transaction_path(:person_id => inbox_item[:current][:username], :id => inbox_item[:transaction_id])
    else
      single_conversation_path(:conversation_type => "received", :id => inbox_item[:conversation_id])
    end
  end

end<|MERGE_RESOLUTION|>--- conflicted
+++ resolved
@@ -64,12 +64,8 @@
         inbox_item[:other],
         inbox_item[:starter],
         Maybe(inbox_item)[:payment_total].or_else(nil),
-<<<<<<< HEAD
-        inbox_item[:payment_gateway]
-=======
         inbox_item[:payment_gateway],
         !inbox_item[:buyer_commission]
->>>>>>> bc5bf60d
       )
 
       action_messages.last[:content]
