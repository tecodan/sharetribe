class TransactionProcessStateMachine
  include Statesman::Machine

  state :not_started, initial: true
  state :free
  state :initiated
  state :pending  # Deprecated
  state :payment_intent_requires_action
  state :preauthorized
  state :pending_ext
  state :accepted # Deprecated
  state :rejected
  state :errored
  state :paid
  state :confirmed
  state :canceled
  state :payment_intent_action_expired
<<<<<<< HEAD

  transition from: :not_started,                    to: [:free, :initiated]
  transition from: :initiated,                      to: [:payment_intent_requires_action, :preauthorized]
  transition from: :payment_intent_requires_action, to: [:preauthorized, :payment_intent_action_expired]
=======
  state :payment_intent_failed

  transition from: :not_started,                    to: [:free, :initiated]
  transition from: :initiated,                      to: [:payment_intent_requires_action, :preauthorized]
  transition from: :payment_intent_requires_action, to: [:preauthorized, :payment_intent_action_expired, :payment_intent_failed]
>>>>>>> 3339549b
  transition from: :preauthorized,                  to: [:paid, :rejected, :pending_ext, :errored]
  transition from: :pending_ext,                    to: [:paid, :rejected]
  transition from: :paid,                           to: [:confirmed, :canceled]

  after_transition(to: :paid, after_commit: true) do |transaction|
    payer = transaction.starter
    current_community = transaction.community

    if transaction.booking.present?
      booking = transaction.booking
      automatic_booking_confirmation_at = booking.final_end + 2.days
      ConfirmConversation.new(transaction, payer, current_community).activate_automatic_booking_confirmation_at!(automatic_booking_confirmation_at)
    else
      ConfirmConversation.new(transaction, payer, current_community).activate_automatic_confirmation!
    end

    Delayed::Job.enqueue(SendPaymentReceipts.new(transaction.id))
  end

  after_transition(to: :rejected, after_commit: true) do |transaction|
    rejecter = transaction.listing.author
    current_community = transaction.community

    Delayed::Job.enqueue(TransactionStatusChangedJob.new(transaction.id, rejecter.id, current_community.id))
  end

  after_transition(to: :confirmed, after_commit: true) do |conversation|
    confirmation = ConfirmConversation.new(conversation, conversation.starter, conversation.community)
    confirmation.confirm!
  end

  after_transition(from: :paid, to: :canceled, after_commit: true) do |conversation|
    confirmation = ConfirmConversation.new(conversation, conversation.starter, conversation.community)
    confirmation.cancel!
  end

  after_transition(to: :payment_intent_requires_action, after_commit: true) do |conversation|
    Delayed::Job.enqueue(TransactionPaymentIntentCancelJob.new(conversation.id), :run_at => TransactionPaymentIntentCancelJob::DELAY.from_now)
  end
end<|MERGE_RESOLUTION|>--- conflicted
+++ resolved
@@ -15,18 +15,11 @@
   state :confirmed
   state :canceled
   state :payment_intent_action_expired
-<<<<<<< HEAD
-
-  transition from: :not_started,                    to: [:free, :initiated]
-  transition from: :initiated,                      to: [:payment_intent_requires_action, :preauthorized]
-  transition from: :payment_intent_requires_action, to: [:preauthorized, :payment_intent_action_expired]
-=======
   state :payment_intent_failed
 
   transition from: :not_started,                    to: [:free, :initiated]
   transition from: :initiated,                      to: [:payment_intent_requires_action, :preauthorized]
   transition from: :payment_intent_requires_action, to: [:preauthorized, :payment_intent_action_expired, :payment_intent_failed]
->>>>>>> 3339549b
   transition from: :preauthorized,                  to: [:paid, :rejected, :pending_ext, :errored]
   transition from: :pending_ext,                    to: [:paid, :rejected]
   transition from: :paid,                           to: [:confirmed, :canceled]
