--- conflicted
+++ resolved
@@ -18,23 +18,15 @@
   state :payment_intent_failed
   state :refunded
   state :dismissed
-<<<<<<< HEAD
-=======
   state :disputed
->>>>>>> 2c56d142
 
   transition from: :not_started,                    to: [:free, :initiated]
   transition from: :initiated,                      to: [:payment_intent_requires_action, :preauthorized]
   transition from: :payment_intent_requires_action, to: [:preauthorized, :payment_intent_action_expired, :payment_intent_failed]
   transition from: :preauthorized,                  to: [:paid, :rejected, :pending_ext, :errored]
   transition from: :pending_ext,                    to: [:paid, :rejected]
-<<<<<<< HEAD
-  transition from: :paid,                           to: [:confirmed, :canceled]
-  transition from: :canceled,                       to: [:refunded, :dismissed]
-=======
   transition from: :paid,                           to: [:confirmed, :canceled, :disputed]
   transition from: :disputed,                       to: [:refunded, :dismissed]
->>>>>>> 2c56d142
 
   after_transition(to: :paid, after_commit: true) do |transaction|
     payer = transaction.starter
@@ -89,30 +81,20 @@
   end
 
   after_transition(to: :refunded, after_commit: true) do |transaction|
-<<<<<<< HEAD
-=======
     TransactionService::StateMachine.rejected(transaction)
->>>>>>> 2c56d142
     Delayed::Job.enqueue(TransactionRefundedJob.new(transaction.id, transaction.community_id))
   end
 
   after_transition(to: :dismissed, after_commit: true) do |transaction|
-<<<<<<< HEAD
-    Delayed::Job.enqueue(TransactionCancelationDismissedJob.new(transaction.id, transaction.community_id))
-=======
     Delayed::Job.enqueue(TransactionCancellationDismissedJob.new(transaction.id, transaction.community_id))
->>>>>>> 2c56d142
     confirmation = ConfirmConversation.new(transaction, transaction.starter, transaction.community)
     confirmation.confirm!
   end
 
-<<<<<<< HEAD
-=======
   after_transition(from: :paid, to: :disputed, after_commit: true) do |transaction|
     Delayed::Job.enqueue(TransactionDisputedJob.new(transaction.id, transaction.community.id))
   end
 
->>>>>>> 2c56d142
   class << self
     def send_new_transaction_email(transaction)
       if transaction.community.email_admins_about_new_transactions
