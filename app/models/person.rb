# == Schema Information
#
# Table name: people
#
#  id                                 :string(22)       not null, primary key
#  uuid                               :binary(16)       not null
#  community_id                       :integer          not null
#  created_at                         :datetime
#  updated_at                         :datetime
#  is_admin                           :integer          default(0)
#  locale                             :string(255)      default("fi")
#  preferences                        :text(65535)
#  active_days_count                  :integer          default(0)
#  last_page_load_date                :datetime
#  test_group_number                  :integer          default(1)
#  username                           :string(255)      not null
#  email                              :string(255)
#  encrypted_password                 :string(255)      default(""), not null
#  legacy_encrypted_password          :string(255)
#  reset_password_token               :string(255)
#  reset_password_sent_at             :datetime
#  remember_created_at                :datetime
#  sign_in_count                      :integer          default(0)
#  current_sign_in_at                 :datetime
#  last_sign_in_at                    :datetime
#  current_sign_in_ip                 :string(255)
#  last_sign_in_ip                    :string(255)
#  password_salt                      :string(255)
#  given_name                         :string(255)
#  family_name                        :string(255)
#  display_name                       :string(255)
#  phone_number                       :string(255)
#  description                        :text(65535)
#  image_file_name                    :string(255)
#  image_content_type                 :string(255)
#  image_file_size                    :integer
#  image_updated_at                   :datetime
#  image_processing                   :boolean
#  facebook_id                        :string(255)
#  authentication_token               :string(255)
#  community_updates_last_sent_at     :datetime
#  min_days_between_community_updates :integer          default(1)
#  deleted                            :boolean          default(FALSE)
#  cloned_from                        :string(22)
#  google_oauth2_id                   :string(255)
#  linkedin_id                        :string(255)
#
# Indexes
#
#  index_people_on_authentication_token               (authentication_token)
#  index_people_on_community_id                       (community_id)
#  index_people_on_community_id_and_google_oauth2_id  (community_id,google_oauth2_id)
#  index_people_on_community_id_and_linkedin_id       (community_id,linkedin_id)
#  index_people_on_email                              (email) UNIQUE
#  index_people_on_facebook_id                        (facebook_id)
#  index_people_on_facebook_id_and_community_id       (facebook_id,community_id) UNIQUE
#  index_people_on_google_oauth2_id                   (google_oauth2_id)
#  index_people_on_id                                 (id)
#  index_people_on_linkedin_id                        (linkedin_id)
#  index_people_on_reset_password_token               (reset_password_token) UNIQUE
#  index_people_on_username                           (username)
#  index_people_on_username_and_community_id          (username,community_id) UNIQUE
#  index_people_on_uuid                               (uuid) UNIQUE
#

require 'json'
require 'rest_client'
require "open-uri"

# This class represents a person (a user of Sharetribe).

# rubocop: disable Metrics/ClassLength
class Person < ApplicationRecord

  include ErrorsHelper
  include ApplicationHelper
  include DeletePerson

  self.primary_key = "id"

  # Include default devise modules. Others available are:
  # :lockable, :timeoutable
  devise :database_authenticatable, :registerable,
         :recoverable, :rememberable, :trackable,
         :omniauthable

  attr_accessor :guid, :password2, :form_login,
                :form_given_name, :form_family_name, :form_password,
                :form_password2, :form_email, :consent,
                :input_again, :send_notifications

  # Virtual attribute for authenticating by either username or email
  # This is in addition to a real persisted field like 'username'
  attr_accessor :login

  has_many :listings, -> { exist }, :dependent => :destroy, :foreign_key => "author_id"
  has_many :emails, :dependent => :destroy, :inverse_of => :person

  has_one :location, -> { where(location_type: :person) }, :dependent => :destroy

  has_many :participations, :dependent => :destroy
  has_many :conversations, :through => :participations, :dependent => :destroy
  has_many :authored_testimonials, :class_name => "Testimonial", :foreign_key => "author_id", :dependent => :destroy
  has_many :received_testimonials, -> { id_order.non_blocked }, :class_name => "Testimonial", :foreign_key => "receiver_id", :dependent => :destroy
  has_many :received_positive_testimonials, -> { positive.id_order.non_blocked }, :class_name => "Testimonial", :foreign_key => "receiver_id"
  has_many :received_negative_testimonials, -> { negative.id_order.non_blocked }, :class_name => "Testimonial", :foreign_key => "receiver_id"
  has_many :messages, :foreign_key => "sender_id"
  has_many :authored_comments, :class_name => "Comment", :foreign_key => "author_id", :dependent => :destroy
  belongs_to :community
  has_many :community_memberships, :dependent => :destroy
  has_many :communities, -> { where("community_memberships.status = 'accepted'") }, :through => :community_memberships
  has_one  :community_membership, :dependent => :destroy
  has_one  :accepted_community, -> { where("community_memberships.status= 'accepted'") }, through: :community_membership, source: :community
  has_many :invitations, :foreign_key => "inviter_id", :dependent => :destroy
  has_many :auth_tokens, :dependent => :destroy
  has_many :follower_relationships
  has_many :followers, :through => :follower_relationships, :foreign_key => "person_id"
  has_many :inverse_follower_relationships, :class_name => "FollowerRelationship", :foreign_key => "follower_id"
  has_many :followed_people, :through => :inverse_follower_relationships, :source => "person"

  has_and_belongs_to_many :followed_listings, :class_name => "Listing", :join_table => "listing_followers"
  has_many :custom_field_values, :dependent => :destroy
  has_many :custom_dropdown_field_values, :class_name => "DropdownFieldValue"
  has_many :custom_checkbox_field_values, :class_name => "CheckboxFieldValue"
  has_one :stripe_account
  has_one :paypal_account
  has_many :starter_transactions, :class_name => "Transaction", :foreign_key => "starter_id"

  deprecate communities: "Use accepted_community instead.",
            community_memberships: "Use community_membership instead.",
            deprecator: MethodDeprecator.new

  scope :by_community, ->(community_id) { where(community_id: community_id) }
  scope :search_name_or_email, ->(community_id, pattern) {
    by_community(community_id)
      .joins(:emails)
      .where("#{Person.search_by_pattern_sql('people')}
        OR emails.address like :pattern", pattern: pattern)
  }
<<<<<<< HEAD
  scope :has_listings, ->(community) do
    joins("INNER JOIN `listings` ON `listings`.`author_id` = `people`.`id` AND `listings`.`community_id` = #{community.id} AND `listings`.`deleted` = 0").distinct
  end
  scope :has_no_listings, ->(community) do
    joins("LEFT OUTER JOIN `listings` ON `listings`.`author_id` = `people`.`id` AND `listings`.`community_id` = #{community.id} AND `listings`.`deleted` = 0")
    .where(listings: {author_id: nil}).distinct
  end
  scope :has_stripe_account, ->(community) do
    where(id: StripeAccount.active_users.by_community(community).select(:person_id))
  end
  scope :has_no_stripe_account, ->(community) do
    where.not(id: StripeAccount.active_users.by_community(community).select(:person_id))
  end
  scope :has_paypal_account, ->(community) do
    where(id: PaypalAccount.active_users.by_community(community).select(:person_id))
  end
  scope :has_no_paypal_account, ->(community) do
    where.not(id: PaypalAccount.active_users.by_community(community).select(:person_id))
  end
  scope :has_payment_account, ->(community) { has_stripe_account(community).or(has_paypal_account(community)) }
  scope :has_started_transactions, ->(community) do
    joins("INNER JOIN `transactions` ON `transactions`.`starter_id` = `people`.`id` AND `transactions`.`community_id` = #{community.id} AND `transactions`.`current_state` IN ('paid', 'confirmed')").distinct
  end
=======
  scope :is_admin, -> { where(is_admin: 1) }
  scope :by_email, ->(email) do
    joins(:emails).merge(Email.confirmed.by_address(email))
  end
  scope :by_unconfirmed_email, ->(email) do
    joins(:emails).merge(Email.unconfirmed.by_address(email))
  end


>>>>>>> 36537505

  accepts_nested_attributes_for :custom_field_values

  def to_param
    username
  end

  DEFAULT_TIME_FOR_COMMUNITY_UPDATES = 7.days

  # These are the email notifications, excluding newsletters settings
  EMAIL_NOTIFICATION_TYPES = [
    "email_about_new_messages",
    "email_about_new_comments_to_own_listing",
    "email_when_conversation_accepted",
    "email_when_conversation_rejected",
    "email_about_new_received_testimonials",
    "email_about_confirm_reminders",
    "email_about_testimonial_reminders",
    "email_about_completed_transactions",
    "email_about_new_payments",
    "email_about_new_listings_by_followed_people"

    # These should not yet be shown in UI, although they might be stored in DB
    # "email_when_new_friend_request",
    # "email_when_new_feedback_on_transaction",
    # "email_when_new_listing_from_friend"
  ]
  EMAIL_NEWSLETTER_TYPES = [
    "email_from_admins"
  ]

  serialize :preferences

  validates_length_of :phone_number, :maximum => 25, :allow_nil => true, :allow_blank => true
  validates_length_of :username, :within => 3..20
  validates_length_of :given_name, :within => 1..30, :allow_nil => true, :allow_blank => true
  validates_length_of :family_name, :within => 1..30, :allow_nil => true, :allow_blank => true
  validates_length_of :display_name, :within => 1..30, :allow_nil => true, :allow_blank => true

  validates_format_of :username,
                       :with => /\A[A-Z0-9_]*\z/i

  USERNAME_BLACKLIST = YAML.load_file("#{Rails.root}/config/username_blacklist.yml")

  validates :username, exclusion: USERNAME_BLACKLIST, uniqueness: {scope: :community_id}

  has_attached_file :image, :styles => {
                      :medium => "288x288#",
                      :small => "108x108#",
                      :thumb => "48x48#",
                      :original => "600x800>"}

  process_in_background :image

  #validates_attachment_presence :image
  validates_attachment_size :image, :less_than => 9.megabytes
  validates_attachment_content_type :image,
                                    :content_type => ["image/jpeg", "image/png", "image/gif",
                                      "image/pjpeg", "image/x-png"] #the two last types are sent by IE.

  before_validation(:on => :create) do
    self.id = SecureRandom.urlsafe_base64
    set_default_preferences unless self.preferences
  end

  after_initialize :add_uuid
  def add_uuid
    self.uuid ||= UUIDUtils.create_raw
  end

  def uuid_object
    if self[:uuid].nil?
      nil
    else
      UUIDUtils.parse_raw(self[:uuid])
    end
  end

  # Creates a new email
  def email_attributes=(attributes)
    ActiveSupport::Deprecation.warn(
      ["Person.email_attributes is deprecated.",
       "Instead of using nested attributes, build each associated",
       "model individually inside a DB transaction in the controller."].join(" "))

    emails.build(attributes)
  end

  def set_emails_that_receive_notifications(email_ids)
    if email_ids
      emails.each do |email|
        email.update_attribute(:send_notifications, email_ids.include?(email.id.to_s))
      end
    end
  end

  def last_community_updates_at
    community_updates_last_sent_at || DEFAULT_TIME_FOR_COMMUNITY_UPDATES.ago
  end

  def self.username_blacklist
    USERNAME_BLACKLIST
  end

  def self.username_available?(username, community_id)
    !USERNAME_BLACKLIST.include?(username.downcase) &&
      !Person
        .where("username = :username AND (is_admin = '1' OR community_id = :cid)", username: username, cid: community_id)
        .present?
  end

  def name_or_username(community_or_display_type=nil)
    if community_or_display_type.present? && community_or_display_type.class == Community
      display_type = community_or_display_type.name_display_type
    else
      display_type = community_or_display_type
    end
    if given_name.present?
      if display_type
        case display_type
        when "first_name_with_initial"
          return first_name_with_initial
        when "first_name_only"
          return given_name
        else
          return full_name
        end
      else
        return first_name_with_initial
      end
    else
      return username
    end
  end
  deprecate name_or_username: "This is view logic (how to display name) and thus should not be in model layer. Consider using PersonViewUtils.",
            deprecator: MethodDeprecator.new

  def full_name
    "#{given_name} #{family_name}"
  end
  deprecate full_name: "This is view logic (how to display name) and thus should not be in model layer. Consider using PersonViewUtils.",
            deprecator: MethodDeprecator.new

  def first_name_with_initial
    if family_name
      initial = family_name[0,1]
    else
      initial = ""
    end
    "#{given_name} #{initial}"
  end
  deprecate first_name_with_initial: "This is view logic (how to display name) and thus should not be in model layer. Consider using PersonViewUtils.",
            deprecator: MethodDeprecator.new

  def name(community_or_display_type)
    deprecation_message = "This is view logic (how to display name) and thus should not be in model layer. Consider using PersonViewUtils."
    MethodDeprecator.new.deprecation_warning(:name, deprecation_message)
    return name_or_username(community_or_display_type)
  end
  # FIXME deprecate on Person#name brakes airbrake
  # deprecate name: "This is view logic (how to display name) and thus should not be in model layer. Consider using PersonViewUtils.",
  #          deprecator: MethodDeprecator.new

  def given_name_or_username
    if given_name.present?
      return given_name
    else
      return username
    end
  end
  deprecate given_name_or_username: "This is view logic (how to display name) and thus should not be in model layer. Consider using PersonViewUtils.",
            deprecator: MethodDeprecator.new

  def set_given_name(name)
    update_attributes({:given_name => name })
  end

  def street_address
    if location
      return location.address
    else
      return nil
    end
  end

  def update_attributes(params)
    if params[:preferences]
      super(params)
    else

      #Handle location information
      if params[:location]
        if self.location && self.location.address != params[:street_address]
          #delete location and create a new one
          self.location.delete
        end

        # Set the address part of the location to be similar to what the user wrote.
        # the google_address field will store the longer string for the exact position.
        params[:location][:address] = params[:street_address] if params[:street_address]

        self.location = Location.new(params[:location])
        params[:location].each {|key| params[:location].delete(key)}
        params.delete(:location)
      end

      save
      super(params.except("password2", "street_address"))
    end
  end

  def picture_from_url(url)
    self.image = open(url)
    self.save
  end

  def store_picture_from_facebook!()
    if self.facebook_id
      resp = RestClient.get(
        "http://graph.facebook.com/#{FacebookSdkVersion::SERVER}/#{self.facebook_id}/picture?type=large&redirect=false")
      url = JSON.parse(resp)["data"]["url"]
      self.picture_from_url(url)
    end
  end

  def offers
    listings.offers
  end

  def requests
    listings.requests
  end

  def feedback_positive_percentage_in_community(community)
    received = received_testimonials.by_community(community)
    positive = received_positive_testimonials.by_community(community)
    negative = received_negative_testimonials.by_community(community)

    if positive.size > 0
      if negative.size > 0
        (positive.size.to_f/received.size.to_f*100).round
      else
        return 100
      end
    elsif negative.size > 0
      return 0
    end
  end

  def set_default_preferences
    self.preferences = {}
    EMAIL_NOTIFICATION_TYPES.each { |t| self.preferences[t] = true }
    EMAIL_NEWSLETTER_TYPES.each { |t| self.preferences[t] = true }
    save
  end

  def password2
    if new_record?
      return form_password2 ? form_password2 : ""
    end
  end

  def can_delete_email(email)
    EmailService.can_delete_email(self.emails,
                                  email,
                                  self.accepted_community.allowed_emails)[:result]
  end

  # Returns true if the person has global admin rights in Sharetribe.
  def is_admin?
    is_admin == 1
  end

  # Starts following a listing
  def follow(listing)
    followed_listings << listing
  end

  # Unfollows a listing
  def unfollow(listing)
    followed_listings.delete(listing)
  end

  # Checks if this user is following the given listing
  def is_following?(listing)
    followed_listings.include?(listing)
  end

  # Updates the user following status based on the given status
  # for the given listing
  def update_follow_status(listing, status)
    unless id == listing.author.id
      if status
        follow(listing) unless is_following?(listing)
      else
        unfollow(listing) if is_following?(listing)
      end
    end
  end

  def read(conversation)
    conversation.participations.where(["person_id LIKE ?", self.id]).first.update_attribute(:is_read, true)
  end

  def consent
    community_membership.consent
  end

  def is_marketplace_admin?(community)
    community_membership.community_id == community.id && community_membership.admin?
  end

  def has_admin_rights?(community)
    is_admin? || is_marketplace_admin?(community)
  end

  def should_receive?(email_type)
    confirmed_email = !confirmed_notification_emails.empty?
    if email_type == "community_updates"
      # this is handled outside prefenrences so answer separately
      return confirmed_email && min_days_between_community_updates < 100000
    end
    confirmed_email && preferences && preferences[email_type]
  end

  def profile_info_empty?
    (phone_number.nil? || phone_number.blank?) && (description.nil? || description.blank?) && location.nil?
  end

  def member_of?(community)
    community.members.include?(self)
  end

  def banned?
    community_membership.banned?
  end

  def has_email?(address)
    Email.find_by_address_and_person_id(address, self.id).present?
  end

  def confirmed_notification_emails
    emails.send_notifications.confirmed
  end

  def confirmed_notification_email_addresses
    self.confirmed_notification_emails.collect(&:address)
  end

  # Notice: If no confirmed notification emails is found, this
  # method returns the first confirmed emails
  def confirmed_notification_emails_to
    send_message_to = EmailService.emails_to_send_message(emails)
    EmailService.emails_to_smtp_addresses(send_message_to)
  end

  # Primary email is the first email address that is
  #
  # - confirmed
  # - notifications allowed
  #
  # Returns Email record
  #
  def primary_email
    EmailService.emails_to_send_message(emails).first
  end

  # Notice: If no confirmed notification emails is found, this
  # method returns the first confirmed emails
  def confirmed_notification_email_to
    send_message_to = EmailService.emails_to_send_message(emails).first

    Maybe(send_message_to).map { |email|
      EmailService.emails_to_smtp_addresses([email])
    }.or_else(nil)
  end

  # Returns true if the address given as a parameter is confirmed
  def has_confirmed_email?(address)
    email = Email.find_by_address_and_person_id(address, self.id)
    email.present? && email.confirmed_at.present?
  end

  def has_valid_email_for_community?(community)
    community.can_accept_user_based_on_email?(self)
  end

  def self.find_by_email_address_and_community_id(email_address, community_id)
    Maybe(
      Email.find_by_address_and_community_id(email_address, community_id)
    ).person.or_else(nil)
  end

  def reset_password_token_if_needed
    # Devise 3.1.0 doesn't expose methods to generate reset_password_token without
    # sending the email, so this code is copy-pasted from Recoverable module
    raw, enc = Devise.token_generator.generate(self.class, :reset_password_token)
    self.reset_password_token   = enc
    self.reset_password_sent_at = Time.now.utc
    save(:validate => false)
    raw
  end

  # If image_file_name is null, it means the user
  # does not have a profile picture.
  def has_profile_picture?
    image_file_name.present?
  end

  # Tell Devise that email is not required
  def email_required?
    false
  end

  # Tell Devise that email is not required
  def email_changed?
    false
  end

  # A person inherits some default settings from the community in which she is joining
  def inherit_settings_from(current_community)
    self.min_days_between_community_updates = current_community.default_min_days_between_community_updates
  end

  def should_receive_community_updates_now?
    return false unless should_receive?("community_updates")
    # return whether or not enought time has passed. The - 45.minutes is because the sending takes some time so we want
    # 1 day limit to match even if there's 23.55 minutes passed since last sending.
    return true if community_updates_last_sent_at.nil?
    return community_updates_last_sent_at + min_days_between_community_updates.days - 45.minutes < Time.now
  end

  # Returns and email that is pending confirmation
  # If community is given as parameter, in case of many pending
  # emails the one required by the community is returned
  def latest_pending_email_address(community=nil)
    pending_emails = Email.where(:person_id => id, :confirmed_at => nil).pluck(:address)

    allowed_emails = if community && community.allowed_emails
      pending_emails.select do |e|
        community.email_allowed?(e)
      end
    else
      pending_emails
    end

    allowed_emails.last
  end

  def follows?(person)
    followed_people_by_id.include?(person.id)
  end

  def followed_people_by_id
    @followed_people_by_id ||= followed_people.group_by(&:id)
  end

  def self.members_of(community)
    joins(:communities).where("communities.id" => community.id)
  end


  # Overrides method injected from Devise::DatabaseAuthenticatable
  # Updates password with password that has been rehashed with new algorithm.
  # Removes legacy password and salt.
  def valid_password?(password)
    if self.legacy_encrypted_password.present?
      if digest(password, self.password_salt).casecmp(self.legacy_encrypted_password) == 0
        self.password = password
        self.legacy_encrypted_password = nil
        self.password_salt = nil
        self.save!
        true
      else
        false
      end
    else
      super
    end
  end

  # Overrides method injected from Devise::DatabaseAuthenticatable
  # Removes legacy pashsword and salt.
  def password=(*args)
    self.legacy_encrypted_password = nil
    self.password_salt = nil
    super
  end

  def unsubscribe_from_community_updates
    self.min_days_between_community_updates = 100000
    self.save!
  end

  def custom_field_value_for(custom_field)
    custom_field_values.by_question(custom_field).first
  end

  private

  def digest(password, salt)
    str = [password, salt].flatten.compact.join
    ::Digest::SHA256.hexdigest(str)
  end

  def logger
    @logger ||= SharetribeLogger.new(:person, logger_metadata.keys).tap { |logger|
      logger.add_metadata(logger_metadata)
    }
  end

  def logger_metadata
    { person_uuid: uuid }
  end

  class << self
    def search_by_pattern_sql(table, pattern=':pattern')
      "(#{table}.given_name LIKE #{pattern} OR #{table}.family_name LIKE #{pattern} OR #{table}.display_name LIKE #{pattern})"
    end
  end
end
# rubocop: enable Metrics/ClassLength<|MERGE_RESOLUTION|>--- conflicted
+++ resolved
@@ -137,7 +137,6 @@
       .where("#{Person.search_by_pattern_sql('people')}
         OR emails.address like :pattern", pattern: pattern)
   }
-<<<<<<< HEAD
   scope :has_listings, ->(community) do
     joins("INNER JOIN `listings` ON `listings`.`author_id` = `people`.`id` AND `listings`.`community_id` = #{community.id} AND `listings`.`deleted` = 0").distinct
   end
@@ -161,7 +160,6 @@
   scope :has_started_transactions, ->(community) do
     joins("INNER JOIN `transactions` ON `transactions`.`starter_id` = `people`.`id` AND `transactions`.`community_id` = #{community.id} AND `transactions`.`current_state` IN ('paid', 'confirmed')").distinct
   end
-=======
   scope :is_admin, -> { where(is_admin: 1) }
   scope :by_email, ->(email) do
     joins(:emails).merge(Email.confirmed.by_address(email))
@@ -169,9 +167,6 @@
   scope :by_unconfirmed_email, ->(email) do
     joins(:emails).merge(Email.unconfirmed.by_address(email))
   end
-
-
->>>>>>> 36537505
 
   accepts_nested_attributes_for :custom_field_values
 
