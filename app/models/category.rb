class Category < ActiveRecord::Base
  attr_accessible :community_id, :parent_id, :translation_attributes, :transaction_type_attributes, :sort_priority

  attr_accessible :community_id, :parent_id, :translation_attributes, :transaction_type_attributes

  # Classification module contains methods that are common to Category and ShareType
  include Classification

<<<<<<< HEAD
=======
  # use `sort_priority` for sorting
  include SortableByPriority

>>>>>>> b5385830
  has_many :subcategories, :class_name => "Category", :foreign_key => "parent_id", :dependent => :destroy
  # children is a more generic alias for sub categories, used in classification.rb
  has_many :children, :class_name => "Category", :foreign_key => "parent_id"
  belongs_to :parent, :class_name => "Category"
  has_many :community_categories, :dependent => :destroy 
  has_many :communities, :through => :community_categories
  has_many :listings
  has_many :translations, :class_name => "CategoryTranslation", :dependent => :destroy

  has_many :category_custom_fields, :dependent => :destroy
  has_many :custom_fields, :through => :category_custom_fields

  has_many :category_transaction_types, :dependent => :destroy
  has_many :transaction_types, :through => :category_transaction_types
  
  belongs_to :community

  before_destroy :can_destroy?

  def translation_attributes=(attributes)
    build_attrs = attributes.map { |locale, values| { locale: locale, values: values } }
    build_attrs.each do |translation| 
      if existing_translation = translations.find_by_locale(translation[:locale])
        existing_translation.update_attributes(translation[:values])
      else
        translations.build(translation[:values].merge({:locale => translation[:locale]}))
      end
    end
  end

  def transaction_type_attributes=(attributes)
    transaction_types.clear
    attributes.each { |transaction_type| category_transaction_types.build(transaction_type) }
  end

  def display_name(locale="en")
    n = translations.find { |translation| translation.locale == locale.to_s } || translations.first # Fallback to first
    n ? n.name : ""
  end

<<<<<<< HEAD
  def has_listings?
    listings.count > 0
=======
  def has_own_or_subcategory_listings?
    listings.count > 0 || subcategories.any? { |subcategory| !subcategory.listings.empty? }
>>>>>>> b5385830
  end

  def has_subcategories?
    subcategories.count > 0
  end

<<<<<<< HEAD
=======
  def has_own_or_subcategory_custom_fields?
    custom_fields.count > 0 || subcategories.any? { |subcategory| !subcategory.custom_fields.empty? }
  end

>>>>>>> b5385830
  def subcategory_ids
    subcategories.collect(&:id)
  end

  def own_and_subcategory_ids
    [id].concat(subcategory_ids)
  end

<<<<<<< HEAD
  def is_own_or_subcategory_id?(id)
    own_and_subcategory_ids.include?(id)
  end

  def all_but_me
    community.categories.select do |category|
      !is_own_or_subcategory_id?(category.id)
    end
  end

=======
>>>>>>> b5385830
  def is_subcategory?
    !parent_id.nil?
  end

  def can_destroy?
    is_subcategory? || community.top_level_categories.count > 1
  end

  def remove_needs_caution?
<<<<<<< HEAD
    has_listings? or has_subcategories?
  end

  def own_and_subcategory_listings
    Listing.find_by_category_and_subcategory(self)
=======
    has_own_or_subcategory_listings? or has_subcategories?
  end

  def own_and_subcategory_listings
    Listing.find_by_category_and_subcategory(self)
  end

  def own_and_subcategory_custom_fields
    CategoryCustomField.find_by_category_and_subcategory(self).includes(:custom_field).collect(&:custom_field)
  end

  # Please note! At the moment this is only used in tests. Consider moving this out of production code.
  def self.find_by_community_and_translation(community, category_name)
    community.categories.
      select { |category| category.translations.
        any? { |translation| translation.name == category_name} }.
      first
>>>>>>> b5385830
  end
end<|MERGE_RESOLUTION|>--- conflicted
+++ resolved
@@ -1,17 +1,12 @@
 class Category < ActiveRecord::Base
   attr_accessible :community_id, :parent_id, :translation_attributes, :transaction_type_attributes, :sort_priority
-
-  attr_accessible :community_id, :parent_id, :translation_attributes, :transaction_type_attributes
 
   # Classification module contains methods that are common to Category and ShareType
   include Classification
 
-<<<<<<< HEAD
-=======
   # use `sort_priority` for sorting
   include SortableByPriority
 
->>>>>>> b5385830
   has_many :subcategories, :class_name => "Category", :foreign_key => "parent_id", :dependent => :destroy
   # children is a more generic alias for sub categories, used in classification.rb
   has_many :children, :class_name => "Category", :foreign_key => "parent_id"
@@ -52,26 +47,18 @@
     n ? n.name : ""
   end
 
-<<<<<<< HEAD
-  def has_listings?
-    listings.count > 0
-=======
   def has_own_or_subcategory_listings?
     listings.count > 0 || subcategories.any? { |subcategory| !subcategory.listings.empty? }
->>>>>>> b5385830
   end
 
   def has_subcategories?
     subcategories.count > 0
   end
 
-<<<<<<< HEAD
-=======
   def has_own_or_subcategory_custom_fields?
     custom_fields.count > 0 || subcategories.any? { |subcategory| !subcategory.custom_fields.empty? }
   end
 
->>>>>>> b5385830
   def subcategory_ids
     subcategories.collect(&:id)
   end
@@ -80,19 +67,6 @@
     [id].concat(subcategory_ids)
   end
 
-<<<<<<< HEAD
-  def is_own_or_subcategory_id?(id)
-    own_and_subcategory_ids.include?(id)
-  end
-
-  def all_but_me
-    community.categories.select do |category|
-      !is_own_or_subcategory_id?(category.id)
-    end
-  end
-
-=======
->>>>>>> b5385830
   def is_subcategory?
     !parent_id.nil?
   end
@@ -102,13 +76,6 @@
   end
 
   def remove_needs_caution?
-<<<<<<< HEAD
-    has_listings? or has_subcategories?
-  end
-
-  def own_and_subcategory_listings
-    Listing.find_by_category_and_subcategory(self)
-=======
     has_own_or_subcategory_listings? or has_subcategories?
   end
 
@@ -126,6 +93,5 @@
       select { |category| category.translations.
         any? { |translation| translation.name == category_name} }.
       first
->>>>>>> b5385830
   end
 end