# == Schema Information
#
# Table name: transactions
#
#  id                                :integer          not null, primary key
#  starter_id                        :string(255)      not null
#  starter_uuid                      :binary(16)       not null
#  listing_id                        :integer          not null
#  listing_uuid                      :binary(16)       not null
#  conversation_id                   :integer
#  automatic_confirmation_after_days :integer          not null
#  community_id                      :integer          not null
#  community_uuid                    :binary(16)       not null
#  created_at                        :datetime         not null
#  updated_at                        :datetime         not null
#  starter_skipped_feedback          :boolean          default(FALSE)
#  author_skipped_feedback           :boolean          default(FALSE)
#  last_transition_at                :datetime
#  current_state                     :string(255)
#  commission_from_seller            :integer
#  minimum_commission_cents          :integer          default(0)
#  minimum_commission_currency       :string(255)
#  payment_gateway                   :string(255)      default("none"), not null
#  listing_quantity                  :integer          default(1)
#  listing_author_id                 :string(255)      not null
#  listing_author_uuid               :binary(16)       not null
#  listing_title                     :string(255)
#  unit_type                         :string(32)
#  unit_price_cents                  :integer
#  unit_price_currency               :string(8)
#  unit_tr_key                       :string(64)
#  unit_selector_tr_key              :string(64)
#  payment_process                   :string(31)       default("none")
#  delivery_method                   :string(31)       default("none")
#  shipping_price_cents              :integer
#  availability                      :string(32)       default("none")
#  booking_uuid                      :binary(16)
#  deleted                           :boolean          default(FALSE)
#  commission_from_buyer             :integer
#  minimum_buyer_fee_cents           :integer          default(0)
#  minimum_buyer_fee_currency        :string(3)
#
# Indexes
#
#  community_starter_state                   (community_id,starter_id,current_state)
#  index_transactions_on_community_id        (community_id)
#  index_transactions_on_conversation_id     (conversation_id)
#  index_transactions_on_deleted             (deleted)
#  index_transactions_on_last_transition_at  (last_transition_at)
#  index_transactions_on_listing_author_id   (listing_author_id)
#  index_transactions_on_listing_id          (listing_id)
#  index_transactions_on_starter_id          (starter_id)
#  transactions_on_cid_and_deleted           (community_id,deleted)
#

class Transaction < ApplicationRecord
  include ExportTransaction

  attr_accessor :contract_agreed

  belongs_to :community
  belongs_to :listing
  has_many :transaction_transitions, dependent: :destroy, foreign_key: :transaction_id
  has_one :booking, dependent: :destroy
  has_one :shipping_address, dependent: :destroy
  belongs_to :starter, class_name: "Person", foreign_key: :starter_id
  belongs_to :conversation
  has_many :testimonials
  belongs_to :listing_author, class_name: 'Person'

  delegate :author, to: :listing
  delegate :title, to: :listing, prefix: true

  accepts_nested_attributes_for :booking

  validates :payment_gateway, presence: true, on: :create
  validates :community_uuid, :listing_uuid, :starter_id, :starter_uuid, presence: true, on: :create
  validates :listing_quantity, numericality: {only_integer: true, greater_than_or_equal_to: 1}, on: :create
  validates :listing_title, :listing_author_id, :listing_author_uuid, presence: true, on: :create
  validates :unit_type, inclusion: ["hour", "day", "night", "week", "month", "custom", "unit", nil, :hour, :day, :night, :week, :month, :custom, :unit], on: :create
  validates :availability, inclusion: ["none", "booking", :none, :booking], on: :create
  validates :delivery_method, inclusion: ["none", "shipping", "pickup", nil, :none, :shipping, :pickup], on: :create
  validates :payment_process, inclusion: [:none, :postpay, :preauthorize], on: :create
  validates :payment_gateway, inclusion: [:paypal, :checkout, :braintree, :stripe, :none], on: :create
  validates :commission_from_seller, numericality: {only_integer: true}, on: :create
  validates :automatic_confirmation_after_days, numericality: {only_integer: true}, on: :create

  monetize :minimum_commission_cents, with_model_currency: :minimum_commission_currency
  monetize :unit_price_cents, with_model_currency: :unit_price_currency
  monetize :shipping_price_cents, allow_nil: true, with_model_currency: :unit_price_currency
  monetize :minimum_buyer_fee_cents, with_model_currency: :minimum_buyer_fee_currency

  scope :exist, -> { where(deleted: false) }
  scope :for_person, -> (person){
    joins(:listing)
    .where("listings.author_id = ? OR starter_id = ?", person.id, person.id)
  }
  scope :availability_blocking, -> do
    where(current_state: ['preauthorized', 'paid', 'confirmed', 'canceled'])
  end
  scope :non_free, -> { where('current_state <> ?', ['free']) }
  scope :by_community, -> (community_id) { where(community_id: community_id) }
  scope :with_payment_conversation, -> {
    left_outer_joins(:conversation).merge(Conversation.payment)
  }
  scope :with_payment_conversation_latest, -> (sort_direction) {
    with_payment_conversation.order(
      "GREATEST(COALESCE(transactions.last_transition_at, 0),
        COALESCE(conversations.last_message_at, 0)) #{sort_direction}")
  }
  scope :for_csv_export, -> {
    includes(:starter, :booking, :testimonials, :transaction_transitions, :conversation => [{:messages => :sender}, :listing, :participants], :listing => :author)
  }
  scope :for_testimonials, -> {
    includes(:testimonials, testimonials: [:author, :receiver], listing: :author)
    .where(current_state: ['confirmed', 'canceled'])
  }
  scope :search_by_party_or_listing_title, ->(pattern) {
    joins(:starter, :listing_author)
    .where("listing_title like :pattern
        OR (#{Person.search_by_pattern_sql('people')})
        OR (#{Person.search_by_pattern_sql('listing_authors_transactions')})", pattern: pattern)
  }
<<<<<<< HEAD
  scope :search_for_testimonials, ->(community, pattern) do
    with_testimonial_ids = by_community(community.id)
    .left_outer_joins(testimonials: [:author, :receiver])
    .where("
      testimonials.text like :pattern
      OR #{Person.search_by_pattern_sql('people')}
      OR #{Person.search_by_pattern_sql('receivers_testimonials')}
    ", pattern: pattern).select("`transactions`.`id`")

    for_testimonials.joins(:listing, :starter, :listing_author)
    .where("
      `listings`.`title` like :pattern
      OR #{Person.search_by_pattern_sql('people')}
      OR #{Person.search_by_pattern_sql('listing_authors_transactions')}
      OR `transactions`.`id` IN (#{with_testimonial_ids.to_sql})
      ", pattern: pattern).distinct
  end
=======
  scope :paid_or_confirmed, -> { where(current_state: ['paid', 'confirmed']) }

>>>>>>> 5a3054db

  def booking_uuid_object
    if self[:booking_uuid].nil?
      nil
    else
      UUIDUtils.parse_raw(self[:booking_uuid])
    end
  end

  def booking_uuid_object=(uuid)
    self.booking_uuid = UUIDUtils.raw(uuid)
  end

  def community_uuid_object
    if self[:community_uuid].nil?
      nil
    else
      UUIDUtils.parse_raw(self[:community_uuid])
    end
  end

  def starter_uuid_object
    if self[:starter_uuid].nil?
      nil
    else
      UUIDUtils.parse_raw(self[:starter_uuid])
    end
  end

  def listing_author_uuid_object
    if self[:listing_author_uuid].nil?
      nil
    else
      UUIDUtils.parse_raw(self[:listing_author_uuid])
    end
  end

  def starter_uuid=(value)
    write_attribute(:starter_uuid, UUIDUtils::RAW.call(value))
  end

  def listing_uuid=(value)
    write_attribute(:listing_uuid, UUIDUtils::RAW.call(value))
  end

  def community_uuid=(value)
    write_attribute(:community_uuid, UUIDUtils::RAW.call(value))
  end

  def listing_author_uuid=(value)
    write_attribute(:listing_author_uuid, UUIDUtils::RAW.call(value))
  end

  def booking_uuid=(value)
    write_attribute(:booking_uuid, UUIDUtils::RAW.call(value))
  end

  def status
    current_state
  end

  def has_feedback_from?(person)
    if author == person
      testimonial_from_author.present?
    else
      testimonial_from_starter.present?
    end
  end

  def feedback_skipped_by?(person)
    if author == person
      author_skipped_feedback?
    else
      starter_skipped_feedback?
    end
  end

  def testimonial_from_author
    testimonials.find { |testimonial| testimonial.author_id == author.id }
  end

  def testimonial_from_starter
    testimonials.find { |testimonial| testimonial.author_id == starter.id }
  end

  # TODO This assumes that author is seller (which is true for all offers, sell, give, rent, etc.)
  # Change it so that it looks for TransactionProcess.author_is_seller
  def seller
    author
  end

  # TODO This assumes that author is seller (which is true for all offers, sell, give, rent, etc.)
  # Change it so that it looks for TransactionProcess.author_is_seller
  def buyer
    starter
  end

  def participations
    [author, starter]
  end

  def payer
    starter
  end

  def payment_receiver
    author
  end

  def with_type(&block)
    block.call(:listing_conversation)
  end

  def latest_activity
    (transaction_transitions + conversation.messages).max
  end

  # Give person (starter or listing author) and get back the other
  #
  # Note: I'm not sure whether we want to have this method or not but at least it makes refactoring easier.
  def other_party(person)
    person == starter ? listing.author : starter
  end

  def unit_type
    Maybe(read_attribute(:unit_type)).to_sym.or_else(nil)
  end

  def item_total
    unit_price * listing_quantity
  end

  def payment_gateway
    read_attribute(:payment_gateway)&.to_sym
  end

  def payment_process
    read_attribute(:payment_process)&.to_sym
  end

  def commission
    [(item_total * (commission_from_seller / 100.0) unless commission_from_seller.nil?),
     (minimum_commission unless minimum_commission.nil? || minimum_commission.zero?),
     Money.new(0, item_total.currency)]
      .compact
      .max
  end

  def buyer_commission
    [(item_total * (commission_from_buyer / 100.0) unless commission_from_buyer.nil?),
     (minimum_buyer_fee unless minimum_buyer_fee.nil? || minimum_buyer_fee.zero?),
     Money.new(0, item_total.currency)]
      .compact
      .max
  end

  def waiting_testimonial_from?(person_id)
    if starter_id == person_id && starter_skipped_feedback
      false
    elsif listing_author_id == person_id && author_skipped_feedback
      false
    else
      testimonials.detect{|t| t.author_id == person_id}.nil?
    end
  end

  def mark_as_seen_by_current(person_id)
    self.conversation
      .participations
      .where("person_id = '#{person_id}'")
      .update_all(is_read: true) # rubocop:disable Rails/SkipsModelValidations
  end

  def payment_total
    unit_price       = self.unit_price || 0
    quantity         = self.listing_quantity || 1
    shipping_price   = self.shipping_price || 0
    (unit_price * quantity) + shipping_price + buyer_commission
  end

end<|MERGE_RESOLUTION|>--- conflicted
+++ resolved
@@ -121,7 +121,6 @@
         OR (#{Person.search_by_pattern_sql('people')})
         OR (#{Person.search_by_pattern_sql('listing_authors_transactions')})", pattern: pattern)
   }
-<<<<<<< HEAD
   scope :search_for_testimonials, ->(community, pattern) do
     with_testimonial_ids = by_community(community.id)
     .left_outer_joins(testimonials: [:author, :receiver])
@@ -139,10 +138,7 @@
       OR `transactions`.`id` IN (#{with_testimonial_ids.to_sql})
       ", pattern: pattern).distinct
   end
-=======
   scope :paid_or_confirmed, -> { where(current_state: ['paid', 'confirmed']) }
-
->>>>>>> 5a3054db
 
   def booking_uuid_object
     if self[:booking_uuid].nil?
