# == Schema Information
#
# Table name: transactions
#
#  id                                :integer          not null, primary key
#  starter_id                        :string(255)      not null
#  starter_uuid                      :binary(16)       not null
#  listing_id                        :integer          not null
#  listing_uuid                      :binary(16)       not null
#  conversation_id                   :integer
#  automatic_confirmation_after_days :integer          not null
#  community_id                      :integer          not null
#  community_uuid                    :binary(16)       not null
#  created_at                        :datetime         not null
#  updated_at                        :datetime         not null
#  starter_skipped_feedback          :boolean          default(FALSE)
#  author_skipped_feedback           :boolean          default(FALSE)
#  last_transition_at                :datetime
#  current_state                     :string(255)
#  commission_from_seller            :integer
#  minimum_commission_cents          :integer          default(0)
#  minimum_commission_currency       :string(255)
#  payment_gateway                   :string(255)      default("none"), not null
#  listing_quantity                  :integer          default(1)
#  listing_author_id                 :string(255)      not null
#  listing_author_uuid               :binary(16)       not null
#  listing_title                     :string(255)
#  unit_type                         :string(32)
#  unit_price_cents                  :integer
#  unit_price_currency               :string(8)
#  unit_tr_key                       :string(64)
#  unit_selector_tr_key              :string(64)
#  payment_process                   :string(31)       default("none")
#  delivery_method                   :string(31)       default("none")
#  shipping_price_cents              :integer
#  availability                      :string(32)       default("none")
#  booking_uuid                      :binary(16)
#  deleted                           :boolean          default(FALSE)
#  commission_from_buyer             :integer
#  minimum_buyer_fee_cents           :integer          default(0)
#  minimum_buyer_fee_currency        :string(3)
#
# Indexes
#
#  community_starter_state                   (community_id,starter_id,current_state)
#  index_transactions_on_community_id        (community_id)
#  index_transactions_on_conversation_id     (conversation_id)
#  index_transactions_on_deleted             (deleted)
#  index_transactions_on_last_transition_at  (last_transition_at)
#  index_transactions_on_listing_author_id   (listing_author_id)
#  index_transactions_on_listing_id          (listing_id)
#  index_transactions_on_starter_id          (starter_id)
#  transactions_on_cid_and_deleted           (community_id,deleted)
#

class Transaction < ApplicationRecord
  include ExportTransaction

  attr_accessor :contract_agreed

  belongs_to :community
  belongs_to :listing
  has_many :transaction_transitions, dependent: :destroy, foreign_key: :transaction_id, inverse_of: :tx
  has_one :booking, dependent: :destroy
  has_one :shipping_address, dependent: :destroy
  belongs_to :starter, class_name: "Person", foreign_key: :starter_id, inverse_of: :starter_transactions
  belongs_to :conversation
  has_many :testimonials, dependent: :destroy
  belongs_to :listing_author, class_name: 'Person'
  has_many :stripe_payments, dependent: :destroy

  delegate :author, to: :listing
  delegate :title, to: :listing, prefix: true

  accepts_nested_attributes_for :booking

  validates :payment_gateway, presence: true, on: :create
  validates :community_uuid, :listing_uuid, :starter_id, :starter_uuid, presence: true, on: :create
  validates :listing_quantity, numericality: {only_integer: true, greater_than_or_equal_to: 1}, on: :create
  validates :listing_title, :listing_author_id, :listing_author_uuid, presence: true, on: :create
  validates :unit_type, inclusion: ["hour", "day", "night", "week", "month", "custom", "unit", nil, :hour, :day, :night, :week, :month, :custom, :unit], on: :create
  validates :availability, inclusion: ["none", "booking", :none, :booking], on: :create
  validates :delivery_method, inclusion: ["none", "shipping", "pickup", nil, :none, :shipping, :pickup], on: :create
  validates :payment_process, inclusion: [:none, :postpay, :preauthorize], on: :create
  validates :payment_gateway, inclusion: [:paypal, :checkout, :braintree, :stripe, :none], on: :create
  validates :commission_from_seller, numericality: {only_integer: true}, on: :create
  validates :automatic_confirmation_after_days, numericality: {only_integer: true}, on: :create

  monetize :minimum_commission_cents, with_model_currency: :minimum_commission_currency
  monetize :unit_price_cents, with_model_currency: :unit_price_currency
  monetize :shipping_price_cents, allow_nil: true, with_model_currency: :unit_price_currency
  monetize :minimum_buyer_fee_cents, with_model_currency: :minimum_buyer_fee_currency

  scope :exist, -> { where(deleted: false) }
  scope :for_person, -> (person){
    joins(:listing)
    .where("listings.author_id = ? OR starter_id = ?", person.id, person.id)
  }
  scope :availability_blocking, -> do
<<<<<<< HEAD
    where(current_state: ['payment_intent_requires_action', 'preauthorized', 'paid', 'confirmed', 'canceled', 'dismissed'])
=======
    where(current_state: ['payment_intent_requires_action', 'preauthorized', 'paid', 'confirmed', 'canceled', 'dismissed', 'disputed'])
>>>>>>> 2c56d142
  end
  scope :non_free, -> { where('current_state <> ?', ['free']) }
  scope :by_community, -> (community_id) { where(community_id: community_id) }
  scope :with_payment_conversation, -> {
    left_outer_joins(:conversation).merge(Conversation.payment)
  }
  scope :with_payment_conversation_latest, -> (sort_direction) {
    with_payment_conversation.order(Arel.sql(
      "GREATEST(COALESCE(transactions.last_transition_at, 0),
        COALESCE(conversations.last_message_at, 0)) #{sort_direction}"))
  }
  scope :for_csv_export, -> {
    includes(:starter, :booking, :testimonials, :transaction_transitions, :conversation => [{:messages => :sender}, :listing, :participants], :listing => :author)
  }
  scope :for_testimonials, -> {
    includes(:testimonials, testimonials: [:author, :receiver], listing: :author)
    .where(current_state: ['confirmed', 'canceled', 'dismissed'])
  }
  scope :search_by_party_or_listing_title, ->(pattern) {
    joins(:starter, :listing_author)
    .where("listing_title like :pattern
        OR (#{Person.search_by_pattern_sql('people')})
        OR (#{Person.search_by_pattern_sql('listing_authors_transactions')})", pattern: pattern)
  }
  scope :search_for_testimonials, ->(community, pattern) do
    with_testimonial_ids = by_community(community.id)
    .left_outer_joins(testimonials: [:author, :receiver])
    .where("
      testimonials.text like :pattern
      OR #{Person.search_by_pattern_sql('people')}
      OR #{Person.search_by_pattern_sql('receivers_testimonials')}
    ", pattern: pattern).select("`transactions`.`id`")

    for_testimonials.joins(:listing, :starter, :listing_author)
    .where("
      `listings`.`title` like :pattern
      OR #{Person.search_by_pattern_sql('people')}
      OR #{Person.search_by_pattern_sql('listing_authors_transactions')}
      OR `transactions`.`id` IN (#{with_testimonial_ids.to_sql})
      ", pattern: pattern).distinct
  end
  scope :paid_or_confirmed, -> { where(current_state: ['paid', 'confirmed']) }
  scope :skipped_feedback, -> { where('starter_skipped_feedback OR author_skipped_feedback') }

  scope :waiting_feedback, -> {
    where("NOT starter_skipped_feedback AND NOT #{Testimonial.with_tx_starter.select('1').arel.exists.to_sql}
           OR NOT author_skipped_feedback AND NOT #{Testimonial.with_tx_author.select('1').arel.exists.to_sql}")
  }

  def booking_uuid_object
    if self[:booking_uuid].nil?
      nil
    else
      UUIDUtils.parse_raw(self[:booking_uuid])
    end
  end

  def booking_uuid_object=(uuid)
    self.booking_uuid = UUIDUtils.raw(uuid)
  end

  def community_uuid_object
    if self[:community_uuid].nil?
      nil
    else
      UUIDUtils.parse_raw(self[:community_uuid])
    end
  end

  def starter_uuid_object
    if self[:starter_uuid].nil?
      nil
    else
      UUIDUtils.parse_raw(self[:starter_uuid])
    end
  end

  def listing_author_uuid_object
    if self[:listing_author_uuid].nil?
      nil
    else
      UUIDUtils.parse_raw(self[:listing_author_uuid])
    end
  end

  def starter_uuid=(value)
    write_attribute(:starter_uuid, UUIDUtils::RAW.call(value))
  end

  def listing_uuid=(value)
    write_attribute(:listing_uuid, UUIDUtils::RAW.call(value))
  end

  def community_uuid=(value)
    write_attribute(:community_uuid, UUIDUtils::RAW.call(value))
  end

  def listing_author_uuid=(value)
    write_attribute(:listing_author_uuid, UUIDUtils::RAW.call(value))
  end

  def booking_uuid=(value)
    write_attribute(:booking_uuid, UUIDUtils::RAW.call(value))
  end

  def status
    current_state
  end

  def has_feedback_from?(person)
    if author == person
      testimonial_from_author.present?
    else
      testimonial_from_starter.present?
    end
  end

  def feedback_skipped_by?(person)
    if author == person
      author_skipped_feedback?
    else
      starter_skipped_feedback?
    end
  end

  def testimonial_from_author
    testimonials.find { |testimonial| testimonial.author_id == author.id }
  end

  def testimonial_from_starter
    testimonials.find { |testimonial| testimonial.author_id == starter.id }
  end

  # TODO This assumes that author is seller (which is true for all offers, sell, give, rent, etc.)
  # Change it so that it looks for TransactionProcess.author_is_seller
  def seller
    author
  end

  # TODO This assumes that author is seller (which is true for all offers, sell, give, rent, etc.)
  # Change it so that it looks for TransactionProcess.author_is_seller
  def buyer
    starter
  end

  def participations
    [author, starter]
  end

  def payer
    starter
  end

  def payment_receiver
    author
  end

  def with_type(&block)
    block.call(:listing_conversation)
  end

  def latest_activity
    (transaction_transitions + conversation.messages).max
  end

  # Give person (starter or listing author) and get back the other
  #
  # Note: I'm not sure whether we want to have this method or not but at least it makes refactoring easier.
  def other_party(person)
    person == starter ? listing.author : starter
  end

  def unit_type
    Maybe(read_attribute(:unit_type)).to_sym.or_else(nil)
  end

  def item_total
    unit_price * listing_quantity
  end

  def payment_gateway
    read_attribute(:payment_gateway)&.to_sym
  end

  def payment_process
    read_attribute(:payment_process)&.to_sym
  end

  def commission
    [(item_total * (commission_from_seller / 100.0) unless commission_from_seller.nil?),
     (minimum_commission unless minimum_commission.nil? || minimum_commission.zero?),
     Money.new(0, item_total.currency)]
      .compact
      .max
  end

  def buyer_commission
    [(item_total * (commission_from_buyer / 100.0) unless commission_from_buyer.nil?),
     (minimum_buyer_fee unless minimum_buyer_fee.nil? || minimum_buyer_fee.zero?),
     Money.new(0, item_total.currency)]
      .compact
      .max
  end

  def waiting_testimonial_from?(person_id)
    if starter_id == person_id && starter_skipped_feedback
      false
    elsif listing_author_id == person_id && author_skipped_feedback
      false
    else
      testimonials.detect{|t| t.author_id == person_id}.nil?
    end
  end

  def mark_as_seen_by_current(person_id)
    self.conversation
      .participations
      .where("person_id = '#{person_id}'")
      .update_all(is_read: true) # rubocop:disable Rails/SkipsModelValidations
  end

  def payment_total
    unit_price       = self.unit_price || 0
    quantity         = self.listing_quantity || 1
    shipping_price   = self.shipping_price || 0
    (unit_price * quantity) + shipping_price + buyer_commission
  end

  def last_transition_by_admin?
    transition = transaction_transitions.last
    transition && transition[:metadata] && transition[:metadata]['executed_by_admin']
  end

end<|MERGE_RESOLUTION|>--- conflicted
+++ resolved
@@ -97,11 +97,7 @@
     .where("listings.author_id = ? OR starter_id = ?", person.id, person.id)
   }
   scope :availability_blocking, -> do
-<<<<<<< HEAD
-    where(current_state: ['payment_intent_requires_action', 'preauthorized', 'paid', 'confirmed', 'canceled', 'dismissed'])
-=======
     where(current_state: ['payment_intent_requires_action', 'preauthorized', 'paid', 'confirmed', 'canceled', 'dismissed', 'disputed'])
->>>>>>> 2c56d142
   end
   scope :non_free, -> { where('current_state <> ?', ['free']) }
   scope :by_community, -> (community_id) { where(community_id: community_id) }
