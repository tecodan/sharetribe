--- conflicted
+++ resolved
@@ -2,11 +2,8 @@
   INFO = 'info'.freeze
   HERO = 'hero'.freeze
   FOOTER = 'footer'.freeze
-<<<<<<< HEAD
   LISTINGS = 'listings'.freeze
-=======
   CATEGORIES = 'categories'.freeze
->>>>>>> e1d0493b
 
   VARIATION_SINGLE_COLUMN = 'single_column'.freeze
   VARIATION_MULTI_COLUMN = 'multi_column'.freeze
