--- conflicted
+++ resolved
@@ -42,8 +42,6 @@
   scope :daily_basis, -> { where(per_hour: false) }
   scope :per_day_blocked, -> { daily_basis.availability_blocking }
   scope :in_per_day_period, ->(start_time, end_time) { where(['start_on >= ? AND end_on <= ?', start_time, end_time]) }
-<<<<<<< HEAD
-=======
   scope :covers_another_booking_per_day, ->(booking) do
     exclude_self(booking)
     .joins(:tx).per_day_blocked
@@ -53,7 +51,6 @@
   scope :exclude_self, ->(booking) do
     booking.persisted? ? where.not(id: booking.id) : self
   end
->>>>>>> f6dfde42
 
   def week_day
     Listing::WorkingTimeSlot.week_days.keys[start_time.wday].to_sym
