--- conflicted
+++ resolved
@@ -309,7 +309,6 @@
 
 <% when "cash-payment-bag-1-light" %>
   <svg xmlns="http://www.w3.org/2000/svg" viewBox="0 0 24 24"><g fill="none" stroke="none" stroke-linecap="round" stroke-linejoin="round"><path d="M14.894 5l1.915-3.246A.5.5 0 0 0 16.378 1h-6.245a.5.5 0 0 0-.43.755L11.63 5M15.254 11c.825.639 4 3.979 4 7.739 0 3.038-3.281 4.261-6.319 4.261s-6.181-1.223-6.181-4.261c0-3.91 3.245-7.245 4-7.739M4.754 4h2a.472.472 0 0 1 .5.5v6a.472.472 0 0 1-.5.5h-2"/><path d="M10.389 2.911L9.254 4.5a1.343 1.343 0 0 1-1 .5h-1M7.254 9.5c1.965.982 2.819 1.5 4 1.5h4c1 0 1.184-.051 1.5-1 .5-1.5 1-4 1-4 0-.5-.5-1-1.5-1H11.63M13.254 19v1M13.254 14v1M11.254 19h3a1 1 0 0 0 0-2h-2a1 1 0 1 1 0-2h3"/></g></svg>
-<<<<<<< HEAD
 
 <% when "cash-payment-bag-1-regular" %>
   <svg xmlns="http://www.w3.org/2000/svg" viewBox="0 0 24 24"><defs><style>.a{fill:none;stroke:none;stroke-linecap:round;stroke-linejoin:round;stroke-width:1.5px}</style></defs><path d="M15.4 11.25c.891.648 4.1 3.875 4.1 7.684 0 3.077-3.544 4.316-6.824 4.316S6 22.011 6 18.934c0-3.961 3.5-7.334 4.32-7.834M4.5 3.75h1.8c.27 0 .45.214.45.536v6.428c0 .322-.18.536-.45.536H4.5M10.4 2.621l-1.245 1.75a1.391 1.391 0 0 1-1.034.517H6.75"/><path d="M6.75 9.384c2.042 1.105 3.267 1.866 4.494 1.866H15.4c1.04 0 1.231-.058 1.56-1.125.52-1.687 1.04-4.498 1.04-4.5 0-.562-.52-1.125-1.559-1.125l-5.027.02-1.6-2.989a.568.568 0 0 1 0-.52.46.46 0 0 1 .4-.261h5.818a.462.462 0 0 1 .405.261.566.566 0 0 1 0 .519L14.858 4.5M11.079 19.094a2.224 2.224 0 0 0 1.858.875c1.139 0 2.063-.693 2.063-1.547s-.924-1.546-2.063-1.546-2.062-.693-2.062-1.548.924-1.547 2.062-1.547a2.221 2.221 0 0 1 1.858.875M12.937 19.969V21M12.937 12.75v1.031"/></svg>
@@ -319,16 +318,6 @@
 
 <% when "cash-payment-bag-regular" %>
   <svg viewBox="0 0 24 24" xmlns="http://www.w3.org/2000/svg"><g fill="none" stroke="none" stroke-linecap="round" stroke-linejoin="round" stroke-width="1.5"><path d="M.75 14.25v9M.75 21.75h16.5a3 3 0 0 0-3-3H10.5a3 3 0 0 0-3-3H.75M6.75 18.75h3.75M20.24 18.008a7.475 7.475 0 0 0-2.022-13.059l1.853-3.17a.679.679 0 0 0 0-.687.707.707 0 0 0-.611-.342h-7.42a.707.707 0 0 0-.609.342.679.679 0 0 0 0 .687l1.853 3.17A7.477 7.477 0 0 0 8.25 12"/><path d="M13.7 13.844a2.224 2.224 0 0 0 1.858.875c1.139 0 2.063-.693 2.063-1.547s-.924-1.546-2.063-1.546-2.058-.693-2.058-1.548.924-1.547 2.062-1.547a2.221 2.221 0 0 1 1.858.875M15.562 14.719v1.031M15.562 7.5v1.031"/></g></svg>
-=======
-
-<% when "cash-payment-bag-1-regular" %>
-  <svg xmlns="http://www.w3.org/2000/svg" viewBox="0 0 24 24"><defs><style>.a{fill:none;stroke:none;stroke-linecap:round;stroke-linejoin:round;stroke-width:1.5px}</style></defs><path d="M15.4 11.25c.891.648 4.1 3.875 4.1 7.684 0 3.077-3.544 4.316-6.824 4.316S6 22.011 6 18.934c0-3.961 3.5-7.334 4.32-7.834M4.5 3.75h1.8c.27 0 .45.214.45.536v6.428c0 .322-.18.536-.45.536H4.5M10.4 2.621l-1.245 1.75a1.391 1.391 0 0 1-1.034.517H6.75"/><path d="M6.75 9.384c2.042 1.105 3.267 1.866 4.494 1.866H15.4c1.04 0 1.231-.058 1.56-1.125.52-1.687 1.04-4.498 1.04-4.5 0-.562-.52-1.125-1.559-1.125l-5.027.02-1.6-2.989a.568.568 0 0 1 0-.52.46.46 0 0 1 .4-.261h5.818a.462.462 0 0 1 .405.261.566.566 0 0 1 0 .519L14.858 4.5M11.079 19.094a2.224 2.224 0 0 0 1.858.875c1.139 0 2.063-.693 2.063-1.547s-.924-1.546-2.063-1.546-2.062-.693-2.062-1.548.924-1.547 2.062-1.547a2.221 2.221 0 0 1 1.858.875M12.937 19.969V21M12.937 12.75v1.031"/></svg>
-
-<% when "cash-payment-bag-1-regular-2" %>
-  <svg xmlns="http://www.w3.org/2000/svg" viewBox="0 0 24 24"> <g fill="none" stroke="none" stroke-linecap="round" stroke-linejoin="round" stroke-width="1.5"<path d="M15.4 11.25c.891.648 4.1 3.875 4.1 7.684 0 3.077-3.544 4.316-6.824 4.316S6 22.011 6 18.934c0-3.961 3.5-7.334 4.32-7.834M4.5 3.75h1.8c.27 0 .45.214.45.536v6.428c0 .322-.18.536-.45.536H4.5M10.4 2.621l-1.245 1.75a1.391 1.391 0 0 1-1.034.517H6.75"/><path d="M6.75 9.384c2.042 1.105 3.267 1.866 4.494 1.866H15.4c1.04 0 1.231-.058 1.56-1.125.52-1.687 1.04-4.498 1.04-4.5 0-.562-.52-1.125-1.559-1.125l-5.027.02-1.6-2.989a.568.568 0 0 1 0-.52.46.46 0 0 1 .4-.261h5.818a.462.462 0 0 1 .405.261.566.566 0 0 1 0 .519L14.858 4.5M11.079 19.094a2.224 2.224 0 0 0 1.858.875c1.139 0 2.063-.693 2.063-1.547s-.924-1.546-2.063-1.546-2.062-.693-2.062-1.548.924-1.547 2.062-1.547a2.221 2.221 0 0 1 1.858.875M12.937 19.969V21M12.937 12.75v1.031"/></svg>
-
-<% when "cash-payment-bag-regular" %>
-  <svg viewBox="0 0 24 24" xmlns="http://www.w3.org/2000/svg"><g fill="none" stroke="none" stroke-linecap="round" stroke-linejoin="round" stroke-width="1.5"><path d="M.75 14.25v9M.75 21.75h16.5a3 3 0 0 0-3-3H10.5a3 3 0 0 0-3-3H.75M6.75 18.75h3.75M20.24 18.008a7.475 7.475 0 0 0-2.022-13.059l1.853-3.17a.679.679 0 0 0 0-.687.707.707 0 0 0-.611-.342h-7.42a.707.707 0 0 0-.609.342.679.679 0 0 0 0 .687l1.853 3.17A7.477 7.477 0 0 0 8.25 12"/><path d="M13.7 13.844a2.224 2.224 0 0 0 1.858.875c1.139 0 2.063-.693 2.063-1.547s-.924-1.546-2.063-1.546-2.058-.693-2.058-1.548.924-1.547 2.062-1.547a2.221 2.221 0 0 1 1.858.875M15.562 14.719v1.031M15.562 7.5v1.031"/></g></svg>
 
 <% when "cash-payment-bill-1" %>
   <svg xmlns="http://www.w3.org/2000/svg" viewBox="0 0 24 24"><g fill="none" stroke="none" stroke-linecap="round" stroke-linejoin="round"><path d="M5 6.5v-3a.5.5 0 0 1 .5-.5h17a.5.5 0 0 1 .5.5v9a.5.5 0 0 1-.5.5H10M23.004 6.5l-3.5-3.5M5.004 6.5l3.5-3.5M23.004 9.5l-3.5 3.5"/><path d="M4 15.5l2.279-1.019a2 2 0 0 0 .863-1.336L7.5 11l3.081-2.2A1 1 0 0 0 11 7.985v-.566a1 1 0 0 0-1.336-.942L5.56 7.944a9.3 9.3 0 0 0-2.825 1.614L1 11M1 21l2.244-1.5a3 3 0 0 1 1.668-.5H12M12 19h2.779a1 1 0 0 0 .949-.684L17.5 13M16.504 16h-4.5M13 16a1.5 1.5 0 1 1 0-3M12 19a1.5 1.5 0 1 1 0-3M15.004 10v1M15.004 5v1M13 10h3a1 1 0 0 0 0-2h-2a1 1 0 1 1 0-2h3"/></g></svg>
@@ -341,7 +330,6 @@
 
 <% when "cash-payment-bill-4" %>
   <svg xmlns="http://www.w3.org/2000/svg" viewBox="0 0 24 24"><g fill="none" stroke="none" stroke-linecap="round" stroke-linejoin="round"><path d="M20.25 23.5l-2.5-3.5v-4.5c.042-1.778-2.081-3.363-4-5M15.269 17.5l-2.69-2.768a1.8 1.8 0 0 0-2.018 0 1.059 1.059 0 0 0 0 1.5L13.75 19.5V21c0 .961 1.561 2.5 1.561 2.5M7.25 18.5L3.75 15"/><path d="M10.75 18.5h-6.5a.5.5 0 0 1-.5-.5V1a.5.5 0 0 1 .5-.5h9a.5.5 0 0 1 .5.5v12.5M7.25.5L3.75 4M10.25.5l3.5 3.5M10.75 9.5h1M5.75 9.5h1"/><path d="M10.75 11.5v-3a1 1 0 0 0-2 0v2a1 1 0 0 1-2 0v-3"/></g></svg>
->>>>>>> 6a8351ab
 
 <% when "cash-protect" %>
   <svg xmlns="http://www.w3.org/2000/svg" viewBox="0 0 24 24"><g fill="none" stroke="none" stroke-linecap="round" stroke-linejoin="round" stroke-miterlimit="10"><path d="M11.508.5h-.017c-2.04 2.54-5.664 3.544-9.99.52v14.813s1.45 5.27 10 7.667c8.55-2.397 10-7.667 10-7.667V1.02c-4.272 2.984-7.922 2.053-9.992-.52z"/><path d="M9 14c0 1.38 1.12 2.5 2.5 2.5S14 15.38 14 14s-1.12-2.5-2.5-2.5S9 10.38 9 9s1.12-2.5 2.5-2.5S14 7.62 14 9M11.5 5v13"/></g></svg>
@@ -545,12 +533,9 @@
 <% when "face-id-9" %>
   <svg xmlns="http://www.w3.org/2000/svg" viewBox="0 0 24 24"><g fill="none" stroke="none" stroke-linecap="round" stroke-linejoin="round"><path d="M16.276 18.163L14 17.188v-2s.866-.35.866-2.5c.684 0 .944-2-.007-2a2.63 2.63 0 0 0 .44-2c-.491-2-5.331-2-5.822 0-2.066-.43-.422 1.711-.422 2-.981 0-.981 2 0 2 0 2.15.945 2.5.945 2.5v2l-2.316.992"/><circle cx="12" cy="12" r="7.5"/><path d="M12 .5v1M16.401 1.375l-.383.924M20.132 3.868l-.707.707M22.625 7.599l-.924.383M23.5 12h-1M22.625 16.401l-.924-.383M20.132 20.132l-.707-.707M16.401 22.625l-.383-.924M12 23.5v-1M7.599 22.625l.383-.924M3.868 20.132l.707-.707M1.375 16.401l.924-.383M.5 12h1M1.375 7.599l.924.383M3.868 3.868l.707.707M7.599 1.375l.383.924"/></g></svg>
 
-<<<<<<< HEAD
-=======
 <% when "face-id-10" %>
   <svg xmlns="http://www.w3.org/2000/svg" viewBox="0 0 24 24"><g fill="none" stroke="none" stroke-linejoin="round" stroke-miterlimit="10"><path d="M6.831 17.435a34.3 34.3 0 0 1 3.25-1.293c.608-.226.509-1.815.239-2.111a4.49 4.49 0 0 1-1.169-3.481A2.934 2.934 0 0 1 12 7.335a2.934 2.934 0 0 1 2.849 3.215 4.49 4.49 0 0 1-1.169 3.481c-.27.3-.369 1.885.239 2.111a34.3 34.3 0 0 1 3.25 1.293"/><circle cx="12" cy="12" r="7.5"/><path d="M12 .5v1M16.401 1.375l-.383.924M20.132 3.868l-.707.707M22.625 7.599l-.924.383M23.5 12h-1M22.625 16.401l-.924-.383M20.132 20.132l-.707-.707M16.401 22.625l-.383-.924M12 23.5v-1M7.599 22.625l.383-.924M3.868 20.132l.707-.707M1.375 16.401l.924-.383M.5 12h1M1.375 7.599l.924.383M3.868 3.868l.707.707M7.599 1.375l.383.924"/></g></svg>
 
->>>>>>> 6a8351ab
 <% when "farmer" %>
   <svg xmlns="http://www.w3.org/2000/svg" viewBox="0 0 24 24"><g fill="none" stroke="none" stroke-linejoin="round" stroke-miterlimit="10"><path stroke-linecap="round" d="M9.437 15.5l-6.34 1.754C1.533 17.84.5 19.332.5 21v2.5h23V21c0-1.668-1.034-3.16-2.596-3.746l-6.32-1.754M9 9.502c0-.553.448-.5 1-.5.553 0 1-.053 1 .5M13 9.502c0-.553.448-.5 1-.5.553 0 1-.053 1 .5"/><path stroke-linecap="round" d="M17 6.373V8.5c1.5 0 1.5 3 0 3 0 3-3.5 5.027-5 5.027S7 14.5 7 11.5c-1.5 0-1.5-3 0-3V6.373"/><path stroke-linecap="round" d="M5.91 10.393C3.897 9.933 2.5 9.256 2.5 8.5 2.5 7.12 6.753 6 12 6s9.5 1.12 9.5 2.5c0 .756-1.393 1.435-3.41 1.893"/><path stroke-linecap="round" d="M20 7.15c-2.102-1.455-3.485-3.38-4.153-5.307C15.567 1.04 14.81.5 13.957.5h-3.914c-.852 0-1.61.54-1.89 1.344C7.486 3.77 6.104 5.694 4 7.15M5 23.5l1-3h12l1 3"/><path d="M5.51 16.586L6 20.5h2.5l-.512-4.6M18.49 16.586L18 20.5h-2.5l.512-4.6"/></g></svg>
 
@@ -1043,12 +1028,9 @@
 <% when "rating-star-give" %>
   <svg xmlns="http://www.w3.org/2000/svg" viewBox="0 0 24 24"><g fill="none" stroke="none" stroke-linecap="round" stroke-linejoin="round"><path d="M10.531 13.558l.976-3-4.166-3.681A.5.5 0 0 1 7.669 6h4.947l1.749-4.673a.5.5 0 0 1 .938 0L17.052 6H22a.5.5 0 0 1 .329.876l-4.169 3.695 1.733 5.264a.5.5 0 0 1-.768.561l-4.291-3.114-2.111 1.556M1.5 23V13M1.5 15h7a3 3 0 0 1 3 3h6a3 3 0 0 1 3 3h-19zM11.5 18h-3"/></g></svg>
 
-<<<<<<< HEAD
 <% when "real-estate-search-house" %>
   <svg xmlns="http://www.w3.org/2000/svg" viewBox="0 0 24 24"><g fill="none" stroke="none" stroke-linejoin="round" stroke-miterlimit="10"><path class="cls-1" d="M13.25 11.5v3h-6v-3M5.75 9.25l4.5-3.75 4.5 3.75"/><circle class="cls-1" cx="10.25" cy="10" r="9"/><path class="cls-1" d="M23 22.75l-6.375-6.375"/></g></svg>
 
-=======
->>>>>>> 6a8351ab
 <% when "road-pin" %>
   <svg xmlns="http://www.w3.org/2000/svg" viewBox="0 0 24 24"><g fill="none" stroke="none" stroke-linecap="round" stroke-linejoin="round" stroke-miterlimit="10"><path d="M7.5.5l-7 23M18.952 11.842L22.5 23.5M11.5 19.5v4M11.5 14.5v2M11.5.5v2M20.678 7.588c0 2.81-5.088 8.907-5.088 8.907S10.5 10.4 10.5 7.588c0-2.81 2.277-5.088 5.09-5.088 2.81 0 5.088 2.278 5.088 5.088z"/><circle cx="15.589" cy="7.588" r="1.909"/></g></svg>
 
@@ -1163,21 +1145,15 @@
 <% when "single-man-search" %>
   <svg xmlns="http://www.w3.org/2000/svg" viewBox="0 0 24 24"><g fill="none" stroke="none" stroke-linecap="round" stroke-linejoin="round"><path d="M15.556 16a5.321 5.321 0 0 0-10 0" stroke-width=".989"/><path class="cls-2" d="M7.7 6.1a5.4 5.4 0 0 0 6.022 1.21"/><circle class="cls-2" cx="10.5" cy="7.75" r="3.25"/><circle class="cls-2" cx="10.5" cy="10.5" r="10"/><path class="cls-2" d="M23.5 23.5l-5.929-5.929"/></g></svg>
 
-<<<<<<< HEAD
+<% when "single-neutral-actions-laptop" %>
+  <svg xmlns="http://www.w3.org/2000/svg" viewBox="0 0 24 24"><g fill="none" stroke="none" stroke-linejoin="round" stroke-miterlimit="10"><style>.cls-1{fill:none;stroke:#000;stroke-linecap:round;stroke-linejoin:round}</style></defs><circle class="cls-1" cx="5.5" cy="4" r="3.5"/><path class="cls-1" d="M9 10.43A5 5 0 0 0 .5 14v3.5H3l.5 6h4l.5-6h1M23.435 22.776a.5.5 0 0 1-.447.724h-13a.5.5 0 0 1-.447-.724l1.947-3.276h10zM11.988 12.5h9a.5.5 0 0 1 .5.5v6.5h-10V13a.5.5 0 0 1 .5-.5zM15.988 21.5h1"/></g></svg>
+
 <% when "single-neutral-actions-view" %>
   <svg xmlns="http://www.w3.org/2000/svg" viewBox="0 0 24 24"><g fill="none" stroke="none" stroke-linecap="round" stroke-linejoin="round"><circle class="cls-1" cx="17.029" cy="17.029" r="4.529"/><path class="cls-1" d="M23.5 23.5l-3.248-3.248M10 16.5H.5a8.719 8.719 0 0 1 .7-3.322c.49-.981 2.539-1.661 5.111-2.613.695-.258.581-2.074.273-2.413a5.127 5.127 0 0 1-1.34-3.978A3.354 3.354 0 0 1 8.5.5a3.354 3.354 0 0 1 3.256 3.674 5.127 5.127 0 0 1-1.336 3.978c-.308.339-.422 2.155.273 2.413.91.337 1.755.639 2.488.934"/></g></svg>
 
-=======
-<% when "single-neutral-actions-laptop" %>
-  <svg xmlns="http://www.w3.org/2000/svg" viewBox="0 0 24 24"><g fill="none" stroke="none" stroke-linejoin="round" stroke-miterlimit="10"><style>.cls-1{fill:none;stroke:#000;stroke-linecap:round;stroke-linejoin:round}</style></defs><circle class="cls-1" cx="5.5" cy="4" r="3.5"/><path class="cls-1" d="M9 10.43A5 5 0 0 0 .5 14v3.5H3l.5 6h4l.5-6h1M23.435 22.776a.5.5 0 0 1-.447.724h-13a.5.5 0 0 1-.447-.724l1.947-3.276h10zM11.988 12.5h9a.5.5 0 0 1 .5.5v6.5h-10V13a.5.5 0 0 1 .5-.5zM15.988 21.5h1"/></g></svg>
-
-<% when "single-neutral-actions-view" %>
-  <svg xmlns="http://www.w3.org/2000/svg" viewBox="0 0 24 24"><g fill="none" stroke="none" stroke-linecap="round" stroke-linejoin="round"><circle class="cls-1" cx="17.029" cy="17.029" r="4.529"/><path class="cls-1" d="M23.5 23.5l-3.248-3.248M10 16.5H.5a8.719 8.719 0 0 1 .7-3.322c.49-.981 2.539-1.661 5.111-2.613.695-.258.581-2.074.273-2.413a5.127 5.127 0 0 1-1.34-3.978A3.354 3.354 0 0 1 8.5.5a3.354 3.354 0 0 1 3.256 3.674 5.127 5.127 0 0 1-1.336 3.978c-.308.339-.422 2.155.273 2.413.91.337 1.755.639 2.488.934"/></g></svg>
-
 <% when "single-neutral-shield" %>
   <svg xmlns="http://www.w3.org/2000/svg" viewBox="0 0 24 24"><g fill="none" stroke="none" stroke-linejoin="round" stroke-miterlimit="10"><g id="_Group_" data-name="&lt;Group&gt;"><g id="New_Symbol_1" data-name="New Symbol 1"><circle class="cls-1" cx="12" cy="7.75" r="3.25"/><path d="M17.056 16a5.321 5.321 0 0 0-10 0" stroke-width=".989" fill="none" stroke="none" stroke-linecap="round" stroke-linejoin="round"/></g></g><path class="cls-1" d="M23.5 9.125A14.7 14.7 0 0 1 12 23.5 14.7 14.7 0 0 1 .5 9.125V1.5a1 1 0 0 1 1-1h21a1 1 0 0 1 1 1z"/></g></svg>
 
->>>>>>> 6a8351ab
 <% when "skateboard-person" %>
   <svg xmlns="http://www.w3.org/2000/svg" viewBox="0 0 24 24"><g fill="none" stroke="none" stroke-linejoin="round" stroke-miterlimit="10"><circle class="cls-1" cx="14" cy="3" r="2.5"/><path class="cls-1" d="M13.417 21.5l1.5-2.934a3.5 3.5 0 0 0-1.6-4.751l-1.854-.891 1.4-2.425H20a1.5 1.5 0 0 0 0-3H4a1.5 1.5 0 0 0 0 3h5.4l-6.2 10.75a1.5 1.5 0 1 0 2.6 1.5l4.165-7.22 2.058.99a.494.494 0 0 1 .258.291.5.5 0 0 1-.029.387l-1.086 2.118M8.5 21.5h11"/><circle class="cls-1" cx="17.5" cy="22.5" r="1"/><circle class="cls-1" cx="10.5" cy="22.5" r="1"/></g></svg>
 
