- content_for :title_header do
  %h1
    = t("layouts.admin.admin")
    = "-"
    = t("admin.communities.settings.settings")

= render :partial => "admin/left_hand_navigation", :locals => { :links => admin_links_for(@presenter.community) }

.left-navi-section
  = form_for @presenter.community, url: admin_setting_path, method: :patch do |form|
    %h2= t("admin.communities.settings.settings")

    .row
      .col-12
        %h3= t("admin.communities.settings.access")
        .checkbox-container
          = form.check_box :join_with_invite_only
          = form.label :join_with_invite_only, t("admin.communities.settings.join_with_invite_only"), :class => "settings-checkbox-label"
        .checkbox-container
          = form.check_box :users_can_invite_new_users
          = form.label :users_can_invite_new_users, t("admin.communities.settings.users_can_invite_new_users"), :class => "settings-checkbox-label"
        .checkbox-container
          = form.check_box :private
          = form.label :private, t("admin.communities.settings.private"), :class => "settings-checkbox-label"
        .checkbox-container
          = form.check_box :require_verification_to_post_listings
          = form.label :require_verification_to_post_listings, t("admin.communities.settings.require_verification_to_post_listings"), :class => "settings-checkbox-label"
        .checkbox-container
          = form.check_box :allow_free_conversations
          = form.label :allow_free_conversations, t("admin.communities.settings.allow_free_conversations"), :class => "settings-checkbox-label"


    - if(FeatureFlagHelper.location_search_available)
      .row#search_and_location_preferences
        .col-12
          %h3
<<<<<<< HEAD
            - if @presenter.allow_hide_location?
              = t("admin.communities.settings.search_and_location_preferences")
            - else
              = t("admin.communities.settings.search_preferences")
          - if @presenter.allow_hide_location?
            .checkbox-container
              = form.check_box :show_location
              = form.label :show_location, t("admin.communities.settings.allow_users_to_add_location"), :class => "settings-checkbox-label"
=======
            = t("admin.communities.settings.search_and_location_preferences")
          .checkbox-container
            = form.check_box :show_location
            = form.label :show_location, t("admin.communities.settings.allow_users_to_add_location"), :class => "settings-checkbox-label"
>>>>>>> 174a0da6

          .checkbox-container
            .settings-checkbox-label.label
            - select_search_type = select_tag 'main_search', options_for_select(@presenter.main_search_select_options, @presenter.main_search), class: 'inline-select'
            = t("admin.communities.settings.default_search_type", select_search_type: select_search_type).html_safe
          .checkbox-container.if-location-enabled
            .settings-checkbox-label.label
            - select_distance_unit = select_tag 'distance_unit', options_for_select(@presenter.distance_unit_select_options, @presenter.distance_unit), class: 'inline-select'
            = t("admin.communities.settings.select_distance_unit", distance_units_selector: select_distance_unit).html_safe
          .checkbox-container.if-location-enabled
            = check_box_tag :limit_distance, true, @presenter.limit_distance
            = label_tag("limit_distance", t("admin.communities.settings.show_only_nearby"), {class: "settings-checkbox-label"})


    .row
      .col-12
        %h3= t("admin.communities.settings.listing_preferences")
        .checkbox-container
          = form.check_box :show_category_in_listing_list
          = form.label :show_category_in_listing_list, t("admin.communities.settings.show_category_in_listing_list"), :class => "settings-checkbox-label"
        .checkbox-container
          = form.check_box :show_listing_publishing_date
          = form.label :show_listing_publishing_date, t("admin.communities.settings.show_listing_publishing_date"), :class => "settings-checkbox-label"
        .checkbox-container
          = form.check_box :listing_comments_in_use
          = form.label :listing_comments_in_use, t("admin.communities.settings.listing_comments_in_use"), :class => "settings-checkbox-label"
        .checkbox-container
          = form.check_box :pre_approved_listings
          = form.label :pre_approved_listings, t("admin.communities.settings.pre_approved_listings"), :class => "settings-checkbox-label"

    - if @presenter.community.payments_in_use?
      .row
        .col-12
          %h3= t("admin.communities.settings.transaction_preferences")
          .checkbox-container
            .settings-checkbox-label.label
              - day_dropdown = form.select :automatic_confirmation_after_days, (1..@presenter.max_automatic_confirmation_after_days), {}, :class => "inline-select"
              = t("admin.communities.settings.automatically_confirmed_no_escrow", :days_dropdown => day_dropdown).html_safe
            - if @presenter.stripe_available?
              - learn_more = link_to(t('layouts.branding.learn_more'), " #{knowledge_base_url}/how-to-delay-payments-and-hold-funds-with-stripe", target: :_blank)
              - help_text = t('admin.communities.settings.automatically_confirmed_no_escrow_stripe_info', learn_more: learn_more).html_safe
              = render partial: 'layouts/info_text', locals: { text: help_text }
              .info-text-container

    .row
      .col-12
        %h3= t("admin.communities.settings.email_preferences")
        .checkbox-container
          = form.check_box :automatic_newsletters
          = form.label :automatic_newsletters, t("admin.communities.settings.automatic_newsletters"), :class => "settings-checkbox-label"
        .checkbox-container
          .settings-checkbox-label.label
            - frequence_dropdown = form.select :default_min_days_between_community_updates, [[t("admin.communities.settings.newsletter_daily"), 1], [t("admin.communities.settings.newsletter_weekly"), 7]], {}, :class => "inline-select"
            = t("admin.communities.settings.automatic_newsletter_frequency", :frequency_dropdown => frequence_dropdown).html_safe
        .checkbox-container
          = form.check_box :email_admins_about_new_members
          = form.label :email_admins_about_new_members, t("admin.communities.settings.email_admins_about_new_members"), :class => "settings-checkbox-label"
        .checkbox-container
          = form.check_box :email_admins_about_new_transactions
          = form.label :email_admins_about_new_transactions, t("admin.communities.settings.email_admins_about_new_transactions"), :class => "settings-checkbox-label"

    .row
      .col-12
        = form.button t("admin.communities.settings.update_settings")

  - content_for :extra_javascript do
    :javascript
      window.ST.initializeDeleteMarketplace('#{@presenter.delete_confirmation}');
      window.ST.initializeLocationSearchModeSwitch();

  - if @presenter.can_delete_marketplace
    .row.without-margin
      .col-12
        .alert-box-danger

          %p
            %span.alert-box-icon<>
              = icon_tag("alert", ["icon-fix"])
            %span<
              %strong
                = t("admin.communities.settings.delete_marketplace_title")
          %p
            = t("admin.communities.settings.once_you_delete")

          = button_tag t("admin.communities.settings.delete_this_marketplace"), class: "delete-button js-delete-marketplace-button"

          = form_tag delete_marketplace_admin_community_path(@presenter.community), method: :delete, class: "hidden js-delete-marketplace-confirmation-form" do

            %strong
              = t("admin.communities.settings.are_you_sure")

            - if @presenter.delete_redirect_url
              %p
                = t("admin.communities.settings.you_will_be_redirected_to", destination: @presenter.delete_redirect_url)

            %p
              = t("admin.communities.settings.last_community_updates")

            %p
              = t("admin.communities.settings.type_marketplace_domain", domain: @presenter.delete_confirmation)

            = text_field_tag :delete_confirmation, nil, placeholder: t("admin.communities.settings.type_marketplace_domain_placeholder"), class: "js-delete-marketplace-confirmation-domain"

            = button_tag t("admin.communities.settings.i_understand_button"), class: "delete-button js-confirmation-button"<|MERGE_RESOLUTION|>--- conflicted
+++ resolved
@@ -34,21 +34,10 @@
       .row#search_and_location_preferences
         .col-12
           %h3
-<<<<<<< HEAD
-            - if @presenter.allow_hide_location?
-              = t("admin.communities.settings.search_and_location_preferences")
-            - else
-              = t("admin.communities.settings.search_preferences")
-          - if @presenter.allow_hide_location?
-            .checkbox-container
-              = form.check_box :show_location
-              = form.label :show_location, t("admin.communities.settings.allow_users_to_add_location"), :class => "settings-checkbox-label"
-=======
             = t("admin.communities.settings.search_and_location_preferences")
           .checkbox-container
             = form.check_box :show_location
             = form.label :show_location, t("admin.communities.settings.allow_users_to_add_location"), :class => "settings-checkbox-label"
->>>>>>> 174a0da6
 
           .checkbox-container
             .settings-checkbox-label.label
