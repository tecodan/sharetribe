- content_for :title_header do
  %h1
    = t("layouts.admin.admin")
    = "-"
    = t("admin.communities.settings.settings")

= render :partial => "admin/left_hand_navigation", :locals => { :links => admin_links_for(@presenter.community) }

.left-navi-section
  = form_for @presenter.community, url: admin_setting_path, method: :patch do |form|
    %h2= t("admin.communities.settings.settings")

    .row
      .col-12
        %h3= t("admin.communities.settings.access")
        .checkbox-container
          = form.check_box :join_with_invite_only
          = form.label :join_with_invite_only, t("admin.communities.settings.join_with_invite_only"), :class => "settings-checkbox-label"
        .checkbox-container
          = form.check_box :users_can_invite_new_users
          = form.label :users_can_invite_new_users, t("admin.communities.settings.users_can_invite_new_users"), :class => "settings-checkbox-label"
        .checkbox-container
          = form.check_box :private
          = form.label :private, t("admin.communities.settings.private"), :class => "settings-checkbox-label"
        .checkbox-container
          = form.check_box :require_verification_to_post_listings
          = form.label :require_verification_to_post_listings, t("admin.communities.settings.require_verification_to_post_listings"), :class => "settings-checkbox-label"
        .checkbox-container
          = form.check_box :allow_free_conversations
          = form.label :allow_free_conversations, t("admin.communities.settings.allow_free_conversations"), :class => "settings-checkbox-label"


    - if FeatureFlagHelper.location_search_available
      .row#search_and_location_preferences
        .col-12
          %h3
            = t("admin.communities.settings.search_and_location_preferences")
          .checkbox-container
            = form.check_box :show_location
            = form.label :show_location, t("admin.communities.settings.allow_users_to_add_location"), :class => "settings-checkbox-label"
          .checkbox-container
<<<<<<< HEAD
            = form.check_box :fuzzy_location
=======
            = form.check_box :fuzzy_location, :disabled => !@presenter.community.show_location?
>>>>>>> 5d9afa94
            = form.label :fuzzy_location, t("admin.communities.settings.fuzzy_location"), :class => "settings-checkbox-label"

          .checkbox-container
            .settings-checkbox-label.label
            - select_search_type = select_tag 'main_search', options_for_select(@presenter.main_search_select_options, @presenter.main_search), class: 'inline-select'
            = t("admin.communities.settings.default_search_type", select_search_type: select_search_type).html_safe
          .checkbox-container.if-location-enabled
            .settings-checkbox-label.label
            - select_distance_unit = select_tag 'distance_unit', options_for_select(@presenter.distance_unit_select_options, @presenter.distance_unit), class: 'inline-select'
            = t("admin.communities.settings.select_distance_unit", distance_units_selector: select_distance_unit).html_safe
          .checkbox-container.if-location-enabled
            = check_box_tag :limit_distance, true, @presenter.limit_distance
            = label_tag("limit_distance", t("admin.communities.settings.show_only_nearby"), {class: "settings-checkbox-label"})


    .row
      .col-12
        %h3= t("admin.communities.settings.listing_preferences")
        .checkbox-container
          = form.check_box :show_category_in_listing_list
          = form.label :show_category_in_listing_list, t("admin.communities.settings.show_category_in_listing_list"), :class => "settings-checkbox-label"
        .checkbox-container
          = form.check_box :show_listing_publishing_date
          = form.label :show_listing_publishing_date, t("admin.communities.settings.show_listing_publishing_date"), :class => "settings-checkbox-label"
        .checkbox-container
          = form.check_box :listing_comments_in_use
          = form.label :listing_comments_in_use, t("admin.communities.settings.listing_comments_in_use"), :class => "settings-checkbox-label"
        .checkbox-container
          = form.check_box :pre_approved_listings
          = form.label :pre_approved_listings, t("admin.communities.settings.pre_approved_listings"), :class => "settings-checkbox-label"

    - if @presenter.community.payments_in_use?
      .row
        .col-12
          %h3= t("admin.communities.settings.transaction_preferences")
          .checkbox-container
            .settings-checkbox-label.label
              - day_dropdown = form.select :automatic_confirmation_after_days, (1..@presenter.max_automatic_confirmation_after_days), {}, :class => "inline-select"
              = t("admin.communities.settings.automatically_confirmed_no_escrow", :days_dropdown => day_dropdown).html_safe
            - if @presenter.stripe_available?
              - learn_more = link_to(t('layouts.branding.learn_more'), " #{knowledge_base_url}/how-to-delay-payments-and-hold-funds-with-stripe", target: :_blank)
              - help_text = t('admin.communities.settings.automatically_confirmed_no_escrow_stripe_info', learn_more: learn_more).html_safe
              = render partial: 'layouts/info_text', locals: { text: help_text }
              .info-text-container

    .row
      .col-12
        %h3= t("admin.communities.settings.email_preferences")
        .checkbox-container
          = form.check_box :automatic_newsletters
          = form.label :automatic_newsletters, t("admin.communities.settings.automatic_newsletters"), :class => "settings-checkbox-label"
        .checkbox-container{community_updates: true,
          class: "#{@presenter.community.automatic_newsletters ? '' : 'hidden'}"}
          .settings-checkbox-label.label
            - frequence_dropdown = form.select :default_min_days_between_community_updates, [[t("admin.communities.settings.newsletter_daily"), 1], [t("admin.communities.settings.newsletter_weekly"), 7]], {}, :class => "inline-select"
            = t("admin.communities.settings.automatic_newsletter_frequency", :frequency_dropdown => frequence_dropdown).html_safe
        .checkbox-container
          = form.check_box :email_admins_about_new_members
          = form.label :email_admins_about_new_members, t("admin.communities.settings.email_admins_about_new_members"), :class => "settings-checkbox-label"
        .checkbox-container
          = form.check_box :email_admins_about_new_transactions
          = form.label :email_admins_about_new_transactions, t("admin.communities.settings.email_admins_about_new_transactions"), :class => "settings-checkbox-label"

    .row
      .col-12
        = form.button t("admin.communities.settings.update_settings")

  - content_for :extra_javascript do
    :javascript
      window.ST.Settings.init({
      delete_confirmation: '#{@presenter.delete_confirmation}'
      });

  - if @presenter.can_delete_marketplace
    .row.without-margin
      .col-12
        .alert-box-danger

          %p
            %span.alert-box-icon<>
              = icon_tag("alert", ["icon-fix"])
            %span<
              %strong
                = t("admin.communities.settings.delete_marketplace_title")
          %p
            = t("admin.communities.settings.once_you_delete")

          = button_tag t("admin.communities.settings.delete_this_marketplace"), class: "delete-button js-delete-marketplace-button"

          = form_tag delete_marketplace_admin_community_path(@presenter.community), method: :delete, class: "hidden js-delete-marketplace-confirmation-form" do

            %strong
              = t("admin.communities.settings.are_you_sure")

            - if @presenter.delete_redirect_url
              %p
                = t("admin.communities.settings.you_will_be_redirected_to", destination: @presenter.delete_redirect_url)

            %p
              = t("admin.communities.settings.last_community_updates")

            %p
              = t("admin.communities.settings.type_marketplace_domain", domain: @presenter.delete_confirmation)

            = text_field_tag :delete_confirmation, nil, placeholder: t("admin.communities.settings.type_marketplace_domain_placeholder"), class: "js-delete-marketplace-confirmation-domain"

            = button_tag t("admin.communities.settings.i_understand_button"), class: "delete-button js-confirmation-button"<|MERGE_RESOLUTION|>--- conflicted
+++ resolved
@@ -39,11 +39,7 @@
             = form.check_box :show_location
             = form.label :show_location, t("admin.communities.settings.allow_users_to_add_location"), :class => "settings-checkbox-label"
           .checkbox-container
-<<<<<<< HEAD
-            = form.check_box :fuzzy_location
-=======
             = form.check_box :fuzzy_location, :disabled => !@presenter.community.show_location?
->>>>>>> 5d9afa94
             = form.label :fuzzy_location, t("admin.communities.settings.fuzzy_location"), :class => "settings-checkbox-label"
 
           .checkbox-container
