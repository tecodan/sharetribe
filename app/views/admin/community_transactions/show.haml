--- conflicted
+++ resolved
@@ -50,23 +50,13 @@
       .row
         .col-12
           %span.initiate-transaction-total-wrapper
-<<<<<<< HEAD
-            = t('listings.form.price.delivery')
-            = ':'
-=======
             = t('.delivery')
->>>>>>> 904601ee
           = t('.shipping_to', address: pr.shipping_address)
     - if pr.pickup?
       .row
         .col-12
           %span.initiate-transaction-total-wrapper
-<<<<<<< HEAD
-            = t('listings.form.price.delivery')
-            = ':'
-=======
             = t('.delivery')
->>>>>>> 904601ee
           = t('listings.form.price.pickup')
 
   .initiate-transaction-totals
