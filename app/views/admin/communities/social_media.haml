--- conflicted
+++ resolved
@@ -90,11 +90,7 @@
       .row
         %h3= t('.google_connect')
         - if display_knowledge_base_articles
-<<<<<<< HEAD
-          - google_instructions_link = link_to(t("admin.communities.social_media.google_instructions_link_text"), "#{knowledge_base_url}/configuration-and-how-to/how-to-configure-google-connect" )
-=======
           - google_instructions_link = link_to(t("admin.communities.social_media.google_instructions_link_text"), "#{knowledge_base_url}/configuration-and-how-to/how-to-configure-google-signin" )
->>>>>>> 9e388e59
           = render :partial => "layouts/info_text", :locals => { :text => t(".google_connect_info_text_with_instructions", :instructions_link => google_instructions_link).html_safe}
         - else
           = render :partial => "layouts/info_text", :locals => { :text => t(".google_connect_info_text").html_safe }
@@ -106,12 +102,6 @@
         - disabled_connect = @community.google_connect_enabled? ? {} : {disabled: 'disabled'}
         .col-6
           = form.label :google_connect_id, t(".google_connect_id"), {:class => "input"}.merge(disabled_connect)
-<<<<<<< HEAD
-          = form.text_field :google_connect_id, {:class => "text_field", :placeholder => ""}.merge(disabled_connect)
-        .col-6
-          = form.label :google_connect_secret, t(".google_connect_secret"), {:class => "input"}.merge(disabled_connect)
-          = form.text_field :google_connect_secret, {:class => "text_field", :placeholder => ""}.merge(disabled_connect)
-=======
           = form.text_field :google_connect_id, {:class => "text_field",
             :placeholder => "23456789-564sqsdLdglks2187pouUs275Uahdbs7of.apps.googleusercontent.com",
             required: true}.merge(disabled_connect)
@@ -120,17 +110,12 @@
           = form.text_field :google_connect_secret, {:class => "text_field",
             :placeholder => "Qsd1ljs9qfPOA4nePsp5dglj",
             required: true}.merge(disabled_connect)
->>>>>>> 9e388e59
 
     - if FeatureFlagHelper.feature_enabled?(:login_google_linkedin)
       .row
         %h3= t('.linkedin_connect')
         - if display_knowledge_base_articles
-<<<<<<< HEAD
-          - linkedin_instructions_link = link_to(t("admin.communities.social_media.linkedin_instructions_link_text"), "#{knowledge_base_url}/configuration-and-how-to/how-to-configure-linkedin-connect" )
-=======
           - linkedin_instructions_link = link_to(t("admin.communities.social_media.linkedin_instructions_link_text"), "#{knowledge_base_url}/configuration-and-how-to/how-to-configure-linkedin-sign-in" )
->>>>>>> 9e388e59
           = render :partial => "layouts/info_text", :locals => { :text => t(".linkedin_connect_info_text_with_instructions", :instructions_link => linkedin_instructions_link).html_safe}
         - else
           = render :partial => "layouts/info_text", :locals => { :text => t(".linkedin_connect_info_text").html_safe }
@@ -142,19 +127,12 @@
         - disabled_connect = @community.linkedin_connect_enabled? ? {} : {disabled: 'disabled'}
         .col-6
           = form.label :linkedin_connect_id, t(".linkedin_connect_id"), {:class => "input"}.merge(disabled_connect)
-<<<<<<< HEAD
-          = form.text_field :linkedin_connect_id, {:class => "text_field", :placeholder => ""}.merge(disabled_connect)
-        .col-6
-          = form.label :linkedin_connect_secret, t(".linkedin_connect_secret"), {:class => "input"}.merge(disabled_connect)
-          = form.text_field :linkedin_connect_secret, {:class => "text_field", :placeholder => ""}.merge(disabled_connect)
-=======
           = form.text_field :linkedin_connect_id, {:class => "text_field",
             :placeholder => "86xb8ms47icxgw", required: true}.merge(disabled_connect)
         .col-6
           = form.label :linkedin_connect_secret, t(".linkedin_connect_secret"), {:class => "input"}.merge(disabled_connect)
           = form.text_field :linkedin_connect_secret, {:class => "text_field",
             :placeholder => "cVjH9Q2Butjm2J90", required: true}.merge(disabled_connect)
->>>>>>> 9e388e59
 
     .row
       = form.button t("admin.communities.social_media.save")