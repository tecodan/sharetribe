--- conflicted
+++ resolved
@@ -1,10 +1,4 @@
 #login_form
-<<<<<<< HEAD
-  %h2
-    = t('.login_to_kassi')
-  - dashboard_login = @current_community ? "" : "?dashboard_login=true"
-  = form_tag("#{APP_CONFIG.login_domain}#{sessions_path}#{dashboard_login}",:action => "create") do  
-=======
   - if @facebook_merge
     %h2
       = t('.connect_your_facebook_to_kassi')
@@ -18,11 +12,11 @@
       = t('.you_can_also_create_new_account', :accont_creation_link => link_to(t(".account_creation_link_text"), create_facebook_based_people_path, :method => :post)).html_safe
       <br />
       = t(".cancle_facebook_connect", :cancel_link => link_to(t(".facebook_cancel_link_text"), cancel_person_registration_path)).html_safe
-  -else
+  - else
     %h2
       = t('.login_to_kassi')
-  = form_tag("#{APP_CONFIG.login_domain}#{sessions_path}",:action => "create") do  
->>>>>>> 6aa24a02
+    - dashboard_login = @current_community ? "" : "?dashboard_login=true"
+    = form_tag("#{APP_CONFIG.login_domain}#{sessions_path}#{dashboard_login}",:action => "create") do
     .form_field_container
       %label{:for => "username"}
         = username_label + ":"
