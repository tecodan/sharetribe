--- conflicted
+++ resolved
@@ -1,6 +1,5 @@
 = render :partial => 'layouts/head'
 
-<<<<<<< HEAD
 %body
  
   = render :partial => 'layouts/global-header'
@@ -27,39 +26,7 @@
             - else
               = truncate(t("common.default_community_description"), :length => 130, :omission => "...")
             = link_to t(".read_more"), about_infos_path
-      - if @current_user && @current_user.member_of?(@current_community)
-=======
-%header.tribe-header
-  
-  .coverimage
-    %figure.tribe-cover.fluidratio
-  
-  .wrapper
-    .tribe-logo
-      %a{href: '/'}
-        = image_tag @current_community.logo.url(:header)
-    .tribe-intro.hidden
-      .intro-wrapper
-        %h1
-          - if @current_community.slogan && !@current_community.slogan.blank?
-            = @current_community.slogan
-          - else
-            = t("common.default_community_slogan")
-        %p
-          - if @current_community.description && !@current_community.description.blank?
-            = truncate(@current_community.description, :length => 130, :omission => "...")
-          - else
-            = truncate(t("common.default_community_description"), :length => 130, :omission => "...")
-          = link_to t(".read_more"), about_infos_path
-    - if @current_user && @current_community.allows_user_to_send_invitations?(@current_user)
-      .join-action-buttons
-        - if @current_user
-          = link_to t(".invite_your_friends"), new_person_invitation_path(:person_id => @current_user.id), :class => "intro-button"
-          %small
-            = t(".invite_your_friends_description")
-    - else
-      - unless @current_user
->>>>>>> 75b1038a
+      - if @current_user && @current_community.allows_user_to_send_invitations?(@current_user)
         .join-action-buttons
           - if @current_user
             = link_to t(".invite_your_friends"), new_person_invitation_path(:person_id => @current_user.id), :class => "intro-button"
@@ -68,59 +35,67 @@
       - else
         - unless @current_user
           .join-action-buttons
-            %a.fb-connect{:href => person_omniauth_authorize_path(:facebook)}
-              %i.ss-icon.ss-social.ss-facebook.fb-icon
-              .fb-text= t(".connect")
-            = link_to(t(".or_join_without_facebook"), sign_up_path, :class => "regular-link")
+            - if @current_user
+              = link_to t(".invite_your_friends"), new_person_invitation_path(:person_id => @current_user.id), :class => "intro-button"
+              %small
+                = t(".invite_your_friends_description")
+        - else
+          - unless @current_user
+            .join-action-buttons
+              %a.fb-connect{:href => person_omniauth_authorize_path(:facebook)}
+                %i.ss-icon.ss-social.ss-facebook.fb-icon
+                .fb-text= t(".connect")
+              = link_to(t(".or_join_without_facebook"), sign_up_path, :class => "regular-link")
 
-  .tribe-navigation
+    .tribe-navigation
 
-    .wrapper
+      .wrapper
 
-      %nav.tribe-actions.actions-menu
-        %a.first-child{:href => root, :title => t('header.home'), :class => (session[:selected_tab].eql?("home") ? "selected" : "")}
-          %i.ss-home.icon-with-text
-          .text-with-icon.hidden= t('header.home')
-        %a{:href => "#", :title => t('header.members'), :class => (session[:selected_tab].eql?("members") ? "selected" : "")}
-          %i.ss-usergroup.icon-with-text
-          .text-with-icon.hidden= t('header.members')
-        %a{:href => about_infos_path, :title => t('header.about'), :class => (session[:selected_tab].eql?("about") ? "selected" : "")}
-          %i.ss-help.icon-with-text
-          .text-with-icon.hidden= t('header.about')
-        - if logged_in? && @current_user.has_admin_rights_in?(@current_community)
-          %a{:href => edit_details_admin_community_path(@current_community), :title => t("layouts.logged_in.admin"), :class => (session[:selected_tab].eql?("admin") ? "selected" : "")}
-            %i.ss-wrench.icon-with-text
-            .text-with-icon.hidden= t("layouts.logged_in.admin")
-        .select-language.toggle{data: {toggle: '.language-menu'}}
-          %i.icon-dropdown.ss-dropdown
-          .current-language
-            = get_full_locale_name(I18n.locale)
+        %nav.tribe-actions.actions-menu
+          %a.first-child{:href => root, :title => t('header.home'), :class => (session[:selected_tab].eql?("home") ? "selected" : "")}
+            %i.ss-home.icon-with-text
+            .text-with-icon.hidden= t('header.home')
+          %a{:href => "#", :title => t('header.members'), :class => (session[:selected_tab].eql?("members") ? "selected" : "")}
+            %i.ss-usergroup.icon-with-text
+            .text-with-icon.hidden= t('header.members')
+          %a{:href => about_infos_path, :title => t('header.about'), :class => (session[:selected_tab].eql?("about") ? "selected" : "")}
+            %i.ss-help.icon-with-text
+            .text-with-icon.hidden= t('header.about')
+          - if logged_in? && @current_user.has_admin_rights_in?(@current_community)
+            %a{:href => edit_details_admin_community_path(@current_community), :title => t("layouts.logged_in.admin"), :class => (session[:selected_tab].eql?("admin") ? "selected" : "")}
+              %i.ss-wrench.icon-with-text
+              .text-with-icon.hidden= t("layouts.logged_in.admin")
+          .select-language.toggle{data: {toggle: '.language-menu'}}
+            %i.icon-dropdown.ss-dropdown
+            .current-language
+              = get_full_locale_name(I18n.locale)
 
-      .language-menu.toggle-menu.hidden
-        = render :partial => "layouts/locale_select", :collection => available_locales, :as => :loc_array
+        .language-menu.toggle-menu.hidden
+          = render :partial => "layouts/locale_select", :collection => available_locales, :as => :loc_array
 
-  %article.page-content
-    .wrapper
-      = render :partial => "layouts/notifications"         
-      = yield
+    %article.page-content
+      .wrapper
+        = render :partial => "layouts/notifications"         
+        = yield
 
-  - if APP_CONFIG.use_google_analytics
-    <script type="text/javascript">
+    - if APP_CONFIG.use_google_analytics
+      <script type="text/javascript">
 
-    var _gaq = _gaq || [];
-    = "_gaq.push(['_setAccount', '#{APP_CONFIG.google_analytics_key}']);"
-    = "_gaq.push(['_setDomainName', '#{APP_CONFIG.google_analytics_domain}']);"
-    _gaq.push(['_trackPageview']);
-    _gaq.push(['_trackPageLoadTime']);
+      var _gaq = _gaq || [];
+      = "_gaq.push(['_setAccount', '#{APP_CONFIG.google_analytics_key}']);"
+      = "_gaq.push(['_setDomainName', '#{APP_CONFIG.google_analytics_domain}']);"
+      _gaq.push(['_trackPageview']);
+      _gaq.push(['_trackPageLoadTime']);
 
-    (function() {
-    var ga = document.createElement('script'); ga.type = 'text/javascript'; ga.async = true;
-    ga.src = ('https:' == document.location.protocol ? 'https://ssl' : 'http://www') + '.google-analytics.com/ga.js';
-    var s = document.getElementsByTagName('script')[0]; s.parentNode.insertBefore(ga, s);
-    })();
+      (function() {
+      var ga = document.createElement('script'); ga.type = 'text/javascript'; ga.async = true;
+      ga.src = ('https:' == document.location.protocol ? 'https://ssl' : 'http://www') + '.google-analytics.com/ga.js';
+      var s = document.getElementsByTagName('script')[0]; s.parentNode.insertBefore(ga, s);
+      })();
 
-    </script>
+      </script>
 
-  /[if lt IE 9]
-    = javascript_include_tag "ss-social"
-    = javascript_include_tag "ss-pika"+    /[if lt IE 9]
+      = javascript_include_tag "ss-social"
+      = javascript_include_tag "ss-pika"
+  