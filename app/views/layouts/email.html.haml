--- conflicted
+++ resolved
@@ -12,18 +12,11 @@
           %td{:align => "center", :valign => "top"}
             %table{:cellspacing => "0", :cellpadding => "0", :width => "400"}
               %tbody
-<<<<<<< HEAD
-                - if @community && @community.wide_logo.present?
-                  %tr
-                    %td{align: "center"}
-                      = image_tag @community.wide_logo.url(:header), alt: @community.full_name(I18n.locale), style: 'margin: 0 auto;'
-=======
                 - community = @community || @current_community
                 - if community && community.wide_logo.present?
                   %tr
                     %td{align: "center"}
                       = image_tag community.wide_logo.url(:header), alt: community.full_name(I18n.locale), style: 'margin: 0 auto;'
->>>>>>> 75648b64
                 - if @community
                   %tr
                     %td{:align => "left", :style => "padding-top: 20px; padding-bottom: 5px; border-bottom:1px dotted grey;"}
