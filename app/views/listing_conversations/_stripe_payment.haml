--- conflicted
+++ resolved
@@ -61,52 +61,10 @@
 
 = js_t ['error_messages.stripe.generic_error']
 - content_for :extra_javascript do
-<<<<<<< HEAD
   - if FeatureFlagHelper.feature_enabled?(:stripe_payment_intents)
     :javascript
       window.ST.StripePayment.initIntent({
         publishable_key: '#{publishable_key}'
-=======
-  :javascript
-    var stripe = Stripe("#{publishable_key}");
-    var elements = stripe.elements();
-    var style = {
-      base: {
-        color: '#32325d',
-        lineHeight: '24px',
-        fontFamily: '"Helvetica Neue", Helvetica, sans-serif',
-        fontSmoothing: 'antialiased',
-        fontSize: '16px',
-        '::placeholder': {
-          color: '#aab7c4'
-        }
-      },
-      invalid: {
-        color: '#fa755a',
-        iconColor: '#fa755a'
-      }
-    };
-
-    var card = elements.create('card', {style: style});
-    card.mount('#card-element');
-    card.addEventListener('change', function(event) {
-      var displayError = document.getElementById('card-errors');
-      if (event.error) {
-        displayError.textContent = event.error.message;
-        displayError.className = 'error';
-      } else {
-        displayError.textContent = '';
-        displayError.className = 'hidden';
-      }
-    });
-
-    $("#send-add-card").on('click', function(event) {
-      event.preventDefault();
-      var form = $("#transaction-form");
-      form.validate();
-      $('input[stripe-shipping-address]').each(function(){
-        $(this).rules('add', { required: true });
->>>>>>> d1344f6b
       });
   - else
     :javascript
