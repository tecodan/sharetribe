<<<<<<< HEAD
.new_listing_form_field_container
  - if !rideshare
    = form.label :origin, t(".location"), :class => "input"
    = form.text_field :origin, :class => "text_field", :onkeyup => "timed_input(this)", :value => (origin_loc ? origin_loc.address : nil)
  - else
    = form.label :origin, t(".origin") + "*:", :class => "input"
    = form.text_field(:origin, :class => "title_text_field", :maxlength => "48",
                    :onkeyup => "timed_input_on_route()")
  = form.fields_for :origin_loc do |loc|
    = loc.hidden_field :address, :value => origin_loc.address
    = loc.hidden_field :google_address, :value => origin_loc.google_address
    = loc.hidden_field :latitude, :value => origin_loc.latitude
    = loc.hidden_field :longitude, :value => origin_loc.longitude
    = loc.hidden_field :location_type, :value => origin_loc.location_type
=======
- if !rideshare
  = form.label :origin, t(".location"), :class => "input"
  = form.text_field :origin, :class => "text_field", :onkeyup => "timed_input(this)", :value => origin_loc.address
- else
  = form.label :origin, t(".origin") + "*", :class => "input"
  = form.text_field(:origin, :class => "title_text_field", :maxlength => "48",
                  :onkeyup => "timed_input_on_route()")
= form.fields_for :origin_loc do |loc|
  = loc.hidden_field :address, :value => origin_loc.address
  = loc.hidden_field :google_address, :value => origin_loc.google_address
  = loc.hidden_field :latitude, :value => origin_loc.latitude
  = loc.hidden_field :longitude, :value => origin_loc.longitude
  = loc.hidden_field :location_type, :value => origin_loc.location_type
  
>>>>>>> ddf2f64a
<|MERGE_RESOLUTION|>--- conflicted
+++ resolved
@@ -1,22 +1,6 @@
-<<<<<<< HEAD
-.new_listing_form_field_container
-  - if !rideshare
-    = form.label :origin, t(".location"), :class => "input"
-    = form.text_field :origin, :class => "text_field", :onkeyup => "timed_input(this)", :value => (origin_loc ? origin_loc.address : nil)
-  - else
-    = form.label :origin, t(".origin") + "*:", :class => "input"
-    = form.text_field(:origin, :class => "title_text_field", :maxlength => "48",
-                    :onkeyup => "timed_input_on_route()")
-  = form.fields_for :origin_loc do |loc|
-    = loc.hidden_field :address, :value => origin_loc.address
-    = loc.hidden_field :google_address, :value => origin_loc.google_address
-    = loc.hidden_field :latitude, :value => origin_loc.latitude
-    = loc.hidden_field :longitude, :value => origin_loc.longitude
-    = loc.hidden_field :location_type, :value => origin_loc.location_type
-=======
 - if !rideshare
   = form.label :origin, t(".location"), :class => "input"
-  = form.text_field :origin, :class => "text_field", :onkeyup => "timed_input(this)", :value => origin_loc.address
+  = form.text_field :origin, :class => "text_field", :onkeyup => "timed_input(this)", :value => (origin_loc ? origin_loc.address : nil)
 - else
   = form.label :origin, t(".origin") + "*", :class => "input"
   = form.text_field(:origin, :class => "title_text_field", :maxlength => "48",
@@ -27,5 +11,4 @@
   = loc.hidden_field :latitude, :value => origin_loc.latitude
   = loc.hidden_field :longitude, :value => origin_loc.longitude
   = loc.hidden_field :location_type, :value => origin_loc.location_type
-  
->>>>>>> ddf2f64a
+  