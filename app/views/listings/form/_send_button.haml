= form.hidden_field(:category_id, :value => @listing.category_id)
= form.hidden_field(:listing_shape_id, :value => @listing.listing_shape_id)
- key = @listing_presenter.show_submit_for_review? ? t(".submit_for_review") : t(".save_listing")
= form.button key, :class => "send_button"

- if @listing_presenter.show_submit_for_review?
<<<<<<< HEAD
  = render partial: "layouts/info_text", locals: { text: t('.will_be_reviewed') }
=======
  = render "layouts/info_text", text: t('.will_be_reviewed')
- else
  = render "layouts/info_text", text: t('.we_noticed_youre_an_admin')
>>>>>>> d2396e87
<|MERGE_RESOLUTION|>--- conflicted
+++ resolved
@@ -4,10 +4,6 @@
 = form.button key, :class => "send_button"
 
 - if @listing_presenter.show_submit_for_review?
-<<<<<<< HEAD
-  = render partial: "layouts/info_text", locals: { text: t('.will_be_reviewed') }
-=======
   = render "layouts/info_text", text: t('.will_be_reviewed')
 - else
   = render "layouts/info_text", text: t('.we_noticed_youre_an_admin')
->>>>>>> d2396e87
