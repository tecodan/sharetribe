- if @listing.closed?
  .listing-view-admin-links
    .listing-view-admin-link
      .icon-with-text-container
        = icon_tag("lock", ["icon-part"])
        .text-part= t("listings.reply_link.listing_closed")
    - if @listing_presenter.is_authorized
      .listing-view-admin-link
        %a.action-link{href: edit_listing_path(@listing)}
          .icon-with-text-container
            = icon_tag("unlock", ["icon-part"])
            .text-part= t("listings.edit_links.reopen_listing")
      .listing-view-admin-link
<<<<<<< HEAD
        = link_to delete_listing_path(@listing), method: "delete", class: 'icon-with-text-container' do
=======
        = link_to delete_listing_path(@listing), data: {confirm: t("listings.deleting_a_listing_cannot_be_undone")},
          method: "delete", class: 'icon-with-text-container' do
>>>>>>> 462f9c06
          = icon_tag("trash", ["icon-part"])
          .text-part= t("listings.edit_links.delete_listing")

- else

  - if @listing_presenter.is_author
    = render partial: "delivery_opts", locals: { delivery_opts: @listing_presenter.delivery_opts, is_author: @listing_presenter.is_author }
  - else

    = form_tag @listing_presenter.form_path, :method => :get, :id => "booking-dates" do

      - if @listing_presenter.quantity_per_day_or_night?
        - @listing_presenter.blocked_dates_result.on_success do |blocked_dates|
          - content_for :extra_javascript do
            :javascript
              window.ST.FromToDatePicker.setupPerDayOrNight(#{raw @listing_presenter.datepicker_per_day_or_night_setup(blocked_dates).to_json});
          .input-daterange.input-group.clearfix#datepicker{:data => {:locale => I18n.locale, :dateformat => t("datepicker.format")}}
            .datepicker-start-wrapper
              = label_tag t(".booking_from")
              %input.input-sm.form-control.required#start-on{:type => 'text', :name => "start_on_datepicker", :placeholder => t("datepicker.format"), :data => { :output => "booking-start-output" }, :autocomplete => 'off' }
              %input#booking-start-output{:type => 'hidden', :name => 'start_on'}

            .datepicker-end-wrapper
              = label_tag t(".booking_to")
              %input.input-sm.form-control.required#end-on{:type => 'text', :name => "end_on_datepicker", :placeholder => t("datepicker.format"), :data => { :output => "booking-end-output" }, :autocomplete => 'off'}
              %input#booking-end-output{:type => 'hidden', :name => 'end_on'}

        - @listing_presenter.blocked_dates_result.on_error do
          = t("listings.listing_actions.unable_load_availability")

      - elsif @listing_presenter.booking_per_hour?
        .input-daterange.input-group.clearfix
          .datepicker-per-hour
            .field
              = label_tag t(".booking_date")
              %input.input-sm.form-control.required#start-on{ :type => 'text',
                :name => "start_on_show", :placeholder => t("datepicker.format"), :autocomplete => 'off',
                :data => { :locale => I18n.locale, :dateformat => t("datepicker.format") },
                :required => true }
            .field
              = label_tag t(".start_time")
              = select_tag 'start_time', options_for_select([]), id: 'start_time', :required => true
            .field
              = label_tag t(".end_time")
              = select_tag 'end_time', options_for_select([]), id: 'end_time', :required => true
          = hidden_field_tag 'per_hour', '1'
        - content_for :extra_javascript do
          = js_t ["listings.listing_actions.select_one"], true
          :javascript
            window.ST.FromToDatePicker.setupPerHour(#{raw @listing_presenter.datepicker_per_hour_setup.to_json});

      - elsif @listing_presenter.listing_unit_type.present?
        - content_for :extra_javascript do
          :javascript
            $("#booking-dates").validate({
              errorPlacement: function(error, element) {
                if (element.is("#quantity")) {
                  error.insertAfter(".quantity-wrapper");
                } else {
                  error.insertAfter(element);
                }
              }
            });
            window.ST.initializeQuantityValidation({validate: "positiveIntegers", input: "quantity", errorMessage: "#{t("errors.messages.positive_number")}" });
            if ("#{@listing_presenter.delivery_type}" == "shipping" && #{@listing_presenter.shipping_price_additional != nil}) {
              window.ST.initializeShippingPriceTotal(#{raw @listing_presenter.currency_opts.to_json}, '#quantity', '.delivery-price-value');
            }

        .quantity-wrapper.input-group.clearfix
          .quantity-label-wrapper
            %label.quantity-label{for: 'quantity'}
              = ListingViewUtils.translate_quantity(@listing.unit_type, @listing.unit_selector_tr_key)
          .quantity-input.input-sm.required
            %input#quantity{type: 'number', placeholder: t("listings.quantity_placeholder"), name: 'quantity', value: 1, min: 1, step: 1}

      = render partial: "delivery_opts", locals: { delivery_opts: @listing_presenter.delivery_opts, is_author: @listing_presenter.is_author }

      = hidden_field_tag(:listing_id, @listing.id)

      - if @listing_presenter.buyer_fee?
        .row
          .col-12
            %span.buyer-fees
              = t('.marketplace_fees_may_apply')
      - if @listing_presenter.quantity_per_day_or_night?
        - @listing_presenter.blocked_dates_result.on_success do
          %button.enabled-book-button
            .content
              = action_button_label(@listing)

        - @listing_presenter.blocked_dates_result.on_error do
          %button.disabled-book-button{disabled: true}
            .content
              = action_button_label(@listing)
      - else
        %button.enabled-book-button
          .content
            = action_button_label(@listing)

    - if @listing_presenter.payments_enabled?
      .row
        .col-12
          = render :partial => "listing_conversations/payment_methods", locals: { stripe_in_use: @listing_presenter.stripe_in_use, paypal_in_use: @listing_presenter.paypal_in_use }

  - if @listing_presenter.is_authorized
    .listing-view-admin-links
      - if @listing_presenter.approval_in_use?
        - if @listing.approval_pending?
          .listing-view-admin-link
            %span.icon-with-text-container
              = icon_tag("pending", ["icon-part"])
              .text-part= t("listings.edit_links.listing_is_pending")
        - elsif @listing.approval_rejected?
          .listing-view-admin-link
            %span.icon-with-text-container
              = icon_tag("cross", ["icon-part"])
              .text-part= t("listings.edit_links.listing_is_rejected")
        - if @listing_presenter.pending_admin_approval?
          .listing-view-admin-link
            %a.icon-with-text-container{href: approve_admin_community_listing_path(@current_community, @listing)}
              = icon_tag("check", ["icon-part"])
              .text-part= t("listings.edit_links.approve_listing")
          .listing-view-admin-link
            %a.icon-with-text-container{href: reject_admin_community_listing_path(@current_community, @listing)}
              = icon_tag("cross", ["icon-part"])
              .text-part= t("listings.edit_links.reject_listing")
      .listing-view-admin-link
        %a.icon-with-text-container{href: edit_listing_path(@listing)}
          = icon_tag("edit", ["icon-part"])
          .text-part= t("listings.edit_links.edit_listing")
      - if @listing_presenter.show_manage_availability
        - availability_link_id = "edit-listing-availability-#{SecureRandom.urlsafe_base64(5)}"
        .listing-view-admin-link
          - if @listing_presenter.booking_per_hour?
            %a.icon-with-text-container{id: availability_link_id, href: "#manage-working-hours"}
              = icon_tag("calendar", ["icon-part"])
              .text-part= t("web.listings.edit_listing_availability")
            = react_component("ListingWorkingHoursApp", props: @listing_presenter.working_hours_props.merge({ availability_link_id: availability_link_id }), prerender: false)
          - elsif APP_CONFIG.harmony_api_in_use
            %a.icon-with-text-container{id: availability_link_id, href: "#manage-availability"}
              = icon_tag("calendar", ["icon-part"])
              .text-part= t("web.listings.edit_listing_availability")
            = react_component("ManageAvailabilityApp", props: @listing_presenter.manage_availability_props.merge({ availability_link_id: availability_link_id }), prerender: false)
      .listing-view-admin-link
        %a.icon-with-text-container{href: close_person_listing_path(@current_user, @listing), data: { method: "put", remote: "true"}}
          = icon_tag("lock", ["icon-part"])
          .text-part= t("listings.edit_links.close_listing")
      .listing-view-admin-link
        = link_to delete_listing_path(@listing), data: {confirm: t("listings.deleting_a_listing_cannot_be_undone")},
          method: "delete", class: 'icon-with-text-container' do
          = icon_tag("trash", ["icon-part"])
          .text-part= t("listings.edit_links.delete_listing")

      - if @listing_presenter.is_marketplace_admin
        .listing-view-admin-link
          = link_to move_to_top_person_listing_path(@current_user, @listing), data: { method: "put" } do
            .icon-with-text-container
              = icon_tag("star", ["icon-part"])
              .text-part= t("listings.edit_links.move_to_top")

        .listing-view-admin-link
          = link_to show_in_updates_email_person_listing_path(@current_user, @listing), data: { method: "put", remote: "true" }, :id => "add-to-updates-email"  do
            .icon-with-text-container
              = icon_tag("mail", ["icon-part"])
              .text-part#add-to-updates-email-text{data: {:"action-loading" => t("listings.edit_links.show_in_updates_email_loading"), :"action-error" => t("listings.edit_links.show_in_updates_email_error"), :"action-success"=> t("listings.edit_links.show_in_updates_email_success")}}= t("listings.edit_links.show_in_updates_email")
<|MERGE_RESOLUTION|>--- conflicted
+++ resolved
@@ -11,12 +11,8 @@
             = icon_tag("unlock", ["icon-part"])
             .text-part= t("listings.edit_links.reopen_listing")
       .listing-view-admin-link
-<<<<<<< HEAD
-        = link_to delete_listing_path(@listing), method: "delete", class: 'icon-with-text-container' do
-=======
         = link_to delete_listing_path(@listing), data: {confirm: t("listings.deleting_a_listing_cannot_be_undone")},
           method: "delete", class: 'icon-with-text-container' do
->>>>>>> 462f9c06
           = icon_tag("trash", ["icon-part"])
           .text-part= t("listings.edit_links.delete_listing")
 
