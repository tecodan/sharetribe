- if @listing.closed?
  .listing-view-admin-links
    .listing-view-admin-link
      .icon-with-text-container
        = icon_tag("lock", ["icon-part"]) 
        .text-part= t("listings.reply_link.listing_closed")
    - if current_user?(@listing.author) || (@current_user && @current_user.has_admin_rights_in?(@current_community) && !@current_user.member_of?(@current_community))
      .listing-view-admin-link
        %a.action-link{href: edit_listing_path(@listing)}
          .icon-with-text-container
            = icon_tag("unlock", ["icon-part"]) 
            .text-part= t("listings.edit_links.reopen_listing")
- else    
  
  - unless current_user?(@listing.author)
    - link_path = (@listing.transaction_type.eql?("request") && @current_community.payments_in_use?) ? reply_to_listing_path(:id => @listing.id.to_s, :message_type => "free") : reply_to_listing_path(:id => @listing.id.to_s)
    - if @listing.share_type.transaction_button_text
      = link_to link_path, :class => "book-button" do
        .content
          = @listing.share_type.transaction_button_text 
    - else
      - listing_type_string = "#{@listing.category.name}_#{@listing.listing_type}#{(@listing.share_type.present? && @listing.share_type.parent) ? '_' + @listing.share_type.name : ''}"
<<<<<<< HEAD
      = link_to t("listings.link_labels.link_label_for_#{listing_type_string}", :default => t("listings.link_labels.#{Listing.opposite_share_type(@listing.transaction_type)}_this", :default => t("listings.link_labels.#{Listing.opposite_type(@listing.transaction_type)}_this"))), link_path, :class => "button"
  
  - if current_user?(@listing.author) || (@current_user && @current_user.has_admin_rights_in?(@current_community))
    .listing-view-admin-links
      .listing-view-admin-link
        %a.icon-with-text-container{href: edit_listing_path(@listing)}
          = icon_tag("edit", ["icon-part"]) 
          .text-part= t("listings.edit_links.edit_listing")
      .listing-view-admin-link
        %a.icon-with-text-container{href: close_person_listing_path(@current_user, @listing), data: { method: "put", remote: "true"}}
          = icon_tag("lock", ["icon-part"]) 
          .text-part= t("listings.edit_links.close_listing")
=======
      = link_to link_path, :class => "book-button" do
        .content
          = t("listings.link_labels.link_label_for_#{listing_type_string}", :default => t("listings.link_labels.#{Listing.opposite_share_type(@listing.transaction_type)}_this", :default => t("listings.link_labels.#{Listing.opposite_type(@listing.transaction_type)}_this")))
      
>>>>>>> cee5b1a1
<|MERGE_RESOLUTION|>--- conflicted
+++ resolved
@@ -20,8 +20,9 @@
           = @listing.share_type.transaction_button_text 
     - else
       - listing_type_string = "#{@listing.category.name}_#{@listing.listing_type}#{(@listing.share_type.present? && @listing.share_type.parent) ? '_' + @listing.share_type.name : ''}"
-<<<<<<< HEAD
-      = link_to t("listings.link_labels.link_label_for_#{listing_type_string}", :default => t("listings.link_labels.#{Listing.opposite_share_type(@listing.transaction_type)}_this", :default => t("listings.link_labels.#{Listing.opposite_type(@listing.transaction_type)}_this"))), link_path, :class => "button"
+      = link_to link_path, :class => "book-button" do
+        .content
+          = t("listings.link_labels.link_label_for_#{listing_type_string}", :default => t("listings.link_labels.#{Listing.opposite_share_type(@listing.transaction_type)}_this", :default => t("listings.link_labels.#{Listing.opposite_type(@listing.transaction_type)}_this")))
   
   - if current_user?(@listing.author) || (@current_user && @current_user.has_admin_rights_in?(@current_community))
     .listing-view-admin-links
@@ -32,10 +33,4 @@
       .listing-view-admin-link
         %a.icon-with-text-container{href: close_person_listing_path(@current_user, @listing), data: { method: "put", remote: "true"}}
           = icon_tag("lock", ["icon-part"]) 
-          .text-part= t("listings.edit_links.close_listing")
-=======
-      = link_to link_path, :class => "book-button" do
-        .content
-          = t("listings.link_labels.link_label_for_#{listing_type_string}", :default => t("listings.link_labels.#{Listing.opposite_share_type(@listing.transaction_type)}_this", :default => t("listings.link_labels.#{Listing.opposite_type(@listing.transaction_type)}_this")))
-      
->>>>>>> cee5b1a1
+          .text-part= t("listings.edit_links.close_listing")