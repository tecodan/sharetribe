--- conflicted
+++ resolved
@@ -43,11 +43,7 @@
     .close-listing-radio-buttons{:class => "#{@presenter.give_feedback_class}"}
 
       .checkbox-container
-<<<<<<< HEAD
-        = radio_button_tag "give_feedback", true, true, :id => "do_give_feedback"
-=======
         = radio_button_tag "give_feedback", @presenter.give_feedback_value, true, :id => "do_give_feedback"
->>>>>>> 2c56d142
         = label_tag "do_give_feedback", t("conversations.confirm.give_feedback_to", :person_link => link_to(PersonViewUtils.person_display_name(@presenter.other_person, @presenter.community), person_path(@presenter.other_person.username))).html_safe, :class => "radio"
 
       .checkbox-container
