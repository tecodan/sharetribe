#mobilemenu
  %aside.sidenav-container
    .mobilemenu-top
      .mobilemenu-top-logo
        = link_to admin2_dashboard_index_path, class: :logo do
          = image_tag 'gap-logo.png', width: 117, alt: t('admin2.topnav.logo')

      = render partial: 'admin2/locals', locals: header_props

    .sidenav-container-top
      %h6
        = t('admin2.topnav.admin_menu')
      .sidenav-links
        / Dashboard
        %ul.category-title
          %li#dashboard-mobile{class: active_li('dashboard')}
            = link_to t('admin2.sidebar.dashboard'), admin2_dashboard_index_path
        / General
        %ul.category-title
          %li
            = link_to t('admin2.sidebar.general_group'), '#general-mobile', class: %i[dropdown-toggle], 'aria-controls' => 'general-mobile', 'aria-expanded' => 'false', 'data-toggle' => 'collapse', role: :button
        %ul#general-mobile.collapse.subtitle{class: expand_ul('general')}
          %li#essentials-mobile{class: active_li('essentials')}
            = link_to t('admin2.sidebar.general.essentials'), admin2_general_essentials_path
          %li#domain-mobile
            %a{:href => 'domain.php'} Domain
          %li#privacy-mobile{class: active_li('privacy')}
            = link_to t('admin2.sidebar.general.privacy'), admin2_general_privacy_index_path
          %li#staticcontent-mobile
            %a{:href => 'static-content.php'} Static content
          %li#adminnotifications-mobile{class: active_li('admin_notifications')}
            = link_to t('admin2.sidebar.general.admin_notifications'), admin2_general_admin_notifications_path
        / Design
        %ul.category-title
          %li
            = link_to t('admin2.sidebar.design_group'), '#design-mobile', class: %i[dropdown-toggle], 'aria-controls' => 'design-mobile', 'aria-expanded' => 'false', 'data-toggle' => 'collapse', role: :button
        %ul#design-mobile.collapse.subtitle{class: expand_ul('design')}
          %li#logoscolor-mobile{class: active_li('logos_color')}
          = link_to t('admin2.sidebar.design.logos_and_color'), admin2_design_logos_color_index_path
          %li#coverphotos-mobile{class: active_li('cover_photos')}
          = link_to t('admin2.sidebar.design.cover_photos'), admin2_design_cover_photos_path
          %li#landingpage-mobile{class: active_li('landing_page')}
            = link_to t('admin2.sidebar.design.landing_page'), admin2_design_landing_page_index_path
          %li#topbar-mobile{class: active_li('topbar')}
            = link_to t('admin2.sidebar.design.topbar'), admin2_design_topbar_index_path
          %li#footer-mobile{class: active_li('footer')}
            = link_to t('admin2.sidebar.design.footer'), admin2_design_footer_index_path
          %li#display-mobile{class: active_li('display')}
            = link_to t('admin2.sidebar.design.display'), admin2_design_display_index_path
          %li#experimental-mobile{class: active_li('experimental')}
            = link_to t('admin2.sidebar.design.experimental'), admin2_design_experimental_index_path
        / Divider
        %hr
        / Users
        %ul.category-title
          %li
            = link_to t('admin2.sidebar.users_group'), '#users-mobile', class: %i[dropdown-toggle], 'aria-controls' => 'users-mobile', 'aria-expanded' => 'false', 'data-toggle' => 'collapse', role: :button
        %ul#users-mobile.collapse.subtitle{class: expand_ul('users')}
          %li#manageusers-mobile{class: active_li('manage_users')}
            = link_to t('admin2.sidebar.users.manage_users'), admin2_users_manage_users_path(direction: :desc, sort: :join_date)
          %li#userfields-mobile
            %a{:href => 'user-fields.php'} User fields
          %li#signuplogin-mobile{class: active_li('signup_login')}
            = link_to t('admin2.sidebar.users.signup_login'), admin2_users_signup_login_index_path
          %li#userrights-mobile{class: active_li('user_rights')}
            = link_to t('admin2.sidebar.users.user_rights'), admin2_users_user_rights_path
          %li#invitations-mobile{class: active_li('invitations')}
<<<<<<< HEAD
            = link_to t('admin2.sidebar.users.invitations'), admin2_users_invitations_path
=======
            = link_to t('admin2.sidebar.users.invitations'), admin2_users_invitations_path(direction: :desc, sort: :started)
>>>>>>> 72e4ce83
        / Listings
        %ul.category-title
          %li
            = link_to t('admin2.sidebar.listings_group'), '#listings-mobile', class: %i[dropdown-toggle], 'aria-controls' => 'listings-mobile', 'aria-expanded' => 'false', 'data-toggle' => 'collapse', role: :button
        %ul#listings-mobile.collapse.subtitle{class: expand_ul('listings')}
          %li#managelistings-mobile{class: active_li('manage_listings')}
            = link_to t('admin2.sidebar.listings.manage_listings'), admin2_listings_manage_listings_path(direction: 'desc', sort: 'updated')
          %li#categories-mobile
            %a{:href => 'categories.php'} Categories
          %li#ordertypes-mobile
            %a{:href => 'order-types.php'} Order types
          %li#listingfields-mobile
            %a{:href => 'listing-fields.php'} Listing fields
          %li#listingapproval-mobile{class: active_li('listing_approval')}
            = link_to t('admin2.sidebar.listings.listing_approval'), admin2_listings_listing_approval_index_path
          %li#listingcomments-mobile{class: active_li('listing_comments')}
            = link_to t('admin2.sidebar.listings.listing_comments'), admin2_listings_listing_comments_path
        / Transactions
        %ul.category-title
          %li
            = link_to t('admin2.sidebar.transactions_group'), '#transactionsreviews-mobile', class: %i[dropdown-toggle], 'aria-controls' => 'transactionsreviews-mobile', 'aria-expanded' => 'false', 'data-toggle' => 'collapse', role: :button
        %ul#transactionsreviews-mobile.collapse.subtitle{class: expand_ul('transactions_reviews')}
          %li#managetransactions-mobile
            %a{:href => 'manage-transactions.php'} Manage transactions
          %li#viewconversations-mobile{class: active_li('conversations')}
            = link_to t('admin2.sidebar.transactions_reviews.view_conversations'), admin2_transactions_reviews_conversations_path(direction: :desc, sort: :last_activity)
          %li#managereviews-mobile
            %a{:href => 'manage-reviews.php'} Manage reviews
          %li#configuretransactions-mobile{class: active_li('config_transactions')}
            = link_to t('admin2.sidebar.transactions_reviews.config_transactions'), admin2_transactions_reviews_config_transactions_path
        / Divider
        %hr/
        / Payment system
        - if PaypalHelper.paypal_active?(@current_community.id) || StripeHelper.stripe_provisioned?(@current_community.id)
          %ul.category-title
            %li
              = link_to t('admin2.sidebar.payment_group'), '#paymentsystem-mobile', class: %i[dropdown-toggle], 'aria-controls' => 'paymentsystem-mobile', 'aria-expanded' => 'false', 'data-toggle' => 'collapse', role: :button
          %ul#paymentsystem-mobile.collapse.subtitle{class: expand_ul('payment_system')}
            %li#countrycurrency-mobile{class: active_li('country_currencies')}
              = link_to t('admin2.sidebar.payment_system.country_currency'), admin2_payment_system_country_currencies_path
            %li#transactionsize-mobile
              %a{:href => 'transaction-size.php'} Transaction size
            %li#paypal-mobile
              %a{:href => 'paypal.php'} PayPal
            %li#stripe-mobile
              %a{:href => 'stripe.php'} Stripe
        / Email
        %ul.category-title
          %li
            = link_to t('admin2.sidebar.emails_group'), '#emails-mobile', class: %i[dropdown-toggle], 'aria-controls' => 'emails-mobile', 'aria-expanded' => 'false', 'data-toggle' => 'collapse', role: :button
        %ul#emails-mobile.collapse.subtitle{class: expand_ul('emails')}
          %li#emailusers-mobile{class: active_li('email_users')}
            = link_to t('admin2.sidebar.emails.email_users'), admin2_emails_email_users_path
          %li#welcomeemail-mobile{class: active_li('welcome_emails')}
            = link_to t('admin2.sidebar.emails.welcome_email'), admin2_emails_welcome_emails_path
          %li#automaticnewsletter-mobile{class: active_li('newsletters')}
            = link_to t('admin2.sidebar.emails.automatic_newsletter'), admin2_emails_newsletters_path
          %li#customoutgoingaddress-mobile
            %a{:href => 'custom-outgoing-address.php'} Custom outgoing address
        / Search & Location
        - if FeatureFlagHelper.location_search_available
          %ul.category-title
            %li
              = link_to t('admin2.sidebar.search_group'), '#searchlocation-mobile', class: %i[dropdown-toggle], 'aria-controls' => 'searchlocation-mobile', 'aria-expanded' => 'false', 'data-toggle' => 'collapse', role: :button
          %ul#searchlocation-mobile.collapse.subtitle{class: expand_ul('search_location')}
            %li#search-mobile{class: active_li('search')}
              = link_to t('admin2.sidebar.search_location.search'), admin2_search_location_search_index_path
            %li#location-mobile{class: active_li('locations')}
              = link_to t('admin2.sidebar.search_location.location'), admin2_search_location_locations_path

        / Social media
        %ul.category-title
          %li
            = link_to t('admin2.sidebar.social_media_group'), '#socialmedia-mobile', class: %i[dropdown-toggle], 'aria-controls' => 'socialmedia-mobile', 'aria-expanded' => 'false', 'data-toggle' => 'collapse', role: :button
        %ul#socialmedia.collapse.subtitle{class: expand_ul('social_media')}
          %li#imagetags-mobile{class: active_li('image_tags')}
            = link_to t('admin2.sidebar.social_media.image_tags'), admin2_social_media_image_tags_path
          %li#twitter-mobile{class: active_li('twitter')}
            = link_to t('admin2.sidebar.social_media.twitter'), admin2_social_media_twitter_index_path
        / SEO
        %ul.category-title
          %li
            = link_to t('admin2.sidebar.seo_group'), '#seo-mobile', class: %i[dropdown-toggle], 'aria-controls' => 'seo-mobile', 'aria-expanded' => 'false', 'data-toggle' => 'collapse', role: :button
        %ul#seo-mobile.collapse.subtitle{class: expand_ul('seo')}
          %li#sitemaprobots-mobile{class: active_li('sitemap')}
            = link_to t('admin2.sidebar.seo.sitemap_robots'), admin2_seo_sitemap_index_path
          %li#landingpagemeta-mobile{class: active_li('landing_pages')}
            = link_to t('admin2.sidebar.seo.landing_pages'), admin2_seo_landing_pages_path
          %li#searchresultspagesmeta-mobile{class: active_li('search_pages')}
            = link_to t('admin2.sidebar.seo.search_pages'), admin2_seo_search_pages_path
          %li#listingpagesmeta-mobile{class: active_li('listing_pages')}
            = link_to t('admin2.sidebar.seo.listing_pages'), admin2_seo_listing_pages_path
          %li#categorypagesmeta-mobile{class: active_li('category_pages')}
            = link_to t('admin2.sidebar.seo.category_pages'), admin2_seo_category_pages_path
          %li#profilepagesmeta-mobile{class: active_li('profile_pages')}
            = link_to t('admin2.sidebar.seo.profile_pages'), admin2_seo_profile_pages_path
          %li#googlesearchconsole-mobile{class: active_li('google_console')}
            = link_to t('admin2.sidebar.seo.google_console'), admin2_seo_google_console_index_path
        / Analytics
        %ul.category-title
          %li
            = link_to t('admin2.sidebar.analytics_group'), '#analytics-mobile', class: %i[dropdown-toggle], 'aria-controls' => 'analytics-mobile', 'aria-expanded' => 'false', 'data-toggle' => 'collapse', role: :button
        %ul#analytics-mobile.collapse.subtitle{class: expand_ul('analytics')}
          %li#googleanalytics-mobile{class: active_li('google')}
            = link_to t('admin2.sidebar.analytics.google'), admin2_analytics_google_index_path
          %li#googletagmanager-mobile{class: active_li('google_manager')}
            = link_to t('admin2.sidebar.analytics.google_manager'), admin2_analytics_google_manager_index_path
          - if APP_CONFIG.admin_enable_tracking_config
            %li#sharetribeanalytics-mobile{class: active_li('sharetribe')}
              = link_to t('admin2.sidebar.analytics.sharetribe'), admin2_analytics_sharetribe_index_path
        / Advanced
        %ul.category-title
          %li
            = link_to t('admin2.sidebar.advanced_group'), '#advanced-mobile', class: %i[dropdown-toggle], 'aria-controls' => 'advanced-mobile', 'aria-expanded' => 'false', 'data-toggle' => 'collapse', role: :button
        %ul#advanced-mobile.collapse.subtitle{class: expand_ul('advanced')}
          %li#customscript-mobile{class: active_li('custom_scripts')}
            = link_to t('admin2.sidebar.advanced.custom_script'), admin2_advanced_custom_scripts_path
          %li#deletemarketplace-mobile
            %a{:href => 'delete-marketplace.php'} Delete marketplace
    / Bottom links for branded links
    .sidenav-bottomLinks
      %ul.category-title
        %li
          = link_to t('admin2.sidebar.subscription'), admin_plan_path, rel: :noopener
        %li
          = link_to t('admin2.sidebar.help_center'), 'https://help.sharetribe.com/?utm_source=marketplaceadminpanel&utm_medium=referral&utm_campaign=leftnavi', rel: :noopener, target: :_blank
        %li
          = link_to t('admin2.sidebar.marketplace_guide'), 'https://www.sharetribe.com/academy/guide/?utm_source=marketplaceadminpanel&utm_medium=referral&utm_campaign=leftnavi', rel: :noopener, target: :_blank
        %li
          = link_to t('admin2.sidebar.what_new'), 'https://www.sharetribe.com/products/go/updates?utm_source=marketplaceadminpanel&utm_medium=referral&utm_campaign=leftnavi', rel: :noopener, target: :_blank<|MERGE_RESOLUTION|>--- conflicted
+++ resolved
@@ -65,11 +65,7 @@
           %li#userrights-mobile{class: active_li('user_rights')}
             = link_to t('admin2.sidebar.users.user_rights'), admin2_users_user_rights_path
           %li#invitations-mobile{class: active_li('invitations')}
-<<<<<<< HEAD
-            = link_to t('admin2.sidebar.users.invitations'), admin2_users_invitations_path
-=======
             = link_to t('admin2.sidebar.users.invitations'), admin2_users_invitations_path(direction: :desc, sort: :started)
->>>>>>> 72e4ce83
         / Listings
         %ul.category-title
           %li
