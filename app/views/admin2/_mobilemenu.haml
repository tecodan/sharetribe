--- conflicted
+++ resolved
@@ -88,17 +88,10 @@
           %li
             = link_to t('admin2.sidebar.transactions_group'), '#transactionsreviews-mobile', class: %i[dropdown-toggle], 'aria-controls' => 'transactionsreviews-mobile', 'aria-expanded' => 'false', 'data-toggle' => 'collapse', role: :button
         %ul#transactionsreviews-mobile.collapse.subtitle{class: expand_ul('transactions_reviews')}
-<<<<<<< HEAD
-          %li#managetransactions-mobile
-            %a{:href => 'manage-transactions.php'} Manage transactions
+          %li#managetransactions-mobile{class: active_li('manage_transactions')}
+            = link_to t('admin2.sidebar.transactions_reviews.manage_transactions'), admin2_transactions_reviews_manage_transactions_path(direction: :desc, sort: :last_activity)
           %li#viewconversations-mobile{class: active_li('conversations')}
             = link_to t('admin2.sidebar.transactions_reviews.view_conversations'), admin2_transactions_reviews_conversations_path(direction: :desc, sort: :last_activity)
-=======
-          %li#managetransactions-mobile{class: active_li('manage_transactions')}
-            = link_to t('admin2.sidebar.transactions_reviews.manage_transactions'), admin2_transactions_reviews_manage_transactions_path(direction: :desc, sort: :last_activity)
-          %li#viewconversations-mobile
-            %a{:href => 'view-conversations.php'} View conversations
->>>>>>> 3eea16c4
           %li#managereviews-mobile
             %a{:href => 'manage-reviews.php'} Manage reviews
           %li#configuretransactions-mobile{class: active_li('config_transactions')}
