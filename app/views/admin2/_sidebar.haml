--- conflicted
+++ resolved
@@ -111,17 +111,10 @@
         %li
           = link_to t('admin2.sidebar.emails_group'), '#emails', class: %i[dropdown-toggle], 'aria-controls' => 'emails', 'aria-expanded' => 'false', 'data-toggle' => 'collapse', role: :button
       %ul#emails.collapse.subtitle{class: expand_ul('emails')}
-<<<<<<< HEAD
         %li#emailusers{class: active_li('email_users')}
           = link_to t('admin2.sidebar.emails.email_users'), admin2_emails_email_users_path
-        %li#welcomeemail
-          %a{:href => 'welcome-email.php'} Welcome email
-=======
-        %li#emailusers
-          %a{:href => 'email-users.php'} Email users
         %li#welcomeemail{class: active_li('welcome_emails')}
           = link_to t('admin2.sidebar.emails.welcome_email'), admin2_emails_welcome_emails_path
->>>>>>> 11d33f64
         %li#automaticnewsletter{class: active_li('newsletters')}
           = link_to t('admin2.sidebar.emails.automatic_newsletter'), admin2_emails_newsletters_path
         %li#customoutgoingaddress
