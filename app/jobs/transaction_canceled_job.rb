class TransactionCanceledJob < Struct.new(:conversation_id, :community_id)

  include DelayedAirbrakeNotification

  # This before hook should be included in all Jobs to make sure that the service_name is
  # correct as it's stored in the thread and the same thread handles many different communities
  # if the job doesn't have host parameter, should call the method with nil, to set the default service_name
  def before(job)
    # Set the correct service name to thread for I18n to pick it
    ApplicationHelper.store_community_service_name_to_thread_from_community_id(community_id)
  end

  def perform
    begin
      transaction = Transaction.find(conversation_id)
      community = Community.find(community_id)
      if FeatureFlag.feature_enabled?(community_id, :canceled_flow) &&
         transaction.current_state == 'canceled'
        send_transaction_canceled(transaction, community)
      else
        MailCarrier.deliver_now(PersonMailer.transaction_confirmed(transaction, community, :seller))
        if transaction.last_transition_by_admin?
          MailCarrier.deliver_now(PersonMailer.transaction_confirmed(transaction, community, :buyer))
        end
      end
    rescue StandardError => ex
      puts ex.message
      puts ex.backtrace.join("\n")
    end
  end
<<<<<<< HEAD

  def send_transaction_canceled(transaction, community)
    TransactionMailer.transaction_canceled(transaction: transaction,
                                           recipient: transaction.seller,
                                           is_seller: true).deliver_now
    TransactionMailer.transaction_canceled(transaction: transaction,
                                           recipient: transaction.buyer,
                                           is_seller: false).deliver_now
    community.admins.each do |admin|
      TransactionMailer.transaction_canceled(transaction: transaction,
                                             recipient: admin,
                                             is_admin: true).deliver_now
    end
  end
=======
>>>>>>> 2c56d142
end<|MERGE_RESOLUTION|>--- conflicted
+++ resolved
@@ -28,21 +28,4 @@
       puts ex.backtrace.join("\n")
     end
   end
-<<<<<<< HEAD
-
-  def send_transaction_canceled(transaction, community)
-    TransactionMailer.transaction_canceled(transaction: transaction,
-                                           recipient: transaction.seller,
-                                           is_seller: true).deliver_now
-    TransactionMailer.transaction_canceled(transaction: transaction,
-                                           recipient: transaction.buyer,
-                                           is_seller: false).deliver_now
-    community.admins.each do |admin|
-      TransactionMailer.transaction_canceled(transaction: transaction,
-                                             recipient: admin,
-                                             is_admin: true).deliver_now
-    end
-  end
-=======
->>>>>>> 2c56d142
 end