class Person::PaymentSettingsPresenter
  include Person::PaymentSettingsCommon

  private

  attr_reader :service, :person_url

  public

  attr_writer :stripe_account_form, :stripe_bank_form

  def initialize(service:, person_url:)
    @service = service
    @service.presenter = self
    @person_url = person_url
  end

  delegate :community, :params, :person, :stripe_error, to: :service, prefix: false

  def reload_from_stripe
    @stripe_account = nil
    @api_seller_account = nil
    api_seller_account
  end

  def reset_stripe
    stripe_account[:stripe_seller_id] = nil
    @stripe_account_ready = false
  end

  def payments_enabled?
    paypal_enabled || stripe_enabled
  end

  def commission_from_seller
    I18n.t("stripe_accounts.commission", commission: payment_settings[:commission_from_seller])
  end

  def minimum_commission
    Money.new(payment_settings[:minimum_transaction_fee_cents], currency)
  end

  def commission_type
    payment_settings[:commission_type]
  end

  def currency
    @currency ||= community.currency
  end

  def stripe_enabled
    @stripe_enabled ||= StripeHelper.community_ready_for_payments?(community.id)
  end

  # seller_account
  def api_seller_account
    return @api_seller_account if @api_seller_account

    @api_seller_account = if stripe_account_ready
                            stripe_api.get_seller_account(community: community.id,
                                                          account_id: stripe_account[:stripe_seller_id])
                          end
  end

  def stripe_account
    @stripe_account ||= stripe_accounts_api.get(community_id: community.id, person_id: person.id).data || {}
  end

  def stripe_account_ready
    @stripe_account_ready ||= stripe_account[:stripe_seller_id].present?
  end

  def stripe_bank_account_ready
    @stripe_bank_account_ready ||= stripe_account[:stripe_bank_id].present?
  end

  def seller_needs_verification
    return @seller_needs_verification if defined?(@seller_needs_verification)

    need_verification = false
    if stripe_account_ready && api_seller_account
      need_verification = [:restricted, :restricted_soon].include?(stripe_account_verification)
    end
    @seller_needs_verification = need_verification
  end

  def seller_required_items
    return @seller_required_items if defined?(@seller_required_items)

    requirements = api_seller_account.requirements
<<<<<<< HEAD
    @seller_required_items = (requirements.try(:currently_due) + requirements.try(:past_due) + requirements.try(:eventually_due)).uniq
=======
    @seller_required_items = [requirements.try(:currently_due), requirements.try(:past_due), requirements.try(:eventually_due)].compact.flatten.uniq
>>>>>>> cc6c204c
  end

  def required_individual_id_number?
    @required_individual_id_number ||= seller_required_items.include?("individual.id_number")
  end

  def required_verification_document?
    @required_verification_document ||= seller_required_items.include?("individual.verification.document")
  end

  def required_verification_document_back?
    @required_verification_document_back ||= seller_required_items.include?("individual.verification.document.back")
  end

  def required_verification_additional_document?
    @required_verification_additional_document ||= seller_required_items.include?("individual.verification.additional_document")
  end

  def required_verification_additional_document_back?
    @required_verification_additional_document_back ||= seller_required_items.include?("individual.verification.additional_document.back")
  end

  def capabilities_to_check
    %w[transfers card_payments]
  end

  def has_inactive_capabilities?
    capabilities_to_check.any?{|item| api_seller_account.capabilities[item] == 'inactive'}
  end

  def has_pending_capabilities?
    capabilities_to_check.any?{|item| api_seller_account.capabilities[item] == 'pending'}
  end

  def stripe_account_verification
    return @stripe_account_verification if defined?(@stripe_account_verification)

    requirements = api_seller_account.requirements
    @stripe_account_verification =
      if requirements.disabled_reason == 'requirements.pending_verification'
        :pending_verification
      elsif requirements.disabled_reason.present?
        :restricted
      elsif requirements.respond_to?(:current_deadline) && requirements.current_deadline.present?
        :restricted_soon
<<<<<<< HEAD
      elsif seller_required_items.any?
        :restricted
=======
      elsif has_inactive_capabilities?
        :restricted
      elsif has_pending_capabilities?
        :pending_verification
>>>>>>> cc6c204c
      else
        :verified
      end
  end

  def stripe_account_pending_verification?
    stripe_account_verification == :pending_verification
  end

  def stripe_account_restricted?
    stripe_account_verification == :restricted
  end

  def stripe_account_restricted_soon?
    stripe_account_verification == :restricted_soon
  end

  def stripe_account_verified?
    stripe_account_verification == :verified
  end

  def stripe_seller_account
    return @stripe_seller_account if @stripe_seller_account

    @stripe_seller_account = if stripe_account_ready
                               parsed_seller_account
                             else
                               empty_seller_account
                             end
  end

  def stripe_available_countries
    @stripe_available_countries ||= CountryI18nHelper.translate_list(StripeService::Store::StripeAccount::COUNTRIES)
  end

  def stripe_account_form
    @stripe_account_form ||= StripeAccountForm.new(stripe_seller_account)
  end

  def stripe_bank_form
    @stripe_bank_form ||= StripeBankForm.new(stripe_seller_account)
  end

  def stripe_mode
    @stripe_mode ||= stripe_api.charges_mode(community.id)
  end

  def stripe_test_mode
    @stripe_test_mode ||= stripe_api.test_mode?(community.id)
  end

  def stripe_no_bank_account?
    !api_seller_account.present? || !stripe_account[:stripe_bank_id].present?
  end

  def paypal_enabled
    @paypal_enabled ||= PaypalHelper.community_ready_for_payments?(community.id)
  end

  def paypal_commission
    paypal_tx_settings[:commission_from_seller]
  end

  def paypal_account
    @paypal_account ||= paypal_accounts_api.get(community_id: community.id, person_id: person.id).data || {}
  end

  def next_action
    paypal_account_state = paypal_account[:state] || ""
    if paypal_account_state == :verified
      :none
    elsif paypal_account_state == :connected
      :ask_billing_agreement
    else
      :ask_order_permission
    end
  end

  def order_permission_action
    Rails.application.routes.url_helpers.ask_order_permission_person_paypal_account_path(person, locale: I18n.locale)
  end

  def billing_agreement_action
    Rails.application.routes.url_helpers.ask_billing_agreement_person_paypal_account_path(person, locale: I18n.locale)
  end

  def paypal_fees_url
    PaypalCountryHelper.fee_link(community_country_code)
  end

  def create_url
    PaypalCountryHelper.create_paypal_account_url(community_country_code)
  end

  def upgrade_url
    PaypalCountryHelper.upgrade_paypal_account_url(community_country_code)
  end

  def receive_funds_info_label_tr_key
    PaypalCountryHelper.receive_funds_info_label_tr_key(community_country_code)
  end

  def receive_funds_info_tr_key
    PaypalCountryHelper.receive_funds_info_tr_key(community_country_code)
  end

  private

  def parsed_seller_account
    bank_record = api_seller_account.external_accounts.select{|x| x["default_for_currency"] }.first || {}
    bank_number = if bank_record.present?
      [bank_record["country"], bank_record["bank_name"], bank_record["currency"], "****#{bank_record['last4']}"].join(", ").upcase
    end
    entity = api_seller_account.individual
    dob = entity.dob
    url = api_seller_account.try(:business_profile).try(:[], :url)
    url = person_url if url.blank?
    result = {
      first_name: entity.first_name,
      last_name: entity.last_name,
      birth_date: Date.new(dob[:year], dob[:month], dob[:day]),

      bank_number_info: bank_number,
      bank_currency: bank_record ? bank_record["currency"] : nil,
      bank_routing_number: bank_record ? bank_record[:routing_number] : nil,
      email: entity[:email],
      phone: entity[:phone],
      url: url
    }

    if entity.respond_to?(:address)
      result.merge!({
        address_city: entity.address.city,
        address_state: entity.address.state,
        address_country: entity.address.country,
        address_line1: entity.address.line1,
        address_postal_code: entity.address.postal_code
      })
    elsif entity.respond_to?(:address_kana) # supposed to be Japan
      result.merge!({
        address_country: entity.address_kana.country,
        first_name_kana: entity.first_name_kana,
        first_name_kanji: entity.first_name_kanji,
        gender: entity.gender,
        last_name_kana: entity.last_name_kana,
        last_name_kanji: entity.last_name_kanji,
        phone_number: entity[:phone_number],
        address_kana_postal_code: entity.address_kana.postal_code,
        address_kana_state: entity.address_kana.state,
        address_kana_city: entity.address_kana.city,
        address_kana_town: entity.address_kana.town,
        address_kana_line1: entity.address_kana.line1,
        address_kanji_postal_code: entity.address_kanji.postal_code,
        address_kanji_state: entity.address_kanji.state,
        address_kanji_city: entity.address_kanji.city,
        address_kanji_town: entity.address_kanji.town,
        address_kanji_line1: entity.address_kanji.line1,
        phone: entity[:phone]
      })
    end
    mask_us_pr_as_puerto_rico(result)
  end

  def empty_seller_account
    {
      email: person.confirmed_notification_emails.any? ? person.confirmed_notification_email_addresses.first : person.emails.first.try(:address),
      url: person_url
    }
  end

  def payment_settings
    paypal_enabled ? paypal_tx_settings : stripe_tx_settings
  end

  def paypal_tx_settings
    Maybe(settings_api.get(community_id: community.id, payment_gateway: :paypal, payment_process: :preauthorize))
    .select { |result| result[:success] }
    .map { |result| result[:data] }
    .or_else({})
  end

  def stripe_tx_settings
    Maybe(settings_api.get(community_id: community.id, payment_gateway: :stripe, payment_process: :preauthorize))
    .select { |result| result[:success] }
    .map { |result| result[:data] }
    .or_else({})
  end

  def stripe_api
    StripeService::API::Api.wrapper
  end

  def stripe_payments_api
    StripeService::API::Api.payments
  end

  def settings_api
    TransactionService::API::Api.settings
  end

  def stripe_accounts_api
    StripeService::API::Api.accounts
  end

  def paypal_accounts_api
    PaypalService::API::Api.accounts
  end

  def mask_us_pr_as_puerto_rico(form_params)
    if form_params[:address_country] == 'US' && form_params[:address_state] == 'PR'
      form_params[:address_country] = 'PR'
    end
    form_params
  end

  def community_country_code
    @community_country_code ||= LocalizationUtils.valid_country_code(community.country)
  end
end<|MERGE_RESOLUTION|>--- conflicted
+++ resolved
@@ -88,11 +88,7 @@
     return @seller_required_items if defined?(@seller_required_items)
 
     requirements = api_seller_account.requirements
-<<<<<<< HEAD
-    @seller_required_items = (requirements.try(:currently_due) + requirements.try(:past_due) + requirements.try(:eventually_due)).uniq
-=======
     @seller_required_items = [requirements.try(:currently_due), requirements.try(:past_due), requirements.try(:eventually_due)].compact.flatten.uniq
->>>>>>> cc6c204c
   end
 
   def required_individual_id_number?
@@ -138,15 +134,10 @@
         :restricted
       elsif requirements.respond_to?(:current_deadline) && requirements.current_deadline.present?
         :restricted_soon
-<<<<<<< HEAD
-      elsif seller_required_items.any?
-        :restricted
-=======
       elsif has_inactive_capabilities?
         :restricted
       elsif has_pending_capabilities?
         :pending_verification
->>>>>>> cc6c204c
       else
         :verified
       end
