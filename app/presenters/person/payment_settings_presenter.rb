class Person::PaymentSettingsPresenter
  include Person::PaymentSettingsCommon

  private

  attr_reader :service, :person_url

  public

  attr_writer :stripe_account_form, :stripe_bank_form

  def initialize(service:, person_url:)
    @service = service
    @service.presenter = self
    @person_url = person_url
  end

  delegate :community, :params, :person, :stripe_error, to: :service, prefix: false

  def reload_from_stripe
    @stripe_account = nil
    @api_seller_account = nil
    api_seller_account
  end

  def reset_stripe
    stripe_account[:stripe_seller_id] = nil
    @stripe_account_ready = false
  end

  def payments_enabled?
    paypal_enabled || stripe_enabled
  end

  def commission_from_seller
    I18n.t("stripe_accounts.commission", commission: payment_settings[:commission_from_seller])
  end

  def minimum_commission
    Money.new(payment_settings[:minimum_transaction_fee_cents], currency)
  end

  def commission_type
    payment_settings[:commission_type]
  end

  def currency
    @currency ||= community.currency
  end

  def stripe_enabled
    @stripe_enabled ||= StripeHelper.community_ready_for_payments?(community.id)
  end

  # seller_account
  def api_seller_account
    return @api_seller_account if @api_seller_account

    @api_seller_account = if stripe_account_ready
                            stripe_api.get_seller_account(community: community.id,
                                                          account_id: stripe_account[:stripe_seller_id])
                          end
  end

  def stripe_account
    @stripe_account ||= stripe_accounts_api.get(community_id: community.id, person_id: person.id).data || {}
  end

  def stripe_account_ready
    @stripe_account_ready ||= stripe_account[:stripe_seller_id].present?
  end

  def stripe_bank_account_ready
    @stripe_bank_account_ready ||= stripe_account[:stripe_bank_id].present?
  end

  def seller_needs_verification
    return @seller_needs_verification if defined?(@seller_needs_verification)

    need_verification = false
    if stripe_account_ready && api_seller_account
      need_verification = [:restricted, :restricted_soon].include?(stripe_account_verification)
    end
    @seller_needs_verification = need_verification
  end

  def seller_required_items
    return @seller_required_items if defined?(@seller_required_items)

    requirements = api_seller_account.requirements
    @seller_required_items = [requirements.try(:currently_due), requirements.try(:past_due), requirements.try(:eventually_due)].compact.flatten.uniq
  end

  def required_individual_id_number?
    @required_individual_id_number ||= seller_required_items.include?("individual.id_number")
  end

  def required_verification_document?
    @required_verification_document ||= seller_required_items.include?("individual.verification.document")
  end

  def required_verification_document_back?
    @required_verification_document_back ||= seller_required_items.include?("individual.verification.document.back")
  end

  def required_verification_additional_document?
    @required_verification_additional_document ||= seller_required_items.include?("individual.verification.additional_document")
  end

  def required_verification_additional_document_back?
    @required_verification_additional_document_back ||= seller_required_items.include?("individual.verification.additional_document.back")
  end

  def capabilities_to_check
    %w[transfers card_payments]
  end

  def has_inactive_capabilities?
<<<<<<< HEAD
    capabilities_to_check.any?{|item| api_seller_account.capabilities[item] == 'inactive'}
  end

  def has_pending_capabilities?
    capabilities_to_check.any?{|item| api_seller_account.capabilities[item] == 'pending'}
=======
    capabilities_to_check.any?{|item| api_seller_account.try(:capabilities).try(:[], item) == 'inactive'}
  end

  def has_pending_capabilities?
    capabilities_to_check.any?{|item| api_seller_account.try(:capabilities).try(:[], item) == 'pending'}
>>>>>>> b99db9d2
  end

  def stripe_account_verification
    return @stripe_account_verification if defined?(@stripe_account_verification)

    requirements = api_seller_account.requirements
    @stripe_account_verification =
      if requirements.disabled_reason == 'requirements.pending_verification'
        :pending_verification
      elsif requirements.disabled_reason.present?
        :restricted
      elsif requirements.respond_to?(:current_deadline) && requirements.current_deadline.present?
        :restricted_soon
      elsif has_inactive_capabilities?
        :restricted
      elsif has_pending_capabilities?
        :pending_verification
      else
        :verified
      end
  end

  def stripe_account_pending_verification?
    stripe_account_verification == :pending_verification
  end

  def stripe_account_restricted?
    stripe_account_verification == :restricted
  end

  def stripe_account_restricted_soon?
    stripe_account_verification == :restricted_soon
  end

  def stripe_account_verified?
    stripe_account_verification == :verified
  end

  def stripe_seller_account
    return @stripe_seller_account if @stripe_seller_account

    @stripe_seller_account = if stripe_account_ready
                               parsed_seller_account
                             else
                               empty_seller_account
                             end
  end

  def stripe_available_countries
    @stripe_available_countries ||= CountryI18nHelper.translate_list(StripeService::Store::StripeAccount::COUNTRIES)
  end

  def stripe_account_form
    @stripe_account_form ||= StripeAccountForm.new(stripe_seller_account)
  end

  def stripe_bank_form
    @stripe_bank_form ||= StripeBankForm.new(stripe_seller_account)
  end

  def stripe_mode
    @stripe_mode ||= stripe_api.charges_mode(community.id)
  end

  def stripe_test_mode
    @stripe_test_mode ||= stripe_api.test_mode?(community.id)
  end

  def stripe_no_bank_account?
    !api_seller_account.present? || !stripe_account[:stripe_bank_id].present?
  end

  def paypal_enabled
    @paypal_enabled ||= PaypalHelper.community_ready_for_payments?(community.id)
  end

  def paypal_commission
    paypal_tx_settings[:commission_from_seller]
  end

  def paypal_account
    @paypal_account ||= paypal_accounts_api.get(community_id: community.id, person_id: person.id).data || {}
  end

  def next_action
    paypal_account_state = paypal_account[:state] || ""
    if paypal_account_state == :verified
      :none
    elsif paypal_account_state == :connected
      :ask_billing_agreement
    else
      :ask_order_permission
    end
  end

  def order_permission_action
    Rails.application.routes.url_helpers.ask_order_permission_person_paypal_account_path(person, locale: I18n.locale)
  end

  def billing_agreement_action
    Rails.application.routes.url_helpers.ask_billing_agreement_person_paypal_account_path(person, locale: I18n.locale)
  end

  def paypal_fees_url
    PaypalCountryHelper.fee_link(community_country_code)
  end

  def create_url
    PaypalCountryHelper.create_paypal_account_url(community_country_code)
  end

  def upgrade_url
    PaypalCountryHelper.upgrade_paypal_account_url(community_country_code)
  end

  def receive_funds_info_label_tr_key
    PaypalCountryHelper.receive_funds_info_label_tr_key(community_country_code)
  end

  def receive_funds_info_tr_key
    PaypalCountryHelper.receive_funds_info_tr_key(community_country_code)
  end

  private

  def parsed_seller_account
    bank_record = api_seller_account.external_accounts.select{|x| x["default_for_currency"] }.first || {}
    bank_number = if bank_record.present?
      [bank_record["country"], bank_record["bank_name"], bank_record["currency"], "****#{bank_record['last4']}"].join(", ").upcase
    end
    entity = api_seller_account.individual
    dob = entity.dob
    url = api_seller_account.try(:business_profile).try(:[], :url)
    url = person_url if url.blank?
    result = {
      first_name: entity.first_name,
      last_name: entity.last_name,
      birth_date: Date.new(dob[:year], dob[:month], dob[:day]),

      bank_number_info: bank_number,
      bank_currency: bank_record ? bank_record["currency"] : nil,
      bank_routing_number: bank_record ? bank_record[:routing_number] : nil,
      email: entity[:email],
      phone: entity[:phone],
      url: url
    }

    if entity.respond_to?(:address)
      result.merge!({
        address_city: entity.address.city,
        address_state: entity.address.state,
        address_country: entity.address.country,
        address_line1: entity.address.line1,
        address_postal_code: entity.address.postal_code
      })
    elsif entity.respond_to?(:address_kana) # supposed to be Japan
      result.merge!({
        address_country: entity.address_kana.country,
        first_name_kana: entity.first_name_kana,
        first_name_kanji: entity.first_name_kanji,
        gender: entity.gender,
        last_name_kana: entity.last_name_kana,
        last_name_kanji: entity.last_name_kanji,
        phone_number: entity[:phone_number],
        address_kana_postal_code: entity.address_kana.postal_code,
        address_kana_state: entity.address_kana.state,
        address_kana_city: entity.address_kana.city,
        address_kana_town: entity.address_kana.town,
        address_kana_line1: entity.address_kana.line1,
        address_kanji_postal_code: entity.address_kanji.postal_code,
        address_kanji_state: entity.address_kanji.state,
        address_kanji_city: entity.address_kanji.city,
        address_kanji_town: entity.address_kanji.town,
        address_kanji_line1: entity.address_kanji.line1,
        phone: entity[:phone]
      })
    end
    mask_us_pr_as_puerto_rico(result)
  end

  def empty_seller_account
    {
      email: person.confirmed_notification_emails.any? ? person.confirmed_notification_email_addresses.first : person.emails.first.try(:address),
      url: person_url
    }
  end

  def payment_settings
    paypal_enabled ? paypal_tx_settings : stripe_tx_settings
  end

  def paypal_tx_settings
    Maybe(settings_api.get(community_id: community.id, payment_gateway: :paypal, payment_process: :preauthorize))
    .select { |result| result[:success] }
    .map { |result| result[:data] }
    .or_else({})
  end

  def stripe_tx_settings
    Maybe(settings_api.get(community_id: community.id, payment_gateway: :stripe, payment_process: :preauthorize))
    .select { |result| result[:success] }
    .map { |result| result[:data] }
    .or_else({})
  end

  def stripe_api
    StripeService::API::Api.wrapper
  end

  def stripe_payments_api
    StripeService::API::Api.payments
  end

  def settings_api
    TransactionService::API::Api.settings
  end

  def stripe_accounts_api
    StripeService::API::Api.accounts
  end

  def paypal_accounts_api
    PaypalService::API::Api.accounts
  end

  def mask_us_pr_as_puerto_rico(form_params)
    if form_params[:address_country] == 'US' && form_params[:address_state] == 'PR'
      form_params[:address_country] = 'PR'
    end
    form_params
  end

  def community_country_code
    @community_country_code ||= LocalizationUtils.valid_country_code(community.country)
  end
end<|MERGE_RESOLUTION|>--- conflicted
+++ resolved
@@ -116,19 +116,11 @@
   end
 
   def has_inactive_capabilities?
-<<<<<<< HEAD
-    capabilities_to_check.any?{|item| api_seller_account.capabilities[item] == 'inactive'}
-  end
-
-  def has_pending_capabilities?
-    capabilities_to_check.any?{|item| api_seller_account.capabilities[item] == 'pending'}
-=======
     capabilities_to_check.any?{|item| api_seller_account.try(:capabilities).try(:[], item) == 'inactive'}
   end
 
   def has_pending_capabilities?
     capabilities_to_check.any?{|item| api_seller_account.try(:capabilities).try(:[], item) == 'pending'}
->>>>>>> b99db9d2
   end
 
   def stripe_account_verification
