class ListingPresenter < MemoisticPresenter
  include ListingAvailabilityManage
  include Rails.application.routes.url_helpers
  attr_accessor :listing, :current_community, :form_path, :params, :current_image, :prev_image_id, :next_image_id
  attr_reader :shape, :current_user

  def initialize(listing, current_community, params, current_user)
    @listing = listing
    @current_community = current_community
    @current_user = current_user
    @params = params
    set_current_image
  end

  def listing_shape=(listing_shape)
    @shape = listing_shape
  end

  def is_author
    @current_user == @listing.author
  end

  def is_marketplace_admin
    Maybe(@current_user).has_admin_rights?(@current_community).or_else(false)
  end

  def is_authorized
    is_authorized = is_author || is_marketplace_admin
  end

  def show_manage_availability
    is_authorized && availability_enabled
  end

  def paypal_in_use
    PaypalHelper.user_and_community_ready_for_payments?(@listing.author_id, @current_community.id)
  end

  def stripe_in_use
    StripeHelper.user_and_community_ready_for_payments?(@listing.author_id, @current_community.id)
  end

  def set_current_image
    @current_image = if params[:image]
      @listing.image_by_id(params[:image])
    else
      @listing.listing_images.first
    end

    @prev_image_id, @next_image_id = if @current_image
      @listing.prev_and_next_image_ids_by_id(@current_image.id)
    else
      [nil, nil]
    end
  end

  def received_testimonials
    @listing.author.received_testimonials.by_community(@current_community)
  end

  def received_positive_testimonials
    @listing.author.received_positive_testimonials.by_community(@current_community)
  end

  def feedback_positive_percentage
    @listing.author.feedback_positive_percentage_in_community(@current_community)
  end

  def youtube_link_ids
    ListingViewUtils.youtube_video_ids(@listing.description)
  end

  def currency
    Maybe(@listing.price).currency.or_else(Money::Currency.new(@current_community.currency))
  end

  def community_country_code
    LocalizationUtils.valid_country_code(@current_community.country)
  end

  def process
    return nil unless @listing.transaction_process_id
    get_transaction_process(community_id: @current_community.id, transaction_process_id: @listing.transaction_process_id)
  end

  def delivery_opts
    delivery_config(@listing.require_shipping_address, @listing.pickup_enabled, @listing.shipping_price, @listing.shipping_price_additional, @listing.currency)
  end

  def listing_unit_type
    @listing.unit_type
  end

  def manage_availability_props
    ManageAvailabilityHelper.availability_props(community: @current_community, listing: @listing)
  end

  def currency_opts
    MoneyViewUtils.currency_opts(I18n.locale, currency)
  end

  def delivery_config(require_shipping_address, pickup_enabled, shipping_price, shipping_price_additional, currency)
    shipping = delivery_price_hash(:shipping, shipping_price, shipping_price_additional) if require_shipping_address
    pickup = delivery_price_hash(:pickup, Money.new(0, currency), Money.new(0, currency))

    case [require_shipping_address, pickup_enabled]
    when matches([true, true])
      [shipping, pickup]
    when matches([true, false])
      [shipping]
    when matches([false, true])
      [pickup]
    else
      []
    end
  end

  def get_transaction_process(community_id:, transaction_process_id:)
    opts = {
      process_id: transaction_process_id,
      community_id: community_id
    }

    TransactionService::API::Api.processes.get(opts)
      .maybe
      .process
      .or_else(nil)
      .tap { |process|
        raise ArgumentError.new("Cannot find transaction process: #{opts}") if process.nil?
      }
  end

  def delivery_type
    delivery_opts.present? ? delivery_opts.first[:name].to_s : ""
  end

  def shipping_price_additional
    delivery_opts.present? ? delivery_opts.first[:shipping_price_additional] : nil
  end

  def delivery_price_hash(delivery_type, price, shipping_price_additional)
    { name: delivery_type,
      price: price,
      shipping_price_additional: shipping_price_additional,
      price_info: ListingViewUtils.shipping_info(delivery_type, price, shipping_price_additional),
      default: true
    }
  end

  def category_tree
    CategoryViewUtils.category_tree(
      categories: @current_community.categories,
      shapes: @current_community.shapes,
      locale: I18n.locale,
      all_locales: @current_community.locales
    )
  end

  def shapes
    ListingShape.where(community_id: @current_community.id).exist_ordered.all
  end

  def categories
    @current_community.top_level_categories
  end

  def subcategories
    @current_community.subcategories
  end

  def commission
    paypal_ready = PaypalHelper.community_ready_for_payments?(@current_community.id)
    stripe_ready = StripeHelper.community_ready_for_payments?(@current_community.id)

    supported = []
    supported << :paypal if paypal_ready
    supported << :stripe if stripe_ready
    payment_type = supported.size > 1 ? supported : supported.first

    currency = @current_community.currency
    process_id = shape ? shape[:transaction_process_id] : @listing.transaction_process_id
    process = get_transaction_process(community_id: @current_community.id, transaction_process_id: process_id)

    case [payment_type, process]
    when matches([__, :none])
      {
        commission_from_seller: 0,
        minimum_commission: Money.new(0, currency),
        minimum_price_cents: 0,
        payment_gateway: nil,
        paypal_commission: 0,
        paypal_minimum_transaction_fee: 0,
        seller_commission_in_use: false,
        stripe_commission: 0,
        stripe_minimum_transaction_fee: 0,
      }
    when matches([:paypal]), matches([:stripe]), matches([ [:paypal, :stripe] ])
      p_set = Maybe(payment_settings_api.get_active_by_gateway(community_id: @current_community.id, payment_gateway: payment_type))
        .select {|res| res[:success]}
        .map {|res| res[:data]}
        .or_else({})

      paypal_settings = Maybe(payment_settings_api.get_active_by_gateway(community_id: @current_community.id, payment_gateway: :paypal))
        .select {|res| res[:success]}
        .map {|res| res[:data]}
        .or_else({})

      {
        commission_from_seller: p_set[:commission_from_seller],
        minimum_commission: Money.new(p_set[:minimum_transaction_fee_cents], currency),
        minimum_price_cents: p_set[:minimum_price_cents],
        payment_gateway: payment_type,
        paypal_commission: paypal_settings[:commission_from_seller],
        paypal_minimum_transaction_fee: Money.new(paypal_settings[:minimum_transaction_fee_cents], currency),
        seller_commission_in_use: p_set[:commission_type] != :none,
        stripe_commission: stripe_settings[:commission_from_seller],
        stripe_minimum_transaction_fee: Money.new(stripe_settings[:minimum_transaction_fee_cents], currency),
      }
    else
      raise ArgumentError.new("Unknown payment_type, process combination: [#{payment_type}, #{process}]")
    end
  end

  def stripe_settings
    Maybe(payment_settings_api.get_active_by_gateway(community_id: @current_community.id, payment_gateway: :stripe))
      .select {|res| res[:success]}
      .map {|res| res[:data]}
      .or_else({})
  end

  def payment_settings_api
    TransactionService::API::Api.settings
  end

  def unit_options
    unit_options = ListingViewUtils.unit_options(shape.units, unit_from_listing(@listing))
  end

  def unit_from_listing(listing)
    HashUtils.compact({
      unit_type: listing.unit_type.present? ? listing.unit_type.to_s : nil,
      quantity_selector: listing.quantity_selector,
      unit_tr_key: listing.unit_tr_key,
      unit_selector_tr_key: listing.unit_selector_tr_key
    })
  end

  def paypal_fees_url
    PaypalCountryHelper.fee_link(community_country_code)
  end

  def stripe_fees_url
    "https://stripe.com/#{community_country_code.downcase}/pricing"
  end

  def shipping_price
    @listing.shipping_price || "0"
  end

  def shipping_enabled
    @listing.require_shipping_address?
  end

  def pickup_enabled
    @listing.pickup_enabled?
  end

  def shipping_price_additional_in_form
    if @listing.shipping_price_additional
      @listing.shipping_price_additional.to_s
    elsif @listing.shipping_price
      @listing.shipping_price.to_s
    else
      0
    end
  end

  def always_show_additional_shipping_price
    shape && shape.units.length == 1 && shape.units.first[:kind] == 'quantity'
  end

  def category_id
    @listing.category.parent_id || @listing.category.id
  end

  def subcategory_id
    @listing.category.parent_id ?  @listing.category.id : nil
  end

  def payments_enabled?
    process == :preauthorize
  end

  def acts_as_person
    if params[:person_id].present? &&
       current_user.has_admin_rights?(current_community)
      current_community.members.find_by!(username: params[:person_id])
    end
  end

  def new_listing_author
    acts_as_person || @current_user
  end

  def listing_form_menu_titles
    {
      "category" => I18n.t("listings.new.select_category"),
      "subcategory" => I18n.t("listings.new.select_subcategory"),
      "listing_shape" => I18n.t("listings.new.select_transaction_type")
    }
  end

  def new_listing_form
    {
      locale: I18n.locale,
      category_tree: category_tree,
      menu_titles: listing_form_menu_titles,
      new_form_content_path: acts_as_person ? new_form_content_person_listings_path(person_id: new_listing_author.username, locale: I18n.locale) : new_form_content_listings_path(locale: I18n.locale)
    }
  end

<<<<<<< HEAD
  def buyer_fee?
    FeatureFlagHelper.feature_enabled?(:buyer_commission) &&
      stripe_in_use && !paypal_in_use &&
      stripe_settings[:commission_from_buyer].to_i > 0 &&
      stripe_settings[:minimum_buyer_transaction_fee_cents].to_i > 0
  end

=======
>>>>>>> f5bc967c
  def pending_admin_approval?
    is_marketplace_admin && listing.approval_pending?
  end

  def approval_in_use?
    FeatureFlagHelper.feature_enabled?(:approve_listings) &&
      current_community.pre_approved_listings
  end

<<<<<<< HEAD
=======
  def show_submit_for_review?
    approval_in_use? && !current_user.has_admin_rights?(current_community)
  end

>>>>>>> f5bc967c
  def listing_form_object
    if acts_as_person
      [acts_as_person, listing]
    else
      listing
    end
  end

  memoize_all_reader_methods
end<|MERGE_RESOLUTION|>--- conflicted
+++ resolved
@@ -319,7 +319,6 @@
     }
   end
 
-<<<<<<< HEAD
   def buyer_fee?
     FeatureFlagHelper.feature_enabled?(:buyer_commission) &&
       stripe_in_use && !paypal_in_use &&
@@ -327,8 +326,6 @@
       stripe_settings[:minimum_buyer_transaction_fee_cents].to_i > 0
   end
 
-=======
->>>>>>> f5bc967c
   def pending_admin_approval?
     is_marketplace_admin && listing.approval_pending?
   end
@@ -338,13 +335,10 @@
       current_community.pre_approved_listings
   end
 
-<<<<<<< HEAD
-=======
   def show_submit_for_review?
     approval_in_use? && !current_user.has_admin_rights?(current_community)
   end
 
->>>>>>> f5bc967c
   def listing_form_object
     if acts_as_person
       [acts_as_person, listing]
