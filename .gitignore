.DS_Store
db/*.sqlite3
db/sphinx
config/*.sphinx.conf
config/database.yml
config/config.yml
config/session_secret
config/gmaps_api_key.yml
config/translation.yml
tmp/
doc/api
doc/app
public/images/listing_images
index/
db/development_structure.sql
old_databases.sql
.bundle
.sass-cache/
capybara*
public/system/favicons
public/system/images
public/system/listing_images
public/system/people
public/system/cover_photos/
public/system/logos/
public/system/small_cover_photos/
public/system/wide_logos/
.loadpath
.project
cg.sh
public/assets/
app/assets/webfonts/
app/assets/stylesheets/customizations-*
app/assets/stylesheets/custom-style-*
config/mangopay.pem
log/*.log
log/*.pid
log/.DS_Store
log/*.age
log/*.db
node_modules
coverage/
.idea/
*.sock
.vagrant
.env
.session.vim

# React on Rails
npm-debug.log*
node_modules
client/node_modules

# Generated js bundles
/app/assets/webpack/*

# Generated i18n-js bundles
/app/assets/javascripts/i18n/*
/client/app/i18n/*
!/client/app/i18n/.keep
/client/app/routes/*
!/client/app/routes/.keep

# Generated assets
/public/webpack/*

# Mocha results
test-results.xml

.byebug_history
.vimrc
client/.vimrc
<<<<<<< HEAD

storage/
=======
storage/
>>>>>>> e42b7a06
<|MERGE_RESOLUTION|>--- conflicted
+++ resolved
@@ -70,9 +70,6 @@
 .byebug_history
 .vimrc
 client/.vimrc
-<<<<<<< HEAD
+storage/
 
-storage/
-=======
-storage/
->>>>>>> e42b7a06
+storage/