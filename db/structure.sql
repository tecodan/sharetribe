--- conflicted
+++ resolved
@@ -1800,10 +1800,8 @@
 
 INSERT INTO schema_migrations (version) VALUES ('20140324073247');
 
-<<<<<<< HEAD
 INSERT INTO schema_migrations (version) VALUES ('20140328124957');
-=======
+
 INSERT INTO schema_migrations (version) VALUES ('20140328133415');
 
-INSERT INTO schema_migrations (version) VALUES ('20140402070713');
->>>>>>> 7f846e8b
+INSERT INTO schema_migrations (version) VALUES ('20140402070713');