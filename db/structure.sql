--- conflicted
+++ resolved
@@ -1242,20 +1242,6 @@
   KEY `index_people_on_community_id_and_google_oauth2_id` (`community_id`,`google_oauth2_id`),
   KEY `index_people_on_linkedin_id` (`linkedin_id`),
   KEY `index_people_on_community_id_and_linkedin_id` (`community_id`,`linkedin_id`)
-<<<<<<< HEAD
-) ENGINE=InnoDB DEFAULT CHARSET=utf8;
-/*!40101 SET character_set_client = @saved_cs_client */;
-DROP TABLE IF EXISTS `prospect_emails`;
-/*!40101 SET @saved_cs_client     = @@character_set_client */;
-/*!40101 SET character_set_client = utf8 */;
-CREATE TABLE `prospect_emails` (
-  `id` int(11) NOT NULL AUTO_INCREMENT,
-  `email` varchar(255) DEFAULT NULL,
-  `created_at` datetime NOT NULL,
-  `updated_at` datetime NOT NULL,
-  PRIMARY KEY (`id`)
-=======
->>>>>>> 9e388e59
 ) ENGINE=InnoDB DEFAULT CHARSET=utf8;
 /*!40101 SET character_set_client = @saved_cs_client */;
 DROP TABLE IF EXISTS `schema_migrations`;
@@ -2363,14 +2349,8 @@
 ('20181211125306'),
 ('20181219090801'),
 ('20181221120927'),
-<<<<<<< HEAD
-('20190104083132'),
-=======
 ('20190208032229'),
 ('20190104083132'),
-('20181211094456'),
-('20190108075512'),
->>>>>>> 9e388e59
 ('20190111072711'),
 ('20190111122204'),
 ('20190114141250'),
