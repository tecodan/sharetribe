--- conflicted
+++ resolved
@@ -11,11 +11,7 @@
 #
 # It's strongly recommended to check this file into your version control system.
 
-<<<<<<< HEAD
-ActiveRecord::Schema.define(:version => 20140227102627) do
-=======
 ActiveRecord::Schema.define(:version => 20140301074143) do
->>>>>>> 6256096f
 
   create_table "auth_tokens", :force => true do |t|
     t.string   "token"
