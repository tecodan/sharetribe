require 'spec_helper'

describe NewLayoutViewUtils do
  before do
    allow(NewLayoutViewUtils).to receive(:published_features).and_return(
      [
        { title: "Foo",
          name: :foo
        },
        { title: "Bar",
          name: :bar
        },
        { title: "Wat",
          name: :wat
        }
      ])

    allow(NewLayoutViewUtils).to receive(:experimental_features).and_return({})
  end

  describe "#features" do
    person_id = "xyz"
    community_id = 123

    context "when features are enabled for person and community" do
      before do
        person_features = FeatureFlagService::Store::FeatureFlag::PersonFlag.call(
          {
            person_id: person_id,
            features: [:foo, :bar].to_set
          }
        )

        community_features = FeatureFlagService::Store::FeatureFlag::CommunityFlag.call(
          {
            community_id: community_id,
            features: [:wat].to_set
          }
        )

        allow(FeatureFlagService::API::Api.features).to receive(:get_for_person)
          .with({community_id: community_id, person_id: person_id}).and_return(Result::Success.new(person_features))
        allow(FeatureFlagService::API::Api.features).to receive(:get_for_community)
          .with({community_id: community_id}).and_return(Result::Success.new(community_features))
      end

      it "should return list of feature flags with corresponding features enabled for person and community" do
        expect(NewLayoutViewUtils.features(community_id, person_id, false, true)).to eql([
          { title: "Foo",
            name: :foo,
            enabled_for_user: true,
            enabled_for_community: false,
            required_for_user: false,
            required_for_community: false,
<<<<<<< HEAD
            show_for_user: true
=======
            disabled: false
>>>>>>> 4ce4420e
          },
          { title: "Bar",
            name: :bar,
            enabled_for_user: true,
            enabled_for_community: false,
            required_for_user: false,
            required_for_community: false,
<<<<<<< HEAD
            show_for_user: true
=======
            disabled: false
>>>>>>> 4ce4420e
          },
          { title: "Wat",
            name: :wat,
            enabled_for_user: false,
            enabled_for_community: true,
            required_for_user: false,
            required_for_community: false,
<<<<<<< HEAD
            show_for_user: true
=======
            disabled: false
>>>>>>> 4ce4420e
          }
        ])
      end
    end

    context "when no features are enabled for person or community" do
      before do
        person_features = FeatureFlagService::Store::FeatureFlag::PersonFlag.call(
          {
            person_id: person_id,
            features: Set.new
          }
        )

        community_features = FeatureFlagService::Store::FeatureFlag::CommunityFlag.call(
          {
            community_id: community_id,
            features: Set.new
          }
        )

        allow(FeatureFlagService::API::Api.features).to receive(:get_for_person)
          .with({community_id: community_id, person_id: person_id}).and_return(Result::Success.new(person_features))
        allow(FeatureFlagService::API::Api.features).to receive(:get_for_community)
          .with({community_id: community_id}).and_return(Result::Success.new(community_features))
      end

      it "should return list of feature flags with no features enabled" do
        expect(NewLayoutViewUtils.features(community_id, person_id, false, true)).to eql([
          { title: "Foo",
            name: :foo,
            enabled_for_user: false,
            enabled_for_community: false,
            required_for_user: false,
            required_for_community: false,
<<<<<<< HEAD
            show_for_user: true
=======
            disabled: false
>>>>>>> 4ce4420e
          },
          { title: "Bar",
            name: :bar,
            enabled_for_user: false,
            enabled_for_community: false,
            required_for_user: false,
            required_for_community: false,
<<<<<<< HEAD
            show_for_user: true
=======
            disabled: false
>>>>>>> 4ce4420e
          },
          { title: "Wat",
            name: :wat,
            enabled_for_user: false,
            enabled_for_community: false,
            required_for_user: false,
            required_for_community: false,
<<<<<<< HEAD
            show_for_user: true
=======
            disabled: false
>>>>>>> 4ce4420e
          }
        ])
      end
    end
  end

  describe "#enabled_features" do
    context "when features are enabled" do
      it "returns a list of those as symbols" do
        feature_params = {
          foo: "true",
          bar: "true",
          invalid: "value"
        }
        expect(NewLayoutViewUtils.enabled_features(feature_params))
          .to eql([:foo, :bar])
      end
    end

    context "when an empty hash is passed as params" do
      it "returns an empty list" do
        expect(NewLayoutViewUtils.enabled_features({}))
          .to eql([])
      end
    end

    context "when invalid features are passed as params" do
      it "thise should not be returned" do
        feature_params = {
          "foo" => "true",
          "bar" => "true",
          "invalid" => "true"
        }
        expect(NewLayoutViewUtils.enabled_features(feature_params))
          .to eql([:foo, :bar])
      end
    end
  end

  describe "#resolve_disabled" do
    it "returns list of features that are not given as parameter" do
      expect(NewLayoutViewUtils.resolve_disabled([:foo, :bar]))
        .to eql([:wat])
      expect(NewLayoutViewUtils.resolve_disabled([]))
        .to eql([:foo, :bar, :wat])
    end
  end
end<|MERGE_RESOLUTION|>--- conflicted
+++ resolved
@@ -52,11 +52,7 @@
             enabled_for_community: false,
             required_for_user: false,
             required_for_community: false,
-<<<<<<< HEAD
-            show_for_user: true
-=======
             disabled: false
->>>>>>> 4ce4420e
           },
           { title: "Bar",
             name: :bar,
@@ -64,11 +60,7 @@
             enabled_for_community: false,
             required_for_user: false,
             required_for_community: false,
-<<<<<<< HEAD
-            show_for_user: true
-=======
             disabled: false
->>>>>>> 4ce4420e
           },
           { title: "Wat",
             name: :wat,
@@ -76,11 +68,7 @@
             enabled_for_community: true,
             required_for_user: false,
             required_for_community: false,
-<<<<<<< HEAD
-            show_for_user: true
-=======
             disabled: false
->>>>>>> 4ce4420e
           }
         ])
       end
@@ -116,11 +104,7 @@
             enabled_for_community: false,
             required_for_user: false,
             required_for_community: false,
-<<<<<<< HEAD
-            show_for_user: true
-=======
             disabled: false
->>>>>>> 4ce4420e
           },
           { title: "Bar",
             name: :bar,
@@ -128,11 +112,7 @@
             enabled_for_community: false,
             required_for_user: false,
             required_for_community: false,
-<<<<<<< HEAD
-            show_for_user: true
-=======
             disabled: false
->>>>>>> 4ce4420e
           },
           { title: "Wat",
             name: :wat,
@@ -140,11 +120,7 @@
             enabled_for_community: false,
             required_for_user: false,
             required_for_community: false,
-<<<<<<< HEAD
-            show_for_user: true
-=======
             disabled: false
->>>>>>> 4ce4420e
           }
         ])
       end
