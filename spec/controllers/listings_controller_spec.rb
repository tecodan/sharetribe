# encoding: utf-8
# == Schema Information
#
# Table name: listings
#
#  id                              :integer          not null, primary key
#  uuid                            :binary(16)       not null
#  community_id                    :integer          not null
#  author_id                       :string(255)
#  category_old                    :string(255)
#  title                           :string(255)
#  times_viewed                    :integer          default(0)
#  language                        :string(255)
#  created_at                      :datetime
#  updates_email_at                :datetime
#  updated_at                      :datetime
#  last_modified                   :datetime
#  sort_date                       :datetime
#  listing_type_old                :string(255)
#  description                     :text(65535)
#  origin                          :string(255)
#  destination                     :string(255)
#  valid_until                     :datetime
#  delta                           :boolean          default(TRUE), not null
#  open                            :boolean          default(TRUE)
#  share_type_old                  :string(255)
#  privacy                         :string(255)      default("private")
#  comments_count                  :integer          default(0)
#  subcategory_old                 :string(255)
#  old_category_id                 :integer
#  category_id                     :integer
#  share_type_id                   :integer
#  listing_shape_id                :integer
#  transaction_process_id          :integer
#  shape_name_tr_key               :string(255)
#  action_button_tr_key            :string(255)
#  price_cents                     :integer
#  currency                        :string(255)
#  quantity                        :string(255)
#  unit_type                       :string(32)
#  quantity_selector               :string(32)
#  unit_tr_key                     :string(64)
#  unit_selector_tr_key            :string(64)
#  deleted                         :boolean          default(FALSE)
#  require_shipping_address        :boolean          default(FALSE)
#  pickup_enabled                  :boolean          default(FALSE)
#  shipping_price_cents            :integer
#  shipping_price_additional_cents :integer
#  availability                    :string(32)       default("none")
#  per_hour_ready                  :boolean          default(FALSE)
#  state                           :string(255)      default("approved")
#
# Indexes
#
#  community_author_deleted            (community_id,author_id,deleted)
#  homepage_query                      (community_id,open,sort_date,deleted)
#  homepage_query_valid_until          (community_id,open,valid_until,sort_date,deleted)
#  index_listings_on_category_id       (old_category_id)
#  index_listings_on_community_id      (community_id)
#  index_listings_on_listing_shape_id  (listing_shape_id)
#  index_listings_on_new_category_id   (category_id)
#  index_listings_on_open              (open)
#  index_listings_on_state             (state)
#  index_listings_on_uuid              (uuid) UNIQUE
#  index_on_author_id_and_deleted      (author_id,deleted)
#  person_listings                     (community_id,author_id)
#  updates_email_listings              (community_id,open,updates_email_at)
#

#Tests LisingControllers atom feed feature

require 'spec_helper'

describe ListingsController, type: :controller do
  render_views

  before (:each) do
    Rails.cache.clear
  end

  let(:plan) do
    {
      expired: false,
      features: {
        whitelabel: true,
        admin_email: true,
        footer: false
      },
      created_at: Time.zone.now,
      updated_at: Time.zone.now
    }
  end

  def create_shape(community_id, type, process, translations = [], categories = [])
    defaults = TransactionTypeCreator::DEFAULTS[type][process.process] || TransactionTypeCreator::DEFAULTS[type]

    # Save name to TranslationService
    translations_with_default = translations.concat([{ locale: "en", name: type }])
    name_group = {
      translations: translations_with_default.map { |translation|
          { locale: translation[:locale],
            translation: translation[:name]
          }
        }
      }
    created_translations = TranslationService::API::Api.translations.create(community_id, [name_group])
    name_tr_key = created_translations[:data].map { |translation| translation[:translation_key] }.first

    opts = defaults.merge(
      {
        shipping_enabled: false,
        transaction_process_id: process.id,
        name_tr_key: name_tr_key,
        action_button_tr_key: 'admin.transaction_types.default_action_button_labels.sell',
        translations: translations_with_default,
        basename: Maybe(translations).first[:name].or_else(type)
      })

    ListingShape.create_with_opts(community: Community.find(community_id), opts: opts)
  end

<<<<<<< HEAD
=======
  before(:each) do
    Listing.all.collect(&:destroy) # for some reason there's a listing before starting. Destroy to be clear.

    @c1 = FactoryGirl.create(:community, :settings => {"locales" => ["en", "fi"]})
    @c1.community_customizations << FactoryGirl.create(:community_customization, :locale => "fi")
    @c2 = FactoryGirl.create(:community)

    @p1 = FactoryGirl.create(:person)
    @p1.accepted_community = @c1

    @category_item      = FactoryGirl.create(:category, :community => @c1)
    @category_item.translations << FactoryGirl.create(:category_translation, :name => "Tavarat", :locale => "fi", :category => @category_item)
    @category_favor     = FactoryGirl.create(:category, :community => @c1)
    @category_rideshare = FactoryGirl.create(:category, :community => @c1)
    @category_furniture = FactoryGirl.create(:category, :community => @c1)

    c1_request_process = TransactionProcess.create(community_id: @c1.id, process: :none, author_is_seller: false)
    c1_offer_process   = TransactionProcess.create(community_id: @c1.id, process: :none, author_is_seller: true)
    c2_request_process = TransactionProcess.create(community_id: @c2.id, process: :none, author_is_seller: false)
    c2_offer_process   = TransactionProcess.create(community_id: @c2.id, process: :none, author_is_seller: true)

    request_shape    = create_shape(@c1.id, "Request", c1_request_process)
    sell_shape       = create_shape(@c1.id, "Sell",    c1_offer_process, [{locale: "fi", name: "Myydään"}], [@category_item, @category_furniture])
    sell_c2_shape    = create_shape(@c2.id, "Sell",    c2_offer_process)
    request_c2_shape = create_shape(@c2.id, "Request", c2_request_process)
    service_shape    = create_shape(@c1.id, "Service", c1_request_process)

    # This is needed in the spec, thus save it in instance variable
    @sell_shape = sell_shape

    @l1 = FactoryGirl.create(
      :listing,
      :transaction_process_id => request_shape[:transaction_process_id],
      :listing_shape_id => request_shape[:id],
      :shape_name_tr_key => request_shape[:name_tr_key],
      :action_button_tr_key => request_shape[:action_button_tr_key],
      :title => "bike",
      :description => "A very nice bike",
      :created_at => 3.days.ago,
      :sort_date => 3.days.ago,
      :author => @p1,
      :community_id => @c1.id,
      :unit_type => 'hour',
      :price => Money.new(4567, 'USD')
    )

    FactoryGirl.create(
      :listing,
      :title => "hammer",
      :category => @category_item,
      :created_at => 2.days.ago,
      :sort_date => 2.days.ago,
      :description => "<b>shiny</b> new hammer, see details at http://en.wikipedia.org/wiki/MC_Hammer",
      :transaction_process_id => sell_shape[:transaction_process_id],
      :listing_shape_id => sell_shape[:id],
      :shape_name_tr_key => sell_shape[:name_tr_key],
      :action_button_tr_key => sell_shape[:action_button_tr_key],
      :community_id => @c1.id,
    )

    FactoryGirl.create(
      :listing,
      :transaction_process_id => request_c2_shape[:transaction_process_id],
      :listing_shape_id => request_c2_shape[:id],
      :shape_name_tr_key => request_c2_shape[:name_tr_key],
      :action_button_tr_key => request_c2_shape[:action_button_tr_key],
      :title => "help me",
      :created_at => 12.days.ago,
      :sort_date => 12.days.ago,
      :community_id => @c2.id,
    )

    FactoryGirl.create(
      :listing,
      :transaction_process_id => request_shape[:transaction_process_id],
      :listing_shape_id => request_shape[:id],
      :shape_name_tr_key => request_shape[:name_tr_key],
      :action_button_tr_key => request_shape[:action_button_tr_key],
      :title => "old junk",
      :open => false,
      :description => "This should be closed already,
 but nice stuff anyway",
      :community_id => @c1.id,
    )

    @l4 = FactoryGirl.create(
      :listing,
      :title => "car",
      :created_at => 2.months.ago,
      :sort_date => 2.months.ago,
      :description => "I needed a car earlier,
 but now this listing is no more open",
      :transaction_process_id => request_shape[:transaction_process_id],
      :listing_shape_id => request_shape[:id],
      :shape_name_tr_key => request_shape[:name_tr_key],
      :action_button_tr_key => request_shape[:action_button_tr_key],
      :community_id => @c1.id,
    )
    @l4.save!
    @l4.update_attribute(:valid_until, 2.days.ago)

    @request.host = "#{@c1.ident}.lvh.me"
    @request.env[:current_marketplace] = @c1
    @request.env[:current_plan] = plan
  end

>>>>>>> 5bc33a3f
  describe "ATOM feed" do
    before(:each) do
      Listing.all.collect(&:destroy) # for some reason there's a listing before starting. Destroy to be clear.

      @c1 = FactoryGirl.create(:community, :settings => {"locales" => ["en", "fi"]})
      @c1.community_customizations << FactoryGirl.create(:community_customization, :locale => "fi")
      @c2 = FactoryGirl.create(:community)

      @p1 = FactoryGirl.create(:person)
      @p1.accepted_community = @c1

      @category_item      = FactoryGirl.create(:category, :community => @c1)
      @category_item.translations << FactoryGirl.create(:category_translation, :name => "Tavarat", :locale => "fi", :category => @category_item)
      @category_favor     = FactoryGirl.create(:category, :community => @c1)
      @category_rideshare = FactoryGirl.create(:category, :community => @c1)
      @category_furniture = FactoryGirl.create(:category, :community => @c1)

      c1_request_process = TransactionProcess.create(community_id: @c1.id, process: :none, author_is_seller: false)
      c1_offer_process   = TransactionProcess.create(community_id: @c1.id, process: :none, author_is_seller: true)
      c2_request_process = TransactionProcess.create(community_id: @c2.id, process: :none, author_is_seller: false)
      c2_offer_process   = TransactionProcess.create(community_id: @c2.id, process: :none, author_is_seller: true)

      request_shape    = create_shape(@c1.id, "Request", c1_request_process)
      sell_shape       = create_shape(@c1.id, "Sell",    c1_offer_process, [{locale: "fi", name: "Myydään"}], [@category_item, @category_furniture])
      create_shape(@c2.id, "Sell",    c2_offer_process)
      request_c2_shape = create_shape(@c2.id, "Request", c2_request_process)
      create_shape(@c1.id, "Service", c1_request_process)

      # This is needed in the spec, thus save it in instance variable
      @sell_shape = sell_shape

      @l1 = FactoryGirl.create(
        :listing,
        :transaction_process_id => request_shape[:transaction_process_id],
        :listing_shape_id => request_shape[:id],
        :shape_name_tr_key => request_shape[:name_tr_key],
        :action_button_tr_key => request_shape[:action_button_tr_key],
        :title => "bike",
        :description => "A very nice bike",
        :created_at => 3.days.ago,
        :sort_date => 3.days.ago,
        :author => @p1,
        :community_id => @c1.id,
      )

      FactoryGirl.create(
        :listing,
        :title => "hammer",
        :category => @category_item,
        :created_at => 2.days.ago,
        :sort_date => 2.days.ago,
        :description => "<b>shiny</b> new hammer, see details at http://en.wikipedia.org/wiki/MC_Hammer",
        :transaction_process_id => sell_shape[:transaction_process_id],
        :listing_shape_id => sell_shape[:id],
        :shape_name_tr_key => sell_shape[:name_tr_key],
        :action_button_tr_key => sell_shape[:action_button_tr_key],
        :community_id => @c1.id,
      )

      FactoryGirl.create(
        :listing,
        :transaction_process_id => request_c2_shape[:transaction_process_id],
        :listing_shape_id => request_c2_shape[:id],
        :shape_name_tr_key => request_c2_shape[:name_tr_key],
        :action_button_tr_key => request_c2_shape[:action_button_tr_key],
        :title => "help me",
        :created_at => 12.days.ago,
        :sort_date => 12.days.ago,
        :community_id => @c2.id,
      )

      FactoryGirl.create(
        :listing,
        :transaction_process_id => request_shape[:transaction_process_id],
        :listing_shape_id => request_shape[:id],
        :shape_name_tr_key => request_shape[:name_tr_key],
        :action_button_tr_key => request_shape[:action_button_tr_key],
        :title => "old junk",
        :open => false,
        :description => "This should be closed already,
   but nice stuff anyway",
        :community_id => @c1.id,
      )

      @l4 = FactoryGirl.create(
        :listing,
        :title => "car",
        :created_at => 2.months.ago,
        :sort_date => 2.months.ago,
        :description => "I needed a car earlier,
   but now this listing is no more open",
        :transaction_process_id => request_shape[:transaction_process_id],
        :listing_shape_id => request_shape[:id],
        :shape_name_tr_key => request_shape[:name_tr_key],
        :action_button_tr_key => request_shape[:action_button_tr_key],
        :community_id => @c1.id,
      )
      @l4.save!
      @l4.update_attribute(:valid_until, 2.days.ago)

      @request.host = "#{@c1.ident}.lvh.me"
      @request.env[:current_marketplace] = @c1
    end

    it "lists the most recent listings in order" do
      get :index, params: { :format => :atom }
      expect(response.status).to eq(200)
      doc = Nokogiri::XML::Document.parse(response.body)
      expect(doc.at('feed/logo').text).to eq("https://s3.amazonaws.com/sharetribe/assets/dashboard/sharetribe_logo.png")

      expect(doc.at("feed/title").text).to match(/Listings in Sharetribe /)
      expect(doc.search("feed/entry").count).to eq(2)
      expect(doc.search("feed/entry/title")[0].text).to eq("Sell: hammer")
      expect(doc.search("feed/entry/title")[1].text).to eq("Request: bike")
      expect(doc.search("feed/entry/published")[0].text).to be > doc.search("feed/entry/published")[1].text
      #DateTime.parse(doc.search("feed/entry/published")[1].text).should == @l1.created_at
      expect(doc.search("feed/entry/content")[1].text).to match(/#{@l1.description}/)
    end

    it "supports localization" do
      get :index, params: { :community_id => @c1.id, :format => :atom, :locale => "fi" }
      expect(response.status).to eq(200)
      doc = Nokogiri::XML::Document.parse(response.body)
      doc.remove_namespaces!

      expect(doc.at("feed/title").text).to match(/Ilmoitukset Sharetribe-palvelussa/)
      expect(doc.at("feed/entry/title").text).to eq("Myydään: hammer")
      expect(doc.at("feed/entry/category").attribute("term").value).to eq("#{@category_item.id}")
      expect(doc.at("feed/entry/category").attribute("label").value).to eq("Tavarat")
      expect(doc.at("feed/entry/listing_type").attribute("term").value).to eq("offer")
      expect(doc.at("feed/entry/listing_type").attribute("label").value).to eq("Tarjous")
      expect(doc.at("feed/entry/share_type").attribute("term").value).to eq("#{@sell_shape[:id]}")
      expect(doc.at("feed/entry/share_type").attribute("label").value).to eq("Myydään")
    end

    it "escapes html tags, but adds links" do
      get :index, params: { :community_id => @c1.id, :format => :atom }
      expect(response.status).to eq(200)
      doc = Nokogiri::XML::Document.parse(response.body)
      expect(doc.at("feed/entry/content").text).to match(/&lt;b&gt;shiny&lt;\/b&gt; new hammer, see details at/)
      expect(doc.at("feed/entry/content").text).to match(/http:\/\/en\.wikipedia\.org\/wiki\/MC_Hammer<\/a>/)
    end
  end

<<<<<<< HEAD
  describe 'approval' do
    let(:community) { FactoryGirl.create(:community) }
    let(:offer_process) {
      FactoryGirl.create(:transaction_process,
                                               community_id: community.id,
                                               process: :none)
    }
    let(:sell_shape) { create_shape(community.id, "Sell", offer_process) }
    let(:person) { FactoryGirl.create(:person, member_of: community) }
    let(:listing) {
      FactoryGirl.create(:listing,
                         community_id: community.id,
                         author: person,
                         transaction_process_id: sell_shape[:transaction_process_id],
                         listing_shape_id: sell_shape[:id],
                         shape_name_tr_key: sell_shape[:name_tr_key],
                         action_button_tr_key: sell_shape[:action_button_tr_key]
                        )
    }
    let(:pending_listing) {
      FactoryGirl.create(:listing, community_id: community.id,
                                   author: person,
                                   state: Listing::APPROVAL_PENDING,
                                   transaction_process_id: sell_shape[:transaction_process_id],
                                   listing_shape_id: sell_shape[:id],
                                   shape_name_tr_key: sell_shape[:name_tr_key],
                                   action_button_tr_key: sell_shape[:action_button_tr_key]
                        )
    }
    let(:rejected_listing) {
      FactoryGirl.create(:listing, community_id: community.id,
                                   author: person,
                                   state: Listing::APPROVAL_REJECTED,
                                   transaction_process_id: sell_shape[:transaction_process_id],
                                   listing_shape_id: sell_shape[:id],
                                   shape_name_tr_key: sell_shape[:name_tr_key],
                                   action_button_tr_key: sell_shape[:action_button_tr_key]
                        )
    }

    before :each do
      @request.host = "#{community.ident}.lvh.me"
      @request.env[:current_marketplace] = community
    end

    it 'If the community.pre_approved_listings is later disabled
        If a rejected or pending listing is edited, then it would automatically
        be opened (the pending status should not be assigned).' do
      sign_in_for_spec(person)
      patch :update, params: { id: pending_listing.id, listing: {
        title: 'Easy As Pie',
        listing_shape_id: pending_listing.listing_shape_id,
        price: "1.00",
        unit: "{\"unit_type\":\"unit\",\"kind\":\"quantity\",\"quantity_selector\":\"number\"}"
      }}
      pending_listing.reload
      expect(pending_listing.state).to eq Listing::APPROVED
    end

    it 'If the community.pre_approved_listings is on
        If a open listing is edited, then it would automatically
        should be assigned the pending status.' do
      sign_in_for_spec(person)
      community.update_column(:pre_approved_listings, true)
      patch :update, params: { id: listing.id, listing: {
        title: 'Easy As Pie',
        listing_shape_id: listing.listing_shape_id,
        price: "1.00",
        unit: "{\"unit_type\":\"unit\",\"kind\":\"quantity\",\"quantity_selector\":\"number\"}"
      }}
      listing.reload
      expect(listing.state).to eq Listing::APPROVAL_PENDING
    end

    it 'If the community.pre_approved_listings is on
        If a pending listing is edited by admin, then it would automatically
        should be assigned the approved status.' do
      sign_in_for_spec(create_admin_for(community))
      community.update_column(:pre_approved_listings, true)
      patch :update, params: { id: pending_listing.id, listing: {
        title: 'Easy As Pie',
        listing_shape_id: pending_listing.listing_shape_id,
        price: "1.00",
        unit: "{\"unit_type\":\"unit\",\"kind\":\"quantity\",\"quantity_selector\":\"number\"}"
      }}
      pending_listing.reload
      expect(pending_listing.state).to eq Listing::APPROVED
    end

    it 'If the community.pre_approved_listings is on
        If a rejected listing is edited, then it would automatically
        should be assigned the pending status.' do
      sign_in_for_spec(person)
      community.update_column(:pre_approved_listings, true)
      patch :update, params: { id: rejected_listing.id, listing: {
        title: 'Easy As Pie',
        listing_shape_id: rejected_listing.listing_shape_id,
        price: "1.00",
        unit: "{\"unit_type\":\"unit\",\"kind\":\"quantity\",\"quantity_selector\":\"number\"}"
      }}
      rejected_listing.reload
      expect(rejected_listing.state).to eq Listing::APPROVAL_PENDING
    end

    it 'If the community.pre_approved_listings is on
        If a rejected listing is edited by admin, then it would automatically
        should be assigned the pending status.' do
      sign_in_for_spec(create_admin_for(community))
      community.update_column(:pre_approved_listings, true)
      patch :update, params: { id: rejected_listing.id, listing: {
        title: 'Easy As Pie',
        listing_shape_id: rejected_listing.listing_shape_id,
        price: "1.00",
        unit: "{\"unit_type\":\"unit\",\"kind\":\"quantity\",\"quantity_selector\":\"number\"}"
      }}
      rejected_listing.reload
      expect(rejected_listing.state).to eq Listing::APPROVED
=======
  describe "custom meta tags" do
    it "shows renders custom meta tags with placeholders" do
      @c1.community_customizations.first.update(listing_meta_title: "{{listing_title}} - {{marketplace_name}}", listing_meta_description: "{{listing_title}} for {{listing_price}} by {{listing_author}} in {{marketplace_name}}")
      get :show, params: {id: @l1.id}
      expect(response.body).to match('<title>bike - Sharetribe</title>')
      expect(response.body).to match("<meta content='bike - Sharetribe' property='og:title'>")
      expect(response.body).to match("<meta content='bike - Sharetribe' name='twitter:title'>")
      expect(response.body).to match("<meta content='bike for \\$45.67 per hour by Proto T in Sharetribe' name='description'>")
      expect(response.body).to match("<meta content='bike for \\$45.67 per hour by Proto T in Sharetribe' name='twitter:description'>")
      expect(response.body).to match("<meta content='bike for \\$45.67 per hour by Proto T in Sharetribe' property='og:description'>")
>>>>>>> 5bc33a3f
    end
  end
end<|MERGE_RESOLUTION|>--- conflicted
+++ resolved
@@ -119,115 +119,6 @@
     ListingShape.create_with_opts(community: Community.find(community_id), opts: opts)
   end
 
-<<<<<<< HEAD
-=======
-  before(:each) do
-    Listing.all.collect(&:destroy) # for some reason there's a listing before starting. Destroy to be clear.
-
-    @c1 = FactoryGirl.create(:community, :settings => {"locales" => ["en", "fi"]})
-    @c1.community_customizations << FactoryGirl.create(:community_customization, :locale => "fi")
-    @c2 = FactoryGirl.create(:community)
-
-    @p1 = FactoryGirl.create(:person)
-    @p1.accepted_community = @c1
-
-    @category_item      = FactoryGirl.create(:category, :community => @c1)
-    @category_item.translations << FactoryGirl.create(:category_translation, :name => "Tavarat", :locale => "fi", :category => @category_item)
-    @category_favor     = FactoryGirl.create(:category, :community => @c1)
-    @category_rideshare = FactoryGirl.create(:category, :community => @c1)
-    @category_furniture = FactoryGirl.create(:category, :community => @c1)
-
-    c1_request_process = TransactionProcess.create(community_id: @c1.id, process: :none, author_is_seller: false)
-    c1_offer_process   = TransactionProcess.create(community_id: @c1.id, process: :none, author_is_seller: true)
-    c2_request_process = TransactionProcess.create(community_id: @c2.id, process: :none, author_is_seller: false)
-    c2_offer_process   = TransactionProcess.create(community_id: @c2.id, process: :none, author_is_seller: true)
-
-    request_shape    = create_shape(@c1.id, "Request", c1_request_process)
-    sell_shape       = create_shape(@c1.id, "Sell",    c1_offer_process, [{locale: "fi", name: "Myydään"}], [@category_item, @category_furniture])
-    sell_c2_shape    = create_shape(@c2.id, "Sell",    c2_offer_process)
-    request_c2_shape = create_shape(@c2.id, "Request", c2_request_process)
-    service_shape    = create_shape(@c1.id, "Service", c1_request_process)
-
-    # This is needed in the spec, thus save it in instance variable
-    @sell_shape = sell_shape
-
-    @l1 = FactoryGirl.create(
-      :listing,
-      :transaction_process_id => request_shape[:transaction_process_id],
-      :listing_shape_id => request_shape[:id],
-      :shape_name_tr_key => request_shape[:name_tr_key],
-      :action_button_tr_key => request_shape[:action_button_tr_key],
-      :title => "bike",
-      :description => "A very nice bike",
-      :created_at => 3.days.ago,
-      :sort_date => 3.days.ago,
-      :author => @p1,
-      :community_id => @c1.id,
-      :unit_type => 'hour',
-      :price => Money.new(4567, 'USD')
-    )
-
-    FactoryGirl.create(
-      :listing,
-      :title => "hammer",
-      :category => @category_item,
-      :created_at => 2.days.ago,
-      :sort_date => 2.days.ago,
-      :description => "<b>shiny</b> new hammer, see details at http://en.wikipedia.org/wiki/MC_Hammer",
-      :transaction_process_id => sell_shape[:transaction_process_id],
-      :listing_shape_id => sell_shape[:id],
-      :shape_name_tr_key => sell_shape[:name_tr_key],
-      :action_button_tr_key => sell_shape[:action_button_tr_key],
-      :community_id => @c1.id,
-    )
-
-    FactoryGirl.create(
-      :listing,
-      :transaction_process_id => request_c2_shape[:transaction_process_id],
-      :listing_shape_id => request_c2_shape[:id],
-      :shape_name_tr_key => request_c2_shape[:name_tr_key],
-      :action_button_tr_key => request_c2_shape[:action_button_tr_key],
-      :title => "help me",
-      :created_at => 12.days.ago,
-      :sort_date => 12.days.ago,
-      :community_id => @c2.id,
-    )
-
-    FactoryGirl.create(
-      :listing,
-      :transaction_process_id => request_shape[:transaction_process_id],
-      :listing_shape_id => request_shape[:id],
-      :shape_name_tr_key => request_shape[:name_tr_key],
-      :action_button_tr_key => request_shape[:action_button_tr_key],
-      :title => "old junk",
-      :open => false,
-      :description => "This should be closed already,
- but nice stuff anyway",
-      :community_id => @c1.id,
-    )
-
-    @l4 = FactoryGirl.create(
-      :listing,
-      :title => "car",
-      :created_at => 2.months.ago,
-      :sort_date => 2.months.ago,
-      :description => "I needed a car earlier,
- but now this listing is no more open",
-      :transaction_process_id => request_shape[:transaction_process_id],
-      :listing_shape_id => request_shape[:id],
-      :shape_name_tr_key => request_shape[:name_tr_key],
-      :action_button_tr_key => request_shape[:action_button_tr_key],
-      :community_id => @c1.id,
-    )
-    @l4.save!
-    @l4.update_attribute(:valid_until, 2.days.ago)
-
-    @request.host = "#{@c1.ident}.lvh.me"
-    @request.env[:current_marketplace] = @c1
-    @request.env[:current_plan] = plan
-  end
-
->>>>>>> 5bc33a3f
   describe "ATOM feed" do
     before(:each) do
       Listing.all.collect(&:destroy) # for some reason there's a listing before starting. Destroy to be clear.
@@ -372,7 +263,6 @@
     end
   end
 
-<<<<<<< HEAD
   describe 'approval' do
     let(:community) { FactoryGirl.create(:community) }
     let(:offer_process) {
@@ -490,10 +380,13 @@
       }}
       rejected_listing.reload
       expect(rejected_listing.state).to eq Listing::APPROVED
-=======
+    end
+  end
+
   describe "custom meta tags" do
+    let(:c1){ FactoryGirl.create(:community, :settings => {"locales" => ["en", "fi"]}) }
     it "shows renders custom meta tags with placeholders" do
-      @c1.community_customizations.first.update(listing_meta_title: "{{listing_title}} - {{marketplace_name}}", listing_meta_description: "{{listing_title}} for {{listing_price}} by {{listing_author}} in {{marketplace_name}}")
+      c1.community_customizations.first.update(listing_meta_title: "{{listing_title}} - {{marketplace_name}}", listing_meta_description: "{{listing_title}} for {{listing_price}} by {{listing_author}} in {{marketplace_name}}")
       get :show, params: {id: @l1.id}
       expect(response.body).to match('<title>bike - Sharetribe</title>')
       expect(response.body).to match("<meta content='bike - Sharetribe' property='og:title'>")
@@ -501,7 +394,6 @@
       expect(response.body).to match("<meta content='bike for \\$45.67 per hour by Proto T in Sharetribe' name='description'>")
       expect(response.body).to match("<meta content='bike for \\$45.67 per hour by Proto T in Sharetribe' name='twitter:description'>")
       expect(response.body).to match("<meta content='bike for \\$45.67 per hour by Proto T in Sharetribe' property='og:description'>")
->>>>>>> 5bc33a3f
     end
   end
 end