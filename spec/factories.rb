--- conflicted
+++ resolved
@@ -347,7 +347,6 @@
     url "http://blog.sharetribe.com"
     locale "en"
   end
-<<<<<<< HEAD
 
   factory :country_manager do
     given_name "Country Manager Given Name"
@@ -358,11 +357,8 @@
     email_content "This email will get the requester"
   end
 
-=======
-  
   factory :follower_relationship do
     person
     follower
   end
->>>>>>> 4e204884
 end