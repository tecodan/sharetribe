--- conflicted
+++ resolved
@@ -1,290 +1,16 @@
-== Welcome to Rails
+== Kassi
 
-<<<<<<< HEAD
-Rails is a web-application framework that includes everything needed to create
-database-backed web applications according to the Model-View-Control pattern.
-=======
 Kassi is a community resource exchange service built with Ruby on Rails. 
 It relies on Aalto Social Interface (http://github.com/sizzlelab/asi) on its 
 user management and few other things, so it can't be run alone.
 
 For serious use you need to install your own ASI or get access to an existing one, 
 but for testing you can use the default test account on OtaSizzle's test server.
->>>>>>> 35cfc305
 
-This pattern splits the view (also called the presentation) into "dumb"
-templates that are primarily responsible for inserting pre-built data in between
-HTML tags. The model contains the "smart" domain objects (such as Account,
-Product, Person, Post) that holds all the business logic and knows how to
-persist themselves to a database. The controller handles the incoming requests
-(such as Save New Account, Update Product, Show Post) by manipulating the model
-and directing data to the view.
+== Mit License
 
-In Rails, the model is handled by what's called an object-relational mapping
-layer entitled Active Record. This layer allows you to present the data from
-database rows as objects and embellish these data objects with business logic
-methods. You can read more about Active Record in
-link:files/vendor/rails/activerecord/README.html.
+Kassi is open source under MIT license. See LICENSE file for details.
 
-The controller and view are handled by the Action Pack, which handles both
-layers by its two parts: Action View and Action Controller. These two layers
-are bundled in a single package due to their heavy interdependence. This is
-unlike the relationship between the Active Record and Action Pack that is much
-more separate. Each of these packages can be used independently outside of
-Rails. You can read more about Action Pack in
-link:files/vendor/rails/actionpack/README.html.
+== Installation
 
-
-== Getting Started
-
-1. At the command prompt, create a new Rails application:
-       <tt>rails myapp</tt> (where <tt>myapp</tt> is the application name)
-
-2. Change directory to <tt>myapp</tt> and start the web server:
-       <tt>cd myapp; rails server</tt> (run with --help for options)
-
-3. Go to http://localhost:3000/ and you'll see:
-       "Welcome aboard: You're riding the Rails!"
-
-4. Follow the guidelines to start developing your application. You can find 
-the following resources handy:
-
-* The Getting Started Guide: http://guides.rubyonrails.org/getting_started.html
-* Ruby on Rails Tutorial Book: http://www.railstutorial.org/
-
-
-== Web Servers
-
-By default, Rails will try to use Mongrel if it's installed when started with
-<tt>rails server</tt>, otherwise Rails will use WEBrick, the web server that
-ships with Ruby.
-
-Mongrel is a Ruby-based web server with a C component (which requires
-compilation) that is suitable for development. If you have Ruby Gems installed,
-getting up and running with mongrel is as easy as: 
-      <tt>sudo gem install mongrel</tt>.
-
-You can find more info at: http://mongrel.rubyforge.org
-
-You can alternatively run Rails applications with other Ruby web servers, e.g.,
-{Thin}[http://code.macournoyer.com/thin/], {Ebb}[http://ebb.rubyforge.org/], and
-Apache with {mod_rails}[http://www.modrails.com/]. However, <tt>rails server</tt>
-doesn't search for or start them.
-
-For production use, often a web/proxy server, e.g., {Apache}[http://apache.org],
-{Nginx}[http://nginx.net/], {LiteSpeed}[http://litespeedtech.com/],
-{Lighttpd}[http://www.lighttpd.net/], or {IIS}[http://www.iis.net/], is deployed
-as the front end server with the chosen Ruby web server running in the back end
-and receiving the proxied requests via one of several protocols (HTTP, CGI, FCGI).
-
-
-== Debugging Rails
-
-Sometimes your application goes wrong. Fortunately there are a lot of tools that
-will help you debug it and get it back on the rails.
-
-First area to check is the application log files. Have "tail -f" commands
-running on the server.log and development.log. Rails will automatically display
-debugging and runtime information to these files. Debugging info will also be
-shown in the browser on requests from 127.0.0.1.
-
-You can also log your own messages directly into the log file from your code
-using the Ruby logger class from inside your controllers. Example:
-
-  class WeblogController < ActionController::Base
-    def destroy
-      @weblog = Weblog.find(params[:id])
-      @weblog.destroy
-      logger.info("#{Time.now} Destroyed Weblog ID ##{@weblog.id}!")
-    end
-  end
-
-The result will be a message in your log file along the lines of:
-
-  Mon Oct 08 14:22:29 +1000 2007 Destroyed Weblog ID #1!
-
-More information on how to use the logger is at http://www.ruby-doc.org/core/
-
-Also, Ruby documentation can be found at http://www.ruby-lang.org/. There are 
-several books available online as well:
-
-* Programming Ruby: http://www.ruby-doc.org/docs/ProgrammingRuby/ (Pickaxe)
-* Learn to Program: http://pine.fm/LearnToProgram/ (a beginners guide)
-
-These two books will bring you up to speed on the Ruby language and also on 
-programming in general.
-
-
-== Debugger
-
-Debugger support is available through the debugger command when you start your
-Mongrel or WEBrick server with --debugger. This means that you can break out of
-execution at any point in the code, investigate and change the model, and then,
-resume execution! You need to install ruby-debug to run the server in debugging
-mode. With gems, use <tt>sudo gem install ruby-debug</tt>. Example:
-
-  class WeblogController < ActionController::Base
-    def index
-      @posts = Post.find(:all)
-      debugger
-    end
-  end
-
-So the controller will accept the action, run the first line, then present you
-with a IRB prompt in the server window. Here you can do things like:
-
-  >> @posts.inspect
-  => "[#<Post:0x14a6be8
-          @attributes={"title"=>nil, "body"=>nil, "id"=>"1"}>,
-       #<Post:0x14a6620
-          @attributes={"title"=>"Rails", "body"=>"Only ten..", "id"=>"2"}>]"
-  >> @posts.first.title = "hello from a debugger"
-  => "hello from a debugger"
-
-...and even better, you can examine how your runtime objects actually work:
-
-  >> f = @posts.first
-  => #<Post:0x13630c4 @attributes={"title"=>nil, "body"=>nil, "id"=>"1"}>
-  >> f.
-  Display all 152 possibilities? (y or n)
-
-Finally, when you're ready to resume execution, you can enter "cont".
-
-
-== Console
-
-The console is a Ruby shell, which allows you to interact with your
-application's domain model. Here you'll have all parts of the application
-configured, just like it is when the application is running. You can inspect
-domain models, change values, and save to the database. Starting the script
-without arguments will launch it in the development environment.
-
-To start the console, run <tt>rails console</tt> from the application
-directory.
-
-Options:
-
-* Passing the <tt>-s, --sandbox</tt> argument will rollback any modifications
-  made to the database.
-* Passing an environment name as an argument will load the corresponding
-  environment. Example: <tt>rails console production</tt>.
-
-To reload your controllers and models after launching the console run
-<tt>reload!</tt>
-
-More information about irb can be found at:
-link:http://www.rubycentral.com/pickaxe/irb.html
-
-
-== dbconsole
-
-You can go to the command line of your database directly through <tt>rails
-dbconsole</tt>. You would be connected to the database with the credentials
-defined in database.yml. Starting the script without arguments will connect you
-to the development database. Passing an argument will connect you to a different
-database, like <tt>rails dbconsole production</tt>. Currently works for MySQL,
-PostgreSQL and SQLite 3.
-
-== Description of Contents
-
-The default directory structure of a generated Ruby on Rails application:
-
-  |-- app
-  |   |-- controllers
-  |   |-- helpers
-  |   |-- models
-  |   `-- views
-  |       `-- layouts
-  |-- config
-  |   |-- environments
-  |   |-- initializers
-  |   `-- locales
-  |-- db
-  |-- doc
-  |-- lib
-  |   `-- tasks
-  |-- log
-  |-- public
-  |   |-- images
-  |   |-- javascripts
-  |   `-- stylesheets
-  |-- script
-  |   `-- performance
-  |-- test
-  |   |-- fixtures
-  |   |-- functional
-  |   |-- integration
-  |   |-- performance
-  |   `-- unit
-  |-- tmp
-  |   |-- cache
-  |   |-- pids
-  |   |-- sessions
-  |   `-- sockets
-  `-- vendor
-      `-- plugins
-
-app
-  Holds all the code that's specific to this particular application.
-
-app/controllers
-  Holds controllers that should be named like weblogs_controller.rb for
-  automated URL mapping. All controllers should descend from
-  ApplicationController which itself descends from ActionController::Base.
-
-app/models
-  Holds models that should be named like post.rb. Models descend from 
-  ActiveRecord::Base by default.
-
-app/views
-  Holds the template files for the view that should be named like
-  weblogs/index.html.erb for the WeblogsController#index action. All views use
-  eRuby syntax by default.
-
-app/views/layouts
-  Holds the template files for layouts to be used with views. This models the
-  common header/footer method of wrapping views. In your views, define a layout
-  using the <tt>layout :default</tt> and create a file named default.html.erb.
-  Inside default.html.erb, call <% yield %> to render the view using this
-  layout.
-
-app/helpers
-  Holds view helpers that should be named like weblogs_helper.rb. These are
-  generated for you automatically when using generators for controllers.
-  Helpers can be used to wrap functionality for your views into methods.
-
-config
-  Configuration files for the Rails environment, the routing map, the database,
-  and other dependencies.
-
-db
-  Contains the database schema in schema.rb. db/migrate contains all the
-  sequence of Migrations for your schema.
-
-doc
-  This directory is where your application documentation will be stored when
-  generated using <tt>rake doc:app</tt>
-
-lib
-  Application specific libraries. Basically, any kind of custom code that
-  doesn't belong under controllers, models, or helpers. This directory is in
-  the load path.
-
-public
-  The directory available for the web server. Contains subdirectories for
-  images, stylesheets, and javascripts. Also contains the dispatchers and the
-  default HTML files. This should be set as the DOCUMENT_ROOT of your web
-  server.
-
-script
-  Helper scripts for automation and generation.
-
-test
-  Unit and functional tests along with fixtures. When using the rails generate
-  command, template test files will be generated for you and placed in this
-  directory.
-
-vendor
-  External libraries that the application depends on. Also includes the plugins
-  subdirectory. If the app has frozen rails, those gems also go here, under
-  vendor/rails/. This directory is in the load path.+See github wiki for Kassi project for installation instructions: http://wiki.github.com/sizzlelab/Kassi/
