@javascript
Feature: Admin edits info pages
  In order to have custom detail texts tailored specifically for my community
  As an admin
  I want to be able to edit the community details

  Background:
    Given "kassi_testperson1" has admin rights in community "test"
    And I am logged in as "kassi_testperson1"

  Scenario: Admin user can edit community details
    When I go to the admin view of community "test"

    And I fill in "community_customizations[en][name]" with "Custom name"
    And I fill in "community_customizations[en][slogan]" with "Custom slogan"
    And I fill in "community_customizations[en][description]" with "This is a custom description"
    And I press submit
    When I go to the big cover photo home page
    Then I should see "Custom slogan"
    And I should see "This is a custom description"

  Scenario: Admin user can hide community slogan or description
    When I go to the admin view of community "test"
    And I should see "Display the slogan in the homepage"
    And I should see "Display the description in the homepage"
    And I uncheck "Display the slogan in the homepage"
    And I uncheck "Display the description in the homepage"
    And I fill in "community_customizations[en][slogan]" with "Custom slogan"
    And I fill in "community_customizations[en][description]" with "This is a custom description"
    And I press submit
    When I go to the big cover photo home page
    Then I should not see "Custom slogan"
    And I should not see "This is a custom description"

    When I go to the admin view of community "test"
    And I check "Display the slogan in the homepage"
    And I check "Display the description in the homepage"
    And I press submit
    When I go to the big cover photo home page
    Then I should see "Custom slogan"
    And I should see "This is a custom description"

    When I go to the admin view of community "test"
    And I check "Display the slogan in the homepage"
    And I uncheck "Display the description in the homepage"
    And I press submit
    When I go to the big cover photo home page
    Then I should see "Custom slogan"
    And I should not see "This is a custom description"

    When I go to the admin view of community "test"
    And I uncheck "Display the slogan in the homepage"
    And I check "Display the description in the homepage"
    And I press submit
    When I go to the big cover photo home page
    Then I should not see "Custom slogan"
    And I should see "This is a custom description"

  Scenario: Admin user can edit community details transaction agreement
    Given this community has transaction agreement in use
    When I go to the admin view of community "test"
    And I fill in "community_customizations[en][transaction_agreement_label]" with "This is a label"
    And I fill in "community_customizations[en][transaction_agreement_content]" with "This is a content"
    And I press submit
    Then I should see "This is a label" in the "community_customizations[en][transaction_agreement_label]" input
    Then I should see "This is a content" in the "community_customizations[en][transaction_agreement_content]" input
    When I fill in "community_customizations[en][transaction_agreement_label]" with "300" count of symbols
    And I press submit
    Then I should see "255" count of symbols in the "community_customizations[en][transaction_agreement_label]" input

  Scenario: Admin users can edit location search modes
    Given this community has location search enabled
<<<<<<< HEAD
    And feature flag "hide_location" is enabled
=======
>>>>>>> 174a0da6
    When I go to the admin settings view of community "test"
    Then I should see "Search and location preferences"
    When I select "Keyword" from "main_search"
    Then I should not see "Show distance"
    And I should not see "Show only nearby listings"
    When I select "Location" from "main_search"
    Then I should see "Show distance"
    And I should see "Show only nearby listings"
    Given this community has location search disabled<|MERGE_RESOLUTION|>--- conflicted
+++ resolved
@@ -70,10 +70,6 @@
 
   Scenario: Admin users can edit location search modes
     Given this community has location search enabled
-<<<<<<< HEAD
-    And feature flag "hide_location" is enabled
-=======
->>>>>>> 174a0da6
     When I go to the admin settings view of community "test"
     Then I should see "Search and location preferences"
     When I select "Keyword" from "main_search"
