Feature: User creates a new listing
  In order to perform a certain task using an item, a skill, or a transport, or to help others
  As a person who does not have the required item, skill, or transport, or has them and wants offer them to others
  I want to be able to offer and request an item, a favor, a transport or housing

  @javascript
  Scenario: Creating a new item request without image successfully
    Given I am logged in
    And I am on the home page
    When I follow "new-listing-link"
    And I select "Items" from listing type menu
    And I select "Tools" from listing type menu
    And I select "Requesting" from listing type menu
    And I fill in "listing_title" with "Sledgehammer"
    And I fill in "listing_description" with "My description"
    And I press "Post listing"
    Then I should see "Sledgehammer" within "#listing-title"

  @javascript
  Scenario: Creating a new item request with location successfully
    Given I am logged in
    And I am on the home page
    When I follow "new-listing-link"
    And I select "Items" from listing type menu
    And I select "Tools" from listing type menu
    And I select "Requesting" from listing type menu
    And I fill in "listing_title" with "Sledgehammer"
    And I fill in "listing_description" with "My description"
    And I set location to be New York
    And I press "Post listing"
    Then I should see "Sledgehammer" within "#listing-title"

  @javascript
  Scenario: Creating a new item offer successfully
    Given I am logged in
    And I am on the home page
    When I follow "new-listing-link"
    And I select "Items" from listing type menu
    And I select "Tools" from listing type menu
    And I select "Lending" from listing type menu
    And I fill in "listing_title" with "My offer"
    And I fill in "listing_description" with "My description"
    And I press "Post listing"
    Then I should see "My offer" within "#listing-title"

  @javascript
  Scenario: Creating a new service request successfully
    Given I am logged in
    And I am on the home page
    When I follow "new-listing-link"
    And I select "Services" from listing type menu
    And I select "Requesting" from listing type menu
    And I fill in "listing_title" with "Massage"
    And I fill in "listing_description" with "My description"
    And I press "Post listing"
    Then I should see "Massage" within "#listing-title"

  @javascript
  Scenario: Trying to create a new request without being logged in
    Given I am not logged in
    And I am on the home page
    When I follow "new-listing-link"
    And I should see "Log in to Sharetribe" within "h1"

  @javascript
  Scenario: Create a new listing successfully after going back and forth in the listing form
    Given I am logged in
    And I am on the home page
    When I follow "new-listing-link"
    And I select "Items" from listing type menu
    Then I should see "Category: Item"
    And I select "Tools" from listing type menu
    Then I should see "Category: Item"
    And I should see "Subcategory: Tools"
    And I select "Requesting" from listing type menu
    Then I should see "Listing type: Requesting"
    And I select "Category: Item" from listing type menu
    And I select "Services" from listing type menu
    Then I should see "Category: Services"
    And I should not see "Category: Item"
    And I select "Category: Services" from listing type menu
    And I select "Spaces" from listing type menu
    Then I should see "Category: Spaces"
    And I should not see "Category: Services"
    And I select "Selling" from listing type menu
    Then I should see "Category: Spaces"
    And I should see "Listing type: Selling"
    When I fill in "listing_title" with "My offer"
    And I fill in "listing_price" with "20"
    And I fill in "listing_description" with "My description"
    And I press "Post listing"
    Then I should see "My offer" within "#listing-title"

  @javascript
  Scenario: User creates a new listing with price
    Given I am logged in
    When I create a new listing "Sledgehammer" with price "20.5"
    Then I should see "Sledgehammer" within "#listing-title"

  @javascript
  Scenario: User creates a new listing with custom dropdown fields
    Given I am logged in
    And there is a custom dropdown field "House type" in community "test" in category "Spaces" with options:
      | en             | fi                   |
      | Big house      | Iso talo             |
      | Small house    | Pieni talo           |
    And there is a custom dropdown field "Balcony type" in community "test" in category "Spaces" with options:
      | en             | fi                   |
      | No balcony     | Ei parveketta        |
      | French balcony | Ranskalainen parveke |
      | Backyard       | Takapiha             |
    And there is a custom dropdown field "Service type" in community "test" in category "Services" with options:
      | en             | fi                   |
      | Cleaning       | Siivous              |
      | Delivery       | Kuljetus             |
    And I am on the home page
    When I follow "new-listing-link"
    And I select "Spaces" from listing type menu
    And I select "Selling" from listing type menu
    Then I should see "House type"
    And I should see "Balcony type"
    And I should not see "Service type"
    When I fill in "listing_title" with "My house"
    And I press "Post listing"
    Then I should see 2 validation errors
    When custom field "Balcony type" is not required
    And I am on the home page
    And I follow "new-listing-link"
    And I select "Spaces" from listing type menu
    And I select "Selling" from listing type menu
    And I fill in "listing_title" with "My house"
    And I press "Post listing"
    Then I should see 1 validation errors
    When I select "Big house" from dropdown "House type"
    And I press "Post listing"
    Then I should see "House type: Big house"

  @javascript @sphinx @no-transaction
  Scenario: User creates a new listing with custom text field
    Given I am logged in
    And there is a custom text field "Details" in community "test" in category "Spaces"
    When I follow "new-listing-link"
    And I select "Spaces" from listing type menu
    And I select "Selling" from listing type menu
    And I fill in "listing_title" with "My house"
    And I fill in text field "Details" with "Test details"
    And I press "Post listing"
    And the Listing indexes are processed
    When I go to the home page
    And I fill in "q" with "Test details"
    And I press "search-button"
    Then I should see "My house"

  @javascript @sphinx @no-transaction
  Scenario: User creates a new listing with numeric field
    Given I am logged in
    And there is a custom numeric field "Area" in that community in category "Spaces" with min value 100 and with max value 2000
    When I follow "new-listing-link"
    And I select "Spaces" from listing type menu
    And I select "Selling" from listing type menu
    And I fill in "listing_title" with "My house"
    And I fill in custom numeric field "Area" with "9999"
    And I press "Post listing"
    Then I should see validation error
    When I fill in custom numeric field "Area" with "150"
    And I press "Post listing"
    Then I should see "Area: 150"

@javascript @sphinx @no-transaction
Scenario: User creates a new listing with date field
  Given I am logged in
  And there is a custom date field "building_date_test" in that community in category "Spaces"
  When I follow "new-listing-link"
  And I select "Spaces" from listing type menu
  And I select "Selling" from listing type menu
  And I fill in "listing_title" with "My house"
<<<<<<< HEAD
  And I fill select custom date "building_date_test" with day="19", month="April" and year="2015"
=======
  And I fill select custom date "building_date_test" with day="19", month="April" and year="2025"
>>>>>>> 917c599f
  And I press "Post listing"
  Then I should see "building_date_test: Apr 19, 2025"

  @javascript @sphinx @no-transaction
  Scenario: User creates a new listing with checkbox field
    Given I am logged in
    And there is a custom checkbox field "Amenities" in that community in category "Spaces" with options:
      | title             |
      | Internet          |
      | Wireless Internet |
      | Air Conditioning  |
      | Pool              |
      | Sauna             |
      | Hot Tub           |
    When I follow "new-listing-link"
    And I select "Spaces" from listing type menu
    And I select "Selling" from listing type menu
    And I fill in "listing_title" with "My house"
    When I check "Wireless Internet"
    And I check "Pool"
    And I check "Sauna"
    And I check "Hot Tub"
    And I press "Post listing"
    Then I should see that the listing has "Wireless Internet"
    Then I should see that the listing has "Pool"
    Then I should see that the listing has "Sauna"
    Then I should see that the listing has "Hot Tub"
    Then I should see that the listing does not have "Internet"
    Then I should see that the listing does not have "Air Conditioning"

  @javascript
  Scenario: User creates a new listing in private community
    Given I am logged in
    And community "test" is private
    And I am on the home page
    When I follow "new-listing-link"
    And I select "Items" from listing type menu
    And I select "Tools" from listing type menu
    And I select "Requesting" from listing type menu
    Then I should not see "Privacy*"
    And I fill in "listing_title" with "Sledgehammer"
    And I fill in "listing_description" with "My description"
    And I press "Post listing"
    Then I should see "Sledgehammer" within "#listing-title"
    When I go to the home page
    Then I should see "Sledgehammer"
    When I log out
    And I go to the home page
    Then I should not see "Sledgehammer"

  @javascript
  Scenario: Creating a new item request with unit week
    Given community "test" has a listing shape offering services per hour, day, night, week, month, person, kg
    Given community "test" has payment method "paypal" provisioned
    Given community "test" has payment method "paypal" enabled by admin
    Given I am logged in
    And I am on the home page
    When I follow "new-listing-link"
    And I select "Items" from listing type menu
    And I select "Tools" from listing type menu
    And I select "Offering Services" from listing type menu
    And I fill in "listing_title" with "Sledgehammer"
    And I fill in "listing_description" with "My description"
    When I fill in "10" for "listing_price"
    When I select "week" from "listing[unit]"
    And I press "Post listing"
    Then I should see "Sledgehammer" within "#listing-title"
    Then I follow "close_x"
    When I follow "Edit listing"
    Then I should see selected "week" in the "listing[unit]" dropdown
    When I select "person" from "listing[unit]"
    And I press "Post listing"
    Then I should see "Sledgehammer" within "#listing-title"
    When I follow "Edit listing"
    Then I should see selected "person" in the "listing[unit]" dropdown
    When I select "kg" from "listing[unit]"
    And I press "Post listing"
    Then I should see "Sledgehammer" within "#listing-title"
    When I follow "Edit listing"
    Then I should see selected "kg" in the "listing[unit]" dropdown

  @javascript
  Scenario: Creating a new item wait for admin approval
    Given community "test" has feature flag "approve_listings" enabled
    Given community "test" has pre-approved listings
    Given there are following users:
      | person |
      | jamie  |
    And I am logged in as "jamie"
    And I am on the home page
    When I follow "new-listing-link"
    And I select "Items" from listing type menu
    And I select "Tools" from listing type menu
    And I select "Requesting" from listing type menu
    And I fill in "listing_title" with "Birds of a Feather Flock Together"
    And I fill in "listing_description" with "My description"
    And I press "Submit for review"
    Then I should see "Birds of a Feather Flock Together" within "#listing-title"
    Then I should see "Listing is pending"

  @javascript
  Scenario: Creating a new item request when location disabled successfully
    Given this community does not allow users to add location
    Given I am logged in
    And I am on the home page
    When I follow "new-listing-link"
    And I select "Items" from listing type menu
    And I select "Tools" from listing type menu
    And I select "Requesting" from listing type menu
    And I fill in "listing_title" with "Sledgehammer"
    And I fill in "listing_description" with "My description"
    And I press "Post listing"
    Then I should see "Sledgehammer" within "#listing-title"
    Then I follow "close_x"
    When I follow "Edit listing"
    And I fill in "listing_title" with "On Cloud Nine"
    And I press "Post listing"
    Then I should see "On Cloud Nine" within "#listing-title"<|MERGE_RESOLUTION|>--- conflicted
+++ resolved
@@ -174,11 +174,7 @@
   And I select "Spaces" from listing type menu
   And I select "Selling" from listing type menu
   And I fill in "listing_title" with "My house"
-<<<<<<< HEAD
-  And I fill select custom date "building_date_test" with day="19", month="April" and year="2015"
-=======
   And I fill select custom date "building_date_test" with day="19", month="April" and year="2025"
->>>>>>> 917c599f
   And I press "Post listing"
   Then I should see "building_date_test: Apr 19, 2025"
 
