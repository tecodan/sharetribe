Feature: User creates a new listing
  In order to perform a certain task using an item, a skill, or a transport, or to help others
  As a person who does not have the required item, skill, or transport, or has them and wants offer them to others
  I want to be able to offer and request an item, a favor, a transport or housing
  
  @javascript
  Scenario: Creating a new item request successfully
    Given I am logged in
    And I am on the home page
<<<<<<< HEAD
    When I follow "new-listing-link"
=======
    When I follow "Post a new listing"
>>>>>>> 0ed498b6
    And I follow "I need something"
    And I follow "An item"
    And I should see "What kind of an item are we talking about?"
    And I follow "Tools" within "#option-groups"
    And I should see "How do you want to get it?"
    And I follow "buy it"
    And I fill in "listing_title" with "Sledgehammer"
    And I fill in "listing_description" with "My description"
    And I attach a valid image file to "listing_listing_images_attributes_0_image"
    And I press "Save listing"
    Then I should see "Sledgehammer" within "#listing-title"
    And I should see the image I just uploaded
  
  @javascript
  Scenario: Creating a new item offer successfully
    Given I am logged in
    And I am on the home page
<<<<<<< HEAD
    When I follow "new-listing-link"
=======
    When I follow "Post a new listing"
>>>>>>> 0ed498b6
    And I follow "offer to others"
    And I follow "An item"
    And I follow "Tools" within "#option-groups"
    And I should see "How do you want to share it?"
    And I follow "lend"
    And I fill in "listing_title" with "My offer"
    And I fill in "listing_description" with "My description"
    And I attach a valid image file to "listing_listing_images_attributes_0_image"
    And I press "Save listing"
    Then I should see "My offer" within "#listing-title"
    And I should see the image I just uploaded
  
  @javascript
  Scenario: Creating a new service request successfully
    Given I am logged in
    And I am on the home page
<<<<<<< HEAD
    When I follow "new-listing-link"
=======
    When I follow "Post a new listing"
>>>>>>> 0ed498b6
    And I follow "I need something"
    And I follow "a service"
    And I fill in "listing_title" with "Massage"
    And I fill in "listing_description" with "My description"
    And I attach a valid image file to "listing_listing_images_attributes_0_image"
    And I press "Save listing"
    Then I should see "Massage" within "#listing-title"
    And I should see the image I just uploaded
  
  @javascript  
  Scenario: Creating a new rideshare request successfully
    Given I am logged in
    And I am on the home page
<<<<<<< HEAD
    When I follow "new-listing-link"
=======
    When I follow "Post a new listing"
>>>>>>> 0ed498b6
    And I follow "I need something"
    And I follow "shared ride"
    And I fill in "listing_origin" with "Otaniemi"
    And I fill in "listing_destination" with "Turku"
    And wait for 2 seconds
    And I press "Save listing"
    Then I should see "Otaniemi - Turku" within "#listing-title"
  
  @javascript  
  Scenario: Trying to create a new request without being logged in
    Given I am not logged in
    And I am on the home page
<<<<<<< HEAD
    When I follow "new-listing-link"
    And I should see "Log in to Sharetribe" within "h1"
=======
    When I follow "Post a new listing"
    And I should see "Log in to Sharetribe" within "h2"
>>>>>>> 0ed498b6

  @javascript
  Scenario: Trying to create a new item request with insufficient information
    Given I am logged in
    And I am on the home page
<<<<<<< HEAD
    When I follow "new-listing-link"
=======
    When I follow "Post a new listing"
>>>>>>> 0ed498b6
    And I follow "I need something"
    And I follow "An item"
    And I follow "Sports"
    And I follow "borrow it"
    And I attach an image with invalid extension to "listing_listing_images_attributes_0_image"
    And I select "31" from "listing_valid_until_3i"
    And I select "December" from "listing_valid_until_2i"
    And I select "2014" from "listing_valid_until_1i"
    And I press "Save listing"
    Then I should see "This field is required." 
    And I should see "This date must be between current time and 6 months from now." 
    And I should see "The image file must be either in GIF, JPG or PNG format." 
    
  @javascript  
  Scenario: Trying to create a new rideshare request with insufficient information
    Given I am logged in
    And I am on the home page
<<<<<<< HEAD
    When I follow "new-listing-link"
=======
    When I follow "Post a new listing"
>>>>>>> 0ed498b6
    And I follow "I need something"
    And I follow "shared ride"
    And I fill in "Origin" with "Test"
    And I choose "valid_until_select_date"
    And I select "31" from "listing_valid_until_3i"
    And I select "December" from "listing_valid_until_2i"
    And I select "2014" from "listing_valid_until_1i"
    And I press "Save listing"
    Then I should see "This field is required."
    And I should see "Departure time must be between current time and one year from now." 


  Scenario: User creates a listing and sees it in another community
    Given there are following users:
      | person | 
      | kassi_testperson3 |
    And there is item request with title "Hammer" from "kassi_testperson3" and with share type "buy"
    And visibility of that listing is "all_communities"
    And I am on the homepage
    Then I should see "Hammer"
    When I move to community "test2"
    And I am on the homepage
    Then I should not see "Hammer"
    And I log in as "kassi_testperson3"
    And I check "community_membership_consent"
    And I press "Join community"
    And the system processes jobs
    And I am on the homepage
    Then I should see "Hammer"

  @javascript
  Scenario: Create a new listing successfully after going back and forth in the listing form
    Given I am logged in
    And I am on the home page
<<<<<<< HEAD
    When I follow "new-listing-link"
=======
    When I follow "Post a new listing"
>>>>>>> 0ed498b6
    And I follow "I need something"
    And I should see "What do you need?"
    And I should see "Listing type: Request"
    And I follow "An item"
    And I should see "Listing type: Request"
    And I should see "Category: Item"
    And I should see "What kind of an item are we talking about?"
    And I follow "Tools" within "#option-groups"
    And I should see "Listing type: Request"
    And I should see "Category: Item"
    And I should see "Subcategory: Tools"
    And I should see "How do you want to get it?"
    And I follow "buy it"
    And I should see "Share type: Buying"
    And I should see "Item you need*"
    And I follow "Listing type: Request"
    And I should not see "Listing type: Request"
    And I should not see "Category: Item"
    And I should not see "Item you need*"
    And I should not see "Subcategory: Tools"
    And I should not see "Share type: Buying"
    And I follow "I have something to offer to others"
    And I follow "A shared ride"
    And I should see "Origin*"
    And I follow "Category: Rideshare"
    And I follow "A space"
    And I follow "I'm sharing it for free"
    And I follow "Share type: Sharing for free"
    And I follow "I'm selling it"
    And I should see "Space you offer*"
    And I fill in "listing_title" with "My offer"
    And I fill in "listing_price" with "20"
    And I fill in "listing_description" with "My description"
    And I attach a valid image file to "listing_listing_images_attributes_0_image"
    And I press "Save listing"
    Then I should see "My offer" within "#listing-title"
    And I should see the image I just uploaded
  
  @javascript
  Scenario: User creates a new listing in a tribe with some custom categories
    Given I am logged in
    And I am on the home page
    When there are some custom categories
    And I follow "Post a new listing"
    Then I should see "I need something"
    And I should see "I have something to offer to others"
    When I follow "I need something"
    And I follow "An item - something tangible"
    Then I should see "Tools"
    And I should see "Doll"
    When I follow "Bottle"
    And I follow "buy it"
    Then I should see "Item you need*"
    When I follow "Category: Item"
    And I follow "Wood"
    Then I should not see "Doll"
    And I should see "Lost"
    When I follow "Found"
    Then I should see "Listing title*"
    And add default categories back
    
  @javascript
  Scenario: User creates a new listing in a tribe with only custom categories
    Given I am logged in
    And I am on the home page   
    When all categories are custom categories
    And I follow "Post a new listing"
    Then I should not see "I need something"
    And I should not see "I have something to offer to others"
    And I should see "Plastic"
    And I should see "Wood"
    When I follow "Plastic"
    Then I should see "Doll"
    And I should see "Record"
    And I should see "Bottle"
    When I follow "Doll"
    Then I should see "Listing title*"
    When I follow "Category: Plastic"
    And I follow "Wood"
    Then I should not see "Doll"
    And I should see "Lost"
    And I should see "Found"
    When I follow "Lost"
    Then I should see "Listing title*"
    And add default categories back
  
  @javascript
  Scenario: User creates a new listing with price
    Given I am logged in
    And I am on the home page
<<<<<<< HEAD
    When I follow "new-listing-link"
=======
    When I follow "Post a new listing"
>>>>>>> 0ed498b6
    And I follow "I have something to offer to others"
    And I follow "An item"
    And I follow "Tools" within "#option-groups"
    And I follow "I'm selling it"
    And I fill in "listing_title" with "Sledgehammer"
    And I fill in "listing_price" with "dsfsdf"
    And I press "Save listing"
    Then I should see "Price must be a whole number."
    When I fill in "listing_price" with "20"
    And I press "Save listing"
    Then I should see "Sledgehammer" within "#listing-title"<|MERGE_RESOLUTION|>--- conflicted
+++ resolved
@@ -7,11 +7,7 @@
   Scenario: Creating a new item request successfully
     Given I am logged in
     And I am on the home page
-<<<<<<< HEAD
-    When I follow "new-listing-link"
-=======
-    When I follow "Post a new listing"
->>>>>>> 0ed498b6
+    When I follow "new-listing-link"
     And I follow "I need something"
     And I follow "An item"
     And I should see "What kind of an item are we talking about?"
@@ -29,11 +25,7 @@
   Scenario: Creating a new item offer successfully
     Given I am logged in
     And I am on the home page
-<<<<<<< HEAD
-    When I follow "new-listing-link"
-=======
-    When I follow "Post a new listing"
->>>>>>> 0ed498b6
+    When I follow "new-listing-link"
     And I follow "offer to others"
     And I follow "An item"
     And I follow "Tools" within "#option-groups"
@@ -50,11 +42,7 @@
   Scenario: Creating a new service request successfully
     Given I am logged in
     And I am on the home page
-<<<<<<< HEAD
-    When I follow "new-listing-link"
-=======
-    When I follow "Post a new listing"
->>>>>>> 0ed498b6
+    When I follow "new-listing-link"
     And I follow "I need something"
     And I follow "a service"
     And I fill in "listing_title" with "Massage"
@@ -68,11 +56,7 @@
   Scenario: Creating a new rideshare request successfully
     Given I am logged in
     And I am on the home page
-<<<<<<< HEAD
-    When I follow "new-listing-link"
-=======
-    When I follow "Post a new listing"
->>>>>>> 0ed498b6
+    When I follow "new-listing-link"
     And I follow "I need something"
     And I follow "shared ride"
     And I fill in "listing_origin" with "Otaniemi"
@@ -85,23 +69,14 @@
   Scenario: Trying to create a new request without being logged in
     Given I am not logged in
     And I am on the home page
-<<<<<<< HEAD
     When I follow "new-listing-link"
     And I should see "Log in to Sharetribe" within "h1"
-=======
-    When I follow "Post a new listing"
-    And I should see "Log in to Sharetribe" within "h2"
->>>>>>> 0ed498b6
 
   @javascript
   Scenario: Trying to create a new item request with insufficient information
     Given I am logged in
     And I am on the home page
-<<<<<<< HEAD
-    When I follow "new-listing-link"
-=======
-    When I follow "Post a new listing"
->>>>>>> 0ed498b6
+    When I follow "new-listing-link"
     And I follow "I need something"
     And I follow "An item"
     And I follow "Sports"
@@ -119,11 +94,7 @@
   Scenario: Trying to create a new rideshare request with insufficient information
     Given I am logged in
     And I am on the home page
-<<<<<<< HEAD
-    When I follow "new-listing-link"
-=======
-    When I follow "Post a new listing"
->>>>>>> 0ed498b6
+    When I follow "new-listing-link"
     And I follow "I need something"
     And I follow "shared ride"
     And I fill in "Origin" with "Test"
@@ -158,11 +129,7 @@
   Scenario: Create a new listing successfully after going back and forth in the listing form
     Given I am logged in
     And I am on the home page
-<<<<<<< HEAD
-    When I follow "new-listing-link"
-=======
-    When I follow "Post a new listing"
->>>>>>> 0ed498b6
+    When I follow "new-listing-link"
     And I follow "I need something"
     And I should see "What do you need?"
     And I should see "Listing type: Request"
@@ -253,11 +220,7 @@
   Scenario: User creates a new listing with price
     Given I am logged in
     And I am on the home page
-<<<<<<< HEAD
-    When I follow "new-listing-link"
-=======
-    When I follow "Post a new listing"
->>>>>>> 0ed498b6
+    When I follow "new-listing-link"
     And I follow "I have something to offer to others"
     And I follow "An item"
     And I follow "Tools" within "#option-groups"
